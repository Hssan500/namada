//! Structures encapsulating SDK arguments

use std::collections::HashMap;
use std::path::PathBuf;
use std::time::Duration as StdDuration;

use namada_core::types::address::Address;
use namada_core::types::chain::ChainId;
use namada_core::types::dec::Dec;
use namada_core::types::ethereum_events::EthAddress;
use namada_core::types::keccak::KeccakHash;
use namada_core::types::key::{common, SchemeType};
use namada_core::types::masp::PaymentAddress;
use namada_core::types::storage::{BlockHeight, Epoch};
use namada_core::types::time::DateTimeUtc;
use namada_core::types::{storage, token};
use namada_governance::cli::onchain::{
    DefaultProposal, PgfFundingProposal, PgfStewardProposal,
};
use namada_tx::data::GasLimit;
use namada_tx::Memo;
use serde::{Deserialize, Serialize};
use zeroize::Zeroizing;

use crate::eth_bridge::bridge_pool;
use crate::ibc::core::host::types::identifiers::{ChannelId, PortId};
use crate::signing::SigningTxData;
use crate::{rpc, tx, Namada};

/// [`Duration`](StdDuration) wrapper that provides a
/// method to parse a value from a string.
#[derive(Copy, Clone, PartialEq, Eq, PartialOrd, Ord, Debug, Hash)]
#[repr(transparent)]
pub struct Duration(pub StdDuration);

impl ::std::str::FromStr for Duration {
    type Err = ::parse_duration::parse::Error;

    #[inline]
    fn from_str(s: &str) -> Result<Self, Self::Err> {
        ::parse_duration::parse(s).map(Duration)
    }
}

/// Abstraction of types being used in Namada
pub trait NamadaTypes: Clone + std::fmt::Debug {
    /// Represents an address on the ledger
    type Address: Clone + std::fmt::Debug;
    /// Represents an address that defaults to a native token
    type AddrOrNativeToken: Clone + std::fmt::Debug + From<Self::Address>;
    /// Represents a key pair
    type Keypair: Clone + std::fmt::Debug;
    /// Represents the address of a Tendermint endpoint (used in context-less
    /// CLI commands where chain config isn't available)
    type TendermintAddress: Clone + std::fmt::Debug;
    /// RPC address of a locally configured node
    type ConfigRpcTendermintAddress: Clone
        + std::fmt::Debug
        + From<Self::TendermintAddress>;
    /// Represents the address of an Ethereum endpoint
    type EthereumAddress: Clone + std::fmt::Debug;
    /// Represents a viewing key
    type ViewingKey: Clone + std::fmt::Debug;
    /// Represents a spending key
    type SpendingKey: Clone + std::fmt::Debug;
    /// Represents the owner of a balance
    type BalanceOwner: Clone + std::fmt::Debug;
    /// Represents a public key
    type PublicKey: Clone + std::fmt::Debug;
    /// Represents the source of a Transfer
    type TransferSource: Clone + std::fmt::Debug;
    /// Represents the target of a Transfer
    type TransferTarget: Clone + std::fmt::Debug;
    /// Represents some data that is used in a transaction
    type Data: Clone + std::fmt::Debug;
    /// Bridge pool recommendations conversion rates table.
    type BpConversionTable: Clone + std::fmt::Debug;
}

/// The concrete types being used in Namada SDK
#[derive(Clone, Debug)]
pub struct SdkTypes;

/// An entry in the Bridge pool recommendations conversion
/// rates table.
#[derive(Clone, Debug, Serialize, Deserialize)]
pub struct BpConversionTableEntry {
    /// An alias for the token, or the string representation
    /// of its address if none is available.
    pub alias: String,
    /// Conversion rate from the given token to gwei.
    pub conversion_rate: f64,
}

impl NamadaTypes for SdkTypes {
    type AddrOrNativeToken = Address;
    type Address = Address;
    type BalanceOwner = namada_core::types::masp::BalanceOwner;
    type BpConversionTable = HashMap<Address, BpConversionTableEntry>;
    type ConfigRpcTendermintAddress = tendermint_rpc::Url;
    type Data = Vec<u8>;
    type EthereumAddress = ();
    type Keypair = namada_core::types::key::common::SecretKey;
    type PublicKey = namada_core::types::key::common::PublicKey;
<<<<<<< HEAD
    type SpendingKey = namada_core::types::masp::ExtendedSpendingKey;
    type TendermintAddress = tendermint_config::net::Address;
=======
    type TendermintAddress = tendermint_rpc::Url;
>>>>>>> eaf56c71
    type TransferSource = namada_core::types::masp::TransferSource;
    type TransferTarget = namada_core::types::masp::TransferTarget;
    type ViewingKey = namada_core::types::masp::ExtendedViewingKey;
}

/// Common query arguments
#[derive(Clone, Debug)]
pub struct Query<C: NamadaTypes = SdkTypes> {
    /// The address of the ledger node as host:port
    pub ledger_address: C::ConfigRpcTendermintAddress,
}

/// Common query arguments
#[derive(Clone, Debug)]
pub struct QueryWithoutCtx<C: NamadaTypes = SdkTypes> {
    /// The address of the ledger node as host:port
    pub ledger_address: C::TendermintAddress,
}

/// Transaction associated results arguments
#[derive(Clone, Debug)]
pub struct QueryResult<C: NamadaTypes = SdkTypes> {
    /// Common query args
    pub query: Query<C>,
    /// Hash of transaction to lookup
    pub tx_hash: String,
}

/// Custom transaction arguments
#[derive(Clone, Debug)]
pub struct TxCustom<C: NamadaTypes = SdkTypes> {
    /// Common tx arguments
    pub tx: Tx<C>,
    /// Path to the tx WASM code file
    pub code_path: Option<PathBuf>,
    /// Path to the data file
    pub data_path: Option<C::Data>,
    /// Path to the serialized transaction
    pub serialized_tx: Option<C::Data>,
    /// The address that correspond to the signatures/signing-keys
    pub owner: C::Address,
}

impl<C: NamadaTypes> TxBuilder<C> for TxCustom<C> {
    fn tx<F>(self, func: F) -> Self
    where
        F: FnOnce(Tx<C>) -> Tx<C>,
    {
        TxCustom {
            tx: func(self.tx),
            ..self
        }
    }
}

impl<C: NamadaTypes> TxCustom<C> {
    /// Path to the tx WASM code file
    pub fn code_path(self, code_path: PathBuf) -> Self {
        Self {
            code_path: Some(code_path),
            ..self
        }
    }

    /// Path to the data file
    pub fn data_path(self, data_path: C::Data) -> Self {
        Self {
            data_path: Some(data_path),
            ..self
        }
    }

    /// Path to the serialized transaction
    pub fn serialized_tx(self, serialized_tx: C::Data) -> Self {
        Self {
            serialized_tx: Some(serialized_tx),
            ..self
        }
    }

    /// The address that correspond to the signatures/signing-keys
    pub fn owner(self, owner: C::Address) -> Self {
        Self { owner, ..self }
    }
}

impl TxCustom {
    /// Build a transaction from this builder
    pub async fn build(
        &self,
        context: &impl Namada,
    ) -> crate::error::Result<(namada_tx::Tx, SigningTxData)> {
        tx::build_custom(context, self).await
    }
}

/// An amount read in by the cli
#[derive(Copy, Clone, Debug)]
pub enum InputAmount {
    /// An amount whose representation has been validated
    /// against the allowed representation in storage
    Validated(token::DenominatedAmount),
    /// The parsed amount read in from the cli. It has
    /// not yet been validated against the allowed
    /// representation in storage.
    Unvalidated(token::DenominatedAmount),
}

impl std::str::FromStr for InputAmount {
    type Err = <token::DenominatedAmount as std::str::FromStr>::Err;

    fn from_str(s: &str) -> Result<Self, Self::Err> {
        token::DenominatedAmount::from_str(s).map(InputAmount::Unvalidated)
    }
}

impl From<token::DenominatedAmount> for InputAmount {
    fn from(amt: token::DenominatedAmount) -> Self {
        InputAmount::Unvalidated(amt)
    }
}

/// Transfer transaction arguments
#[derive(Clone, Debug)]
pub struct TxTransfer<C: NamadaTypes = SdkTypes> {
    /// Common tx arguments
    pub tx: Tx<C>,
    /// Transfer source address
    pub source: C::TransferSource,
    /// Transfer target address
    pub target: C::TransferTarget,
    /// Transferred token address
    pub token: C::Address,
    /// Transferred token amount
    pub amount: InputAmount,
    /// Path to the TX WASM code file
    pub tx_code_path: PathBuf,
}

impl<C: NamadaTypes> TxBuilder<C> for TxTransfer<C> {
    fn tx<F>(self, func: F) -> Self
    where
        F: FnOnce(Tx<C>) -> Tx<C>,
    {
        TxTransfer {
            tx: func(self.tx),
            ..self
        }
    }
}

impl<C: NamadaTypes> TxTransfer<C> {
    /// Transfer source address
    pub fn source(self, source: C::TransferSource) -> Self {
        Self { source, ..self }
    }

    /// Transfer target address
    pub fn receiver(self, target: C::TransferTarget) -> Self {
        Self { target, ..self }
    }

    /// Transferred token address
    pub fn token(self, token: C::Address) -> Self {
        Self { token, ..self }
    }

    /// Transferred token amount
    pub fn amount(self, amount: InputAmount) -> Self {
        Self { amount, ..self }
    }

    /// Path to the TX WASM code file
    pub fn tx_code_path(self, tx_code_path: PathBuf) -> Self {
        Self {
            tx_code_path,
            ..self
        }
    }
}

impl TxTransfer {
    /// Build a transaction from this builder
    pub async fn build(
        &mut self,
        context: &impl Namada,
    ) -> crate::error::Result<(namada_tx::Tx, SigningTxData, Option<Epoch>)>
    {
        tx::build_transfer(context, self).await
    }
}

/// IBC transfer transaction arguments
#[derive(Clone, Debug)]
pub struct TxIbcTransfer<C: NamadaTypes = SdkTypes> {
    /// Common tx arguments
    pub tx: Tx<C>,
    /// Transfer source address
    pub source: C::TransferSource,
    /// Transfer target address
    pub receiver: String,
    /// Transferred token address
    pub token: C::Address,
    /// Transferred token amount
    pub amount: InputAmount,
    /// Port ID
    pub port_id: PortId,
    /// Channel ID
    pub channel_id: ChannelId,
    /// Timeout height of the destination chain
    pub timeout_height: Option<u64>,
    /// Timeout timestamp offset
    pub timeout_sec_offset: Option<u64>,
    /// Memo
    pub memo: Option<String>,
    /// Path to the TX WASM code file
    pub tx_code_path: PathBuf,
}

impl<C: NamadaTypes> TxBuilder<C> for TxIbcTransfer<C> {
    fn tx<F>(self, func: F) -> Self
    where
        F: FnOnce(Tx<C>) -> Tx<C>,
    {
        TxIbcTransfer {
            tx: func(self.tx),
            ..self
        }
    }
}

impl<C: NamadaTypes> TxIbcTransfer<C> {
    /// Transfer source address
    pub fn source(self, source: C::TransferSource) -> Self {
        Self { source, ..self }
    }

    /// Transfer target address
    pub fn receiver(self, receiver: String) -> Self {
        Self { receiver, ..self }
    }

    /// Transferred token address
    pub fn token(self, token: C::Address) -> Self {
        Self { token, ..self }
    }

    /// Transferred token amount
    pub fn amount(self, amount: InputAmount) -> Self {
        Self { amount, ..self }
    }

    /// Port ID
    pub fn port_id(self, port_id: PortId) -> Self {
        Self { port_id, ..self }
    }

    /// Channel ID
    pub fn channel_id(self, channel_id: ChannelId) -> Self {
        Self { channel_id, ..self }
    }

    /// Timeout height of the destination chain
    pub fn timeout_height(self, timeout_height: u64) -> Self {
        Self {
            timeout_height: Some(timeout_height),
            ..self
        }
    }

    /// Timeout timestamp offset
    pub fn timeout_sec_offset(self, timeout_sec_offset: u64) -> Self {
        Self {
            timeout_sec_offset: Some(timeout_sec_offset),
            ..self
        }
    }

    /// Memo
    pub fn memo(self, memo: String) -> Self {
        Self {
            memo: Some(memo),
            ..self
        }
    }

    /// Path to the TX WASM code file
    pub fn tx_code_path(self, tx_code_path: PathBuf) -> Self {
        Self {
            tx_code_path,
            ..self
        }
    }
}

impl TxIbcTransfer {
    /// Build a transaction from this builder
    pub async fn build(
        &self,
        context: &impl Namada,
    ) -> crate::error::Result<(namada_tx::Tx, SigningTxData, Option<Epoch>)>
    {
        tx::build_ibc_transfer(context, self).await
    }
}

/// Transaction to initialize create a new proposal
#[derive(Clone, Debug)]
pub struct InitProposal<C: NamadaTypes = SdkTypes> {
    /// Common tx arguments
    pub tx: Tx<C>,
    /// The proposal data
    pub proposal_data: C::Data,
    /// Flag if proposal should be run offline
    pub is_offline: bool,
    /// Flag if proposal is of type Pgf stewards
    pub is_pgf_stewards: bool,
    /// Flag if proposal is of type Pgf funding
    pub is_pgf_funding: bool,
    /// Path to the tx WASM file
    pub tx_code_path: PathBuf,
}

impl<C: NamadaTypes> TxBuilder<C> for InitProposal<C> {
    fn tx<F>(self, func: F) -> Self
    where
        F: FnOnce(Tx<C>) -> Tx<C>,
    {
        InitProposal {
            tx: func(self.tx),
            ..self
        }
    }
}

impl<C: NamadaTypes> InitProposal<C> {
    /// The proposal data
    pub fn proposal_data(self, proposal_data: C::Data) -> Self {
        Self {
            proposal_data,
            ..self
        }
    }

    /// Flag if proposal should be run offline
    pub fn is_offline(self, is_offline: bool) -> Self {
        Self { is_offline, ..self }
    }

    /// Flag if proposal is of type Pgf stewards
    pub fn is_pgf_stewards(self, is_pgf_stewards: bool) -> Self {
        Self {
            is_pgf_stewards,
            ..self
        }
    }

    /// Flag if proposal is of type Pgf funding
    pub fn is_pgf_funding(self, is_pgf_funding: bool) -> Self {
        Self {
            is_pgf_funding,
            ..self
        }
    }

    /// Path to the tx WASM file
    pub fn tx_code_path(self, tx_code_path: PathBuf) -> Self {
        Self {
            tx_code_path,
            ..self
        }
    }
}

impl InitProposal {
    /// Build a transaction from this builder
    pub async fn build(
        &self,
        context: &impl Namada,
    ) -> crate::error::Result<(namada_tx::Tx, SigningTxData)> {
        let current_epoch = rpc::query_epoch(context.client()).await?;
        let governance_parameters =
            rpc::query_governance_parameters(context.client()).await;

        if self.is_pgf_funding {
            let proposal = PgfFundingProposal::try_from(
                self.proposal_data.as_ref(),
            )
            .map_err(|e| {
                crate::error::TxSubmitError::FailedGovernaneProposalDeserialize(
                    e.to_string(),
                )
            })?
            .validate(&governance_parameters, current_epoch, self.tx.force)
            .map_err(|e| {
                crate::error::TxSubmitError::InvalidProposal(e.to_string())
            })?;

            tx::build_pgf_funding_proposal(context, self, proposal).await
        } else if self.is_pgf_stewards {
            let proposal = PgfStewardProposal::try_from(
                self.proposal_data.as_ref(),
            )
            .map_err(|e| {
                crate::error::TxSubmitError::FailedGovernaneProposalDeserialize(
                    e.to_string(),
                )
            })?;
            let nam_address = context.native_token();
            let author_balance = rpc::get_token_balance(
                context.client(),
                &nam_address,
                &proposal.proposal.author,
            )
            .await?;
            let proposal = proposal
                .validate(
                    &governance_parameters,
                    current_epoch,
                    author_balance,
                    self.tx.force,
                )
                .map_err(|e| {
                    crate::error::TxSubmitError::InvalidProposal(e.to_string())
                })?;

            tx::build_pgf_stewards_proposal(context, self, proposal).await
        } else {
            let proposal = DefaultProposal::try_from(
                self.proposal_data.as_ref(),
            )
            .map_err(|e| {
                crate::error::TxSubmitError::FailedGovernaneProposalDeserialize(
                    e.to_string(),
                )
            })?;
            let nam_address = context.native_token();
            let author_balance = rpc::get_token_balance(
                context.client(),
                &nam_address,
                &proposal.proposal.author,
            )
            .await?;
            let proposal = proposal
                .validate(
                    &governance_parameters,
                    current_epoch,
                    author_balance,
                    self.tx.force,
                )
                .map_err(|e| {
                    crate::error::TxSubmitError::InvalidProposal(e.to_string())
                })?;
            tx::build_default_proposal(context, self, proposal).await
        }
    }
}

/// Transaction to vote on a proposal
#[derive(Clone, Debug)]
pub struct VoteProposal<C: NamadaTypes = SdkTypes> {
    /// Common tx arguments
    pub tx: Tx<C>,
    /// Proposal id
    pub proposal_id: Option<u64>,
    /// The vote
    pub vote: String,
    /// The address of the voter
    pub voter: C::Address,
    /// Flag if proposal vote should be run offline
    pub is_offline: bool,
    /// The proposal file path
    pub proposal_data: Option<C::Data>,
    /// Path to the TX WASM code file
    pub tx_code_path: PathBuf,
}

impl<C: NamadaTypes> TxBuilder<C> for VoteProposal<C> {
    fn tx<F>(self, func: F) -> Self
    where
        F: FnOnce(Tx<C>) -> Tx<C>,
    {
        VoteProposal {
            tx: func(self.tx),
            ..self
        }
    }
}

impl<C: NamadaTypes> VoteProposal<C> {
    /// Proposal id
    pub fn proposal_id(self, proposal_id: u64) -> Self {
        Self {
            proposal_id: Some(proposal_id),
            ..self
        }
    }

    /// The vote
    pub fn vote(self, vote: String) -> Self {
        Self { vote, ..self }
    }

    /// The address of the voter
    pub fn voter(self, voter: C::Address) -> Self {
        Self { voter, ..self }
    }

    /// Flag if proposal vote should be run offline
    pub fn is_offline(self, is_offline: bool) -> Self {
        Self { is_offline, ..self }
    }

    /// The proposal file path
    pub fn proposal_data(self, proposal_data: C::Data) -> Self {
        Self {
            proposal_data: Some(proposal_data),
            ..self
        }
    }

    /// Path to the TX WASM code file
    pub fn tx_code_path(self, tx_code_path: PathBuf) -> Self {
        Self {
            tx_code_path,
            ..self
        }
    }
}

impl VoteProposal {
    /// Build a transaction from this builder
    pub async fn build(
        &self,
        context: &impl Namada,
    ) -> crate::error::Result<(namada_tx::Tx, SigningTxData)> {
        let current_epoch = rpc::query_epoch(context.client()).await?;
        tx::build_vote_proposal(context, self, current_epoch).await
    }
}

/// Transaction to initialize a new account
#[derive(Clone, Debug)]
pub struct TxInitAccount<C: NamadaTypes = SdkTypes> {
    /// Common tx arguments
    pub tx: Tx<C>,
    /// Path to the VP WASM code file for the new account
    pub vp_code_path: PathBuf,
    /// Path to the TX WASM code file
    pub tx_code_path: PathBuf,
    /// Public key for the new account
    pub public_keys: Vec<C::PublicKey>,
    /// The account multisignature threshold
    pub threshold: Option<u8>,
}

impl<C: NamadaTypes> TxBuilder<C> for TxInitAccount<C> {
    fn tx<F>(self, func: F) -> Self
    where
        F: FnOnce(Tx<C>) -> Tx<C>,
    {
        TxInitAccount {
            tx: func(self.tx),
            ..self
        }
    }
}

impl<C: NamadaTypes> TxInitAccount<C> {
    /// A vector of public key to associate with the new account
    pub fn public_keys(self, public_keys: Vec<C::PublicKey>) -> Self {
        Self {
            public_keys,
            ..self
        }
    }

    /// A threshold to associate with the new account
    pub fn threshold(self, threshold: u8) -> Self {
        Self {
            threshold: Some(threshold),
            ..self
        }
    }

    /// Path to the VP WASM code file
    pub fn vp_code_path(self, vp_code_path: PathBuf) -> Self {
        Self {
            vp_code_path,
            ..self
        }
    }

    /// Path to the TX WASM code file
    pub fn tx_code_path(self, tx_code_path: PathBuf) -> Self {
        Self {
            tx_code_path,
            ..self
        }
    }
}

impl TxInitAccount {
    /// Build a transaction from this builder
    pub async fn build(
        &self,
        context: &impl Namada,
    ) -> crate::error::Result<(namada_tx::Tx, SigningTxData)> {
        tx::build_init_account(context, self).await
    }
}

/// Transaction to initialize a new account
#[derive(Clone, Debug)]
pub struct TxBecomeValidator<C: NamadaTypes = SdkTypes> {
    /// Common tx arguments
    pub tx: Tx<C>,
    /// Address of an account that will become a validator.
    pub address: C::Address,
    /// Signature scheme
    pub scheme: SchemeType,
    /// Consensus key
    pub consensus_key: Option<C::PublicKey>,
    /// Ethereum cold key
    pub eth_cold_key: Option<C::PublicKey>,
    /// Ethereum hot key
    pub eth_hot_key: Option<C::PublicKey>,
    /// Protocol key
    pub protocol_key: Option<C::PublicKey>,
    /// Commission rate
    pub commission_rate: Dec,
    /// Maximum commission rate change
    pub max_commission_rate_change: Dec,
    /// The validator email
    pub email: String,
    /// The validator description
    pub description: Option<String>,
    /// The validator website
    pub website: Option<String>,
    /// The validator's discord handle
    pub discord_handle: Option<String>,
    /// The validator's avatar
    pub avatar: Option<String>,
    /// Path to the TX WASM code file
    pub tx_code_path: PathBuf,
    /// Don't encrypt the keypair
    pub unsafe_dont_encrypt: bool,
}

/// Transaction to initialize a new account
#[derive(Clone, Debug)]
pub struct TxInitValidator<C: NamadaTypes = SdkTypes> {
    /// Common tx arguments
    pub tx: Tx<C>,
    /// Signature scheme
    pub scheme: SchemeType,
    /// Account keys
    pub account_keys: Vec<C::PublicKey>,
    /// The account multisignature threshold
    pub threshold: Option<u8>,
    /// Consensus key
    pub consensus_key: Option<C::PublicKey>,
    /// Ethereum cold key
    pub eth_cold_key: Option<C::PublicKey>,
    /// Ethereum hot key
    pub eth_hot_key: Option<C::PublicKey>,
    /// Protocol key
    pub protocol_key: Option<C::PublicKey>,
    /// Commission rate
    pub commission_rate: Dec,
    /// Maximum commission rate change
    pub max_commission_rate_change: Dec,
    /// The validator email
    pub email: String,
    /// The validator description
    pub description: Option<String>,
    /// The validator website
    pub website: Option<String>,
    /// The validator's discord handle
    pub discord_handle: Option<String>,
    /// The validator's avatar
    pub avatar: Option<String>,
    /// Path to the VP WASM code file
    pub validator_vp_code_path: PathBuf,
    /// Path to the TX WASM code file
    pub tx_init_account_code_path: PathBuf,
    /// Path to the TX WASM code file
    pub tx_become_validator_code_path: PathBuf,
    /// Don't encrypt the keypair
    pub unsafe_dont_encrypt: bool,
}

/// Transaction to update a VP arguments
#[derive(Clone, Debug)]
pub struct TxUpdateAccount<C: NamadaTypes = SdkTypes> {
    /// Common tx arguments
    pub tx: Tx<C>,
    /// Path to the VP WASM code file
    pub vp_code_path: Option<PathBuf>,
    /// Path to the TX WASM code file
    pub tx_code_path: PathBuf,
    /// Address of the account whose VP is to be updated
    pub addr: C::Address,
    /// Public keys
    pub public_keys: Vec<C::PublicKey>,
    /// The account threshold
    pub threshold: Option<u8>,
}

impl<C: NamadaTypes> TxBuilder<C> for TxUpdateAccount<C> {
    fn tx<F>(self, func: F) -> Self
    where
        F: FnOnce(Tx<C>) -> Tx<C>,
    {
        TxUpdateAccount {
            tx: func(self.tx),
            ..self
        }
    }
}

impl<C: NamadaTypes> TxUpdateAccount<C> {
    /// Path to the VP WASM code file
    pub fn vp_code_path(self, vp_code_path: PathBuf) -> Self {
        Self {
            vp_code_path: Some(vp_code_path),
            ..self
        }
    }

    /// Path to the TX WASM code file
    pub fn tx_code_path(self, tx_code_path: PathBuf) -> Self {
        Self {
            tx_code_path,
            ..self
        }
    }

    /// Address of the account whose VP is to be updated
    pub fn addr(self, addr: C::Address) -> Self {
        Self { addr, ..self }
    }

    /// Public keys
    pub fn public_keys(self, public_keys: Vec<C::PublicKey>) -> Self {
        Self {
            public_keys,
            ..self
        }
    }

    /// The account threshold
    pub fn threshold(self, threshold: u8) -> Self {
        Self {
            threshold: Some(threshold),
            ..self
        }
    }
}

impl TxUpdateAccount {
    /// Build a transaction from this builder
    pub async fn build(
        &self,
        context: &impl Namada,
    ) -> crate::error::Result<(namada_tx::Tx, SigningTxData)> {
        tx::build_update_account(context, self).await
    }
}

/// Bond arguments
#[derive(Clone, Debug)]
pub struct Bond<C: NamadaTypes = SdkTypes> {
    /// Common tx arguments
    pub tx: Tx<C>,
    /// Validator address
    pub validator: C::Address,
    /// Amount of tokens to stake in a bond
    pub amount: token::Amount,
    /// Source address for delegations. For self-bonds, the validator is
    /// also the source.
    pub source: Option<C::Address>,
    /// Path to the TX WASM code file
    pub tx_code_path: PathBuf,
}

impl<C: NamadaTypes> TxBuilder<C> for Bond<C> {
    fn tx<F>(self, func: F) -> Self
    where
        F: FnOnce(Tx<C>) -> Tx<C>,
    {
        Bond {
            tx: func(self.tx),
            ..self
        }
    }
}

impl<C: NamadaTypes> Bond<C> {
    /// Validator address
    pub fn validator(self, validator: C::Address) -> Self {
        Self { validator, ..self }
    }

    /// Amount of tokens to stake in a bond
    pub fn amount(self, amount: token::Amount) -> Self {
        Self { amount, ..self }
    }

    /// Source address for delegations. For self-bonds, the validator is
    /// also the source.
    pub fn source(self, source: C::Address) -> Self {
        Self {
            source: Some(source),
            ..self
        }
    }

    /// Path to the TX WASM code file
    pub fn tx_code_path(self, tx_code_path: PathBuf) -> Self {
        Self {
            tx_code_path,
            ..self
        }
    }
}

impl Bond {
    /// Build a transaction from this builder
    pub async fn build(
        &self,
        context: &impl Namada,
    ) -> crate::error::Result<(namada_tx::Tx, SigningTxData)> {
        tx::build_bond(context, self).await
    }
}

/// Unbond arguments
#[derive(Clone, Debug)]
pub struct Unbond<C: NamadaTypes = SdkTypes> {
    /// Common tx arguments
    pub tx: Tx<C>,
    /// Validator address
    pub validator: C::Address,
    /// Amount of tokens to unbond from a bond
    pub amount: token::Amount,
    /// Source address for unbonding from delegations. For unbonding from
    /// self-bonds, the validator is also the source
    pub source: Option<C::Address>,
    /// Path to the TX WASM code file
    pub tx_code_path: PathBuf,
}

impl Unbond {
    /// Build a transaction from this builder
    pub async fn build(
        &self,
        context: &impl Namada,
    ) -> crate::error::Result<(
        namada_tx::Tx,
        SigningTxData,
        Option<(Epoch, token::Amount)>,
    )> {
        tx::build_unbond(context, self).await
    }
}

impl<C: NamadaTypes> TxBuilder<C> for Unbond<C> {
    fn tx<F>(self, func: F) -> Self
    where
        F: FnOnce(Tx<C>) -> Tx<C>,
    {
        Unbond {
            tx: func(self.tx),
            ..self
        }
    }
}

impl<C: NamadaTypes> Unbond<C> {
    /// Validator address
    pub fn validator(self, validator: C::Address) -> Self {
        Self { validator, ..self }
    }

    /// Amount of tokens to unbond from a bond
    pub fn amount(self, amount: token::Amount) -> Self {
        Self { amount, ..self }
    }

    /// Source address for unbonding from delegations. For unbonding from
    /// self-bonds, the validator is also the source
    pub fn source(self, source: C::Address) -> Self {
        Self {
            source: Some(source),
            ..self
        }
    }

    /// Path to the TX WASM code file
    pub fn tx_code_path(self, tx_code_path: PathBuf) -> Self {
        Self {
            tx_code_path,
            ..self
        }
    }
}

/// Redelegation arguments
#[derive(Clone, Debug)]
pub struct Redelegate<C: NamadaTypes = SdkTypes> {
    /// Common tx arguments
    pub tx: Tx<C>,
    /// Source validator address
    pub src_validator: C::Address,
    /// Destination validator address
    pub dest_validator: C::Address,
    /// Owner of the bonds that are being redelegated
    pub owner: C::Address,
    /// The amount of tokens to redelegate
    pub amount: token::Amount,
    /// Path to the TX WASM code file
    pub tx_code_path: PathBuf,
}

impl Redelegate {
    /// Build a transaction from this builder
    pub async fn build(
        &self,
        context: &impl Namada,
    ) -> crate::error::Result<(namada_tx::Tx, SigningTxData)> {
        tx::build_redelegation(context, self).await
    }
}

impl<C: NamadaTypes> Redelegate<C> {
    /// Src validator address
    pub fn src_validator(self, src_validator: C::Address) -> Self {
        Self {
            src_validator,
            ..self
        }
    }

    /// Dest validator address
    pub fn dest_validator(self, dest_validator: C::Address) -> Self {
        Self {
            dest_validator,
            ..self
        }
    }

    /// Owner (or delegator or source) of the redelegation
    pub fn owner(self, owner: C::Address) -> Self {
        Self { owner, ..self }
    }

    /// Path to the TX WASM code file
    pub fn tx_code_path(self, tx_code_path: PathBuf) -> Self {
        Self {
            tx_code_path,
            ..self
        }
    }
}

impl<C: NamadaTypes> TxBuilder<C> for Redelegate<C> {
    fn tx<F>(self, func: F) -> Self
    where
        F: FnOnce(Tx<C>) -> Tx<C>,
    {
        Redelegate {
            tx: func(self.tx),
            ..self
        }
    }
}

/// Reveal public key
#[derive(Clone, Debug)]
pub struct RevealPk<C: NamadaTypes = SdkTypes> {
    /// Common tx arguments
    pub tx: Tx<C>,
    /// A public key to be revealed on-chain
    pub public_key: C::PublicKey,
}

impl<C: NamadaTypes> TxBuilder<C> for RevealPk<C> {
    fn tx<F>(self, func: F) -> Self
    where
        F: FnOnce(Tx<C>) -> Tx<C>,
    {
        RevealPk {
            tx: func(self.tx),
            ..self
        }
    }
}

impl<C: NamadaTypes> RevealPk<C> {
    /// A public key to be revealed on-chain
    pub fn public_key(self, public_key: C::PublicKey) -> Self {
        Self { public_key, ..self }
    }
}

impl RevealPk {
    /// Build a transaction from this builder
    pub async fn build(
        &self,
        context: &impl Namada,
    ) -> crate::error::Result<(namada_tx::Tx, SigningTxData)> {
        tx::build_reveal_pk(context, &self.tx, &self.public_key).await
    }
}

/// Query proposal votes
#[derive(Clone, Debug)]
pub struct QueryProposalVotes<C: NamadaTypes = SdkTypes> {
    /// Common query args
    pub query: Query<C>,
    /// Proposal id
    pub proposal_id: u64,
    /// Voter address
    pub voter: Option<C::Address>,
}

/// Query proposal
#[derive(Clone, Debug)]
pub struct QueryProposal<C: NamadaTypes = SdkTypes> {
    /// Common query args
    pub query: Query<C>,
    /// Proposal id
    pub proposal_id: Option<u64>,
}

/// Query protocol parameters
#[derive(Clone, Debug)]
pub struct QueryProtocolParameters<C: NamadaTypes = SdkTypes> {
    /// Common query args
    pub query: Query<C>,
}

/// Query pgf data
#[derive(Clone, Debug)]
pub struct QueryPgf<C: NamadaTypes = SdkTypes> {
    /// Common query args
    pub query: Query<C>,
}

/// Withdraw arguments
#[derive(Clone, Debug)]
pub struct Withdraw<C: NamadaTypes = SdkTypes> {
    /// Common tx arguments
    pub tx: Tx<C>,
    /// Validator address
    pub validator: C::Address,
    /// Source address for withdrawing from delegations. For withdrawing
    /// from self-bonds, the validator is also the source
    pub source: Option<C::Address>,
    /// Path to the TX WASM code file
    pub tx_code_path: PathBuf,
}

impl<C: NamadaTypes> TxBuilder<C> for Withdraw<C> {
    fn tx<F>(self, func: F) -> Self
    where
        F: FnOnce(Tx<C>) -> Tx<C>,
    {
        Withdraw {
            tx: func(self.tx),
            ..self
        }
    }
}

impl<C: NamadaTypes> Withdraw<C> {
    /// Validator address
    pub fn validator(self, validator: C::Address) -> Self {
        Self { validator, ..self }
    }

    /// Source address for withdrawing from delegations. For withdrawing
    /// from self-bonds, the validator is also the source
    pub fn source(self, source: C::Address) -> Self {
        Self {
            source: Some(source),
            ..self
        }
    }

    /// Path to the TX WASM code file
    pub fn tx_code_path(self, tx_code_path: PathBuf) -> Self {
        Self {
            tx_code_path,
            ..self
        }
    }
}

impl Withdraw {
    /// Build a transaction from this builder
    pub async fn build(
        &self,
        context: &impl Namada,
    ) -> crate::error::Result<(namada_tx::Tx, SigningTxData)> {
        tx::build_withdraw(context, self).await
    }
}

/// Claim arguments
#[derive(Clone, Debug)]
pub struct ClaimRewards<C: NamadaTypes = SdkTypes> {
    /// Common tx arguments
    pub tx: Tx<C>,
    /// Validator address
    pub validator: C::Address,
    /// Source address for claiming rewards due to bonds. For self-bonds, the
    /// validator is also the source
    pub source: Option<C::Address>,
    /// Path to the TX WASM code file
    pub tx_code_path: PathBuf,
}

impl<C: NamadaTypes> TxBuilder<C> for ClaimRewards<C> {
    fn tx<F>(self, func: F) -> Self
    where
        F: FnOnce(Tx<C>) -> Tx<C>,
    {
        ClaimRewards {
            tx: func(self.tx),
            ..self
        }
    }
}

impl ClaimRewards {
    /// Build a transaction from this builder
    pub async fn build(
        &self,
        context: &impl Namada,
    ) -> crate::error::Result<(namada_tx::Tx, SigningTxData)> {
        tx::build_claim_rewards(context, self).await
    }
}

/// Query asset conversions
#[derive(Clone, Debug)]
pub struct QueryConversions<C: NamadaTypes = SdkTypes> {
    /// Common query args
    pub query: Query<C>,
    /// Address of a token
    pub token: Option<C::Address>,
    /// Epoch of the asset
    pub epoch: Option<Epoch>,
}

/// Query token balance(s)
#[derive(Clone, Debug)]
pub struct QueryAccount<C: NamadaTypes = SdkTypes> {
    /// Common query args
    pub query: Query<C>,
    /// Address of an owner
    pub owner: C::Address,
}

/// Query token balance(s)
#[derive(Clone, Debug)]
pub struct QueryBalance<C: NamadaTypes = SdkTypes> {
    /// Common query args
    pub query: Query<C>,
    /// Address of an owner
    pub owner: Option<C::BalanceOwner>,
    /// Address of a token
    pub token: Option<C::Address>,
    /// Whether not to convert balances
    pub no_conversions: bool,
}

/// Query historical transfer(s)
#[derive(Clone, Debug)]
pub struct QueryTransfers<C: NamadaTypes = SdkTypes> {
    /// Common query args
    pub query: Query<C>,
    /// Address of an owner
    pub owner: Option<C::BalanceOwner>,
    /// Address of a token
    pub token: Option<C::Address>,
}

/// Query PoS bond(s)
#[derive(Clone, Debug)]
pub struct QueryBonds<C: NamadaTypes = SdkTypes> {
    /// Common query args
    pub query: Query<C>,
    /// Address of an owner
    pub owner: Option<C::Address>,
    /// Address of a validator
    pub validator: Option<C::Address>,
}

/// Query PoS bonded stake
#[derive(Clone, Debug)]
pub struct QueryBondedStake<C: NamadaTypes = SdkTypes> {
    /// Common query args
    pub query: Query<C>,
    /// Address of a validator
    pub validator: Option<C::Address>,
    /// Epoch in which to find bonded stake
    pub epoch: Option<Epoch>,
}

/// Query the state of a validator (its validator set or if it is jailed)
#[derive(Clone, Debug)]
pub struct QueryValidatorState<C: NamadaTypes = SdkTypes> {
    /// Common query args
    pub query: Query<C>,
    /// Address of a validator
    pub validator: C::Address,
    /// Epoch in which to find the validator state
    pub epoch: Option<Epoch>,
}

#[derive(Clone, Debug)]
/// Commission rate change args
pub struct CommissionRateChange<C: NamadaTypes = SdkTypes> {
    /// Common tx arguments
    pub tx: Tx<C>,
    /// Validator address (should be self)
    pub validator: C::Address,
    /// Value to which the tx changes the commission rate
    pub rate: Dec,
    /// Path to the TX WASM code file
    pub tx_code_path: PathBuf,
}

impl<C: NamadaTypes> TxBuilder<C> for CommissionRateChange<C> {
    fn tx<F>(self, func: F) -> Self
    where
        F: FnOnce(Tx<C>) -> Tx<C>,
    {
        CommissionRateChange {
            tx: func(self.tx),
            ..self
        }
    }
}

impl<C: NamadaTypes> CommissionRateChange<C> {
    /// Validator address (should be self)
    pub fn validator(self, validator: C::Address) -> Self {
        Self { validator, ..self }
    }

    /// Value to which the tx changes the commission rate
    pub fn rate(self, rate: Dec) -> Self {
        Self { rate, ..self }
    }

    /// Path to the TX WASM code file
    pub fn tx_code_path(self, tx_code_path: PathBuf) -> Self {
        Self {
            tx_code_path,
            ..self
        }
    }
}

impl CommissionRateChange {
    /// Build a transaction from this builder
    pub async fn build(
        &self,
        context: &impl Namada,
    ) -> crate::error::Result<(namada_tx::Tx, SigningTxData)> {
        tx::build_validator_commission_change(context, self).await
    }
}

#[derive(Clone, Debug)]
/// Consensus key change args
pub struct ConsensusKeyChange<C: NamadaTypes = SdkTypes> {
    /// Common tx arguments
    pub tx: Tx<C>,
    /// Validator address (should be self)
    pub validator: C::Address,
    /// New consensus key
    pub consensus_key: Option<C::PublicKey>,
    /// Don't encrypt the keypair
    pub unsafe_dont_encrypt: bool,
    /// Path to the TX WASM code file
    pub tx_code_path: PathBuf,
}

// impl<C: NamadaTypes> TxBuilder<C> for ConsensusKeyChange<C> {
//     fn tx<F>(self, func: F) -> Self
//     where
//         F: FnOnce(Tx<C>) -> Tx<C>,
//     {
//         ConsensusKeyChange {
//             tx: func(self.tx),
//             ..self
//         }
//     }
// }

// impl<C: NamadaTypes> ConsensusKeyChange<C> {
//     /// Validator address (should be self)
//     pub fn validator(self, validator: C::Address) -> Self {
//         Self { validator, ..self }
//     }

//     /// Value to which the tx changes the commission rate
//     pub fn consensus_key(self, consensus_key: C::Keypair) -> Self {
//         Self {
//             consensus_key: Some(consensus_key),
//             ..self
//         }
//     }

//     /// Path to the TX WASM code file
//     pub fn tx_code_path(self, tx_code_path: PathBuf) -> Self {
//         Self {
//             tx_code_path,
//             ..self
//         }
//     }
// }

// impl ConsensusKeyChange {
//     /// Build a transaction from this builder
//     pub async fn build(
//         &self,
//         context: &impl Namada,
//     ) -> crate::error::Result<(namada_tx::Tx, SigningTxData,
// Option<Epoch>)>     {
//         tx::build_change_consensus_key(context, self).await
//     }
// }

#[derive(Clone, Debug)]
/// Commission rate change args
pub struct MetaDataChange<C: NamadaTypes = SdkTypes> {
    /// Common tx arguments
    pub tx: Tx<C>,
    /// Validator address (should be self)
    pub validator: C::Address,
    /// New validator email
    pub email: Option<String>,
    /// New validator description
    pub description: Option<String>,
    /// New validator website
    pub website: Option<String>,
    /// New validator discord handle
    pub discord_handle: Option<String>,
    /// New validator avatar url
    pub avatar: Option<String>,
    /// New validator commission rate
    pub commission_rate: Option<Dec>,
    /// Path to the TX WASM code file
    pub tx_code_path: PathBuf,
}

impl<C: NamadaTypes> TxBuilder<C> for MetaDataChange<C> {
    fn tx<F>(self, func: F) -> Self
    where
        F: FnOnce(Tx<C>) -> Tx<C>,
    {
        MetaDataChange {
            tx: func(self.tx),
            ..self
        }
    }
}

impl<C: NamadaTypes> MetaDataChange<C> {
    /// Validator address (should be self)
    pub fn validator(self, validator: C::Address) -> Self {
        Self { validator, ..self }
    }

    /// Path to the TX WASM code file
    pub fn tx_code_path(self, tx_code_path: PathBuf) -> Self {
        Self {
            tx_code_path,
            ..self
        }
    }

    /// New validator email
    pub fn email(self, email: String) -> Self {
        Self {
            email: Some(email),
            ..self
        }
    }

    /// New validator description
    pub fn description(self, description: String) -> Self {
        Self {
            description: Some(description),
            ..self
        }
    }

    /// New validator website
    pub fn website(self, website: String) -> Self {
        Self {
            website: Some(website),
            ..self
        }
    }

    /// New validator discord handle
    pub fn discord_handle(self, discord_handle: String) -> Self {
        Self {
            discord_handle: Some(discord_handle),
            ..self
        }
    }

    /// New validator avatar url
    pub fn avatar(self, avatar: String) -> Self {
        Self {
            avatar: Some(avatar),
            ..self
        }
    }

    /// New validator commission rate
    pub fn commission_rate(self, commission_rate: Dec) -> Self {
        Self {
            commission_rate: Some(commission_rate),
            ..self
        }
    }
}

impl MetaDataChange {
    /// Build a transaction from this builder
    pub async fn build(
        &self,
        context: &impl Namada,
    ) -> crate::error::Result<(namada_tx::Tx, SigningTxData)> {
        tx::build_validator_metadata_change(context, self).await
    }
}

#[derive(Clone, Debug)]
/// Commission rate change args
pub struct UpdateStewardCommission<C: NamadaTypes = SdkTypes> {
    /// Common tx arguments
    pub tx: Tx<C>,
    /// Steward address
    pub steward: C::Address,
    /// Value to which the tx changes the commission rate
    pub commission: C::Data,
    /// Path to the TX WASM code file
    pub tx_code_path: PathBuf,
}

impl<C: NamadaTypes> TxBuilder<C> for UpdateStewardCommission<C> {
    fn tx<F>(self, func: F) -> Self
    where
        F: FnOnce(Tx<C>) -> Tx<C>,
    {
        UpdateStewardCommission {
            tx: func(self.tx),
            ..self
        }
    }
}

impl<C: NamadaTypes> UpdateStewardCommission<C> {
    /// Steward address
    pub fn steward(self, steward: C::Address) -> Self {
        Self { steward, ..self }
    }

    /// Value to which the tx changes the commission rate
    pub fn commission(self, commission: C::Data) -> Self {
        Self { commission, ..self }
    }

    /// Path to the TX WASM code file
    pub fn tx_code_path(self, tx_code_path: PathBuf) -> Self {
        Self {
            tx_code_path,
            ..self
        }
    }
}

impl UpdateStewardCommission {
    /// Build a transaction from this builder
    pub async fn build(
        &self,
        context: &impl Namada,
    ) -> crate::error::Result<(namada_tx::Tx, SigningTxData)> {
        tx::build_update_steward_commission(context, self).await
    }
}

#[derive(Clone, Debug)]
/// Commission rate change args
pub struct ResignSteward<C: NamadaTypes = SdkTypes> {
    /// Common tx arguments
    pub tx: Tx<C>,
    /// Validator address
    pub steward: C::Address,
    /// Path to the TX WASM code file
    pub tx_code_path: PathBuf,
}

impl<C: NamadaTypes> TxBuilder<C> for ResignSteward<C> {
    fn tx<F>(self, func: F) -> Self
    where
        F: FnOnce(Tx<C>) -> Tx<C>,
    {
        ResignSteward {
            tx: func(self.tx),
            ..self
        }
    }
}

impl<C: NamadaTypes> ResignSteward<C> {
    /// Validator address
    pub fn steward(self, steward: C::Address) -> Self {
        Self { steward, ..self }
    }

    /// Path to the TX WASM code file
    pub fn tx_code_path(self, tx_code_path: PathBuf) -> Self {
        Self {
            tx_code_path,
            ..self
        }
    }
}

impl ResignSteward {
    /// Build a transaction from this builder
    pub async fn build(
        &self,
        context: &impl Namada,
    ) -> crate::error::Result<(namada_tx::Tx, SigningTxData)> {
        tx::build_resign_steward(context, self).await
    }
}

#[derive(Clone, Debug)]
/// Re-activate a jailed validator args
pub struct TxUnjailValidator<C: NamadaTypes = SdkTypes> {
    /// Common tx arguments
    pub tx: Tx<C>,
    /// Validator address (should be self)
    pub validator: C::Address,
    /// Path to the TX WASM code file
    pub tx_code_path: PathBuf,
}

impl<C: NamadaTypes> TxBuilder<C> for TxUnjailValidator<C> {
    fn tx<F>(self, func: F) -> Self
    where
        F: FnOnce(Tx<C>) -> Tx<C>,
    {
        TxUnjailValidator {
            tx: func(self.tx),
            ..self
        }
    }
}

impl<C: NamadaTypes> TxUnjailValidator<C> {
    /// Validator address (should be self)
    pub fn validator(self, validator: C::Address) -> Self {
        Self { validator, ..self }
    }

    /// Path to the TX WASM code file
    pub fn tx_code_path(self, tx_code_path: PathBuf) -> Self {
        Self {
            tx_code_path,
            ..self
        }
    }
}

impl TxUnjailValidator {
    /// Build a transaction from this builder
    pub async fn build(
        &self,
        context: &impl Namada,
    ) -> crate::error::Result<(namada_tx::Tx, SigningTxData)> {
        tx::build_unjail_validator(context, self).await
    }
}

#[derive(Clone, Debug)]
/// Deactivate validator args
pub struct TxDeactivateValidator<C: NamadaTypes = SdkTypes> {
    /// Common tx arguments
    pub tx: Tx<C>,
    /// Validator address (should be self)
    pub validator: C::Address,
    /// Path to the TX WASM code file
    pub tx_code_path: PathBuf,
}

impl<C: NamadaTypes> TxBuilder<C> for TxDeactivateValidator<C> {
    fn tx<F>(self, func: F) -> Self
    where
        F: FnOnce(Tx<C>) -> Tx<C>,
    {
        TxDeactivateValidator {
            tx: func(self.tx),
            ..self
        }
    }
}

impl<C: NamadaTypes> TxDeactivateValidator<C> {
    /// Validator address (should be self)
    pub fn validator(self, validator: C::Address) -> Self {
        Self { validator, ..self }
    }

    /// Path to the TX WASM code file
    pub fn tx_code_path(self, tx_code_path: PathBuf) -> Self {
        Self {
            tx_code_path,
            ..self
        }
    }
}

impl TxDeactivateValidator {
    /// Build a transaction from this builder
    pub async fn build(
        &self,
        context: &impl Namada,
    ) -> crate::error::Result<(namada_tx::Tx, SigningTxData)> {
        tx::build_deactivate_validator(context, self).await
    }
}

#[derive(Clone, Debug)]
/// Re-activate a deactivated validator args
pub struct TxReactivateValidator<C: NamadaTypes = SdkTypes> {
    /// Common tx arguments
    pub tx: Tx<C>,
    /// Validator address (should be self)
    pub validator: C::Address,
    /// Path to the TX WASM code file
    pub tx_code_path: PathBuf,
}

impl<C: NamadaTypes> TxBuilder<C> for TxReactivateValidator<C> {
    fn tx<F>(self, func: F) -> Self
    where
        F: FnOnce(Tx<C>) -> Tx<C>,
    {
        TxReactivateValidator {
            tx: func(self.tx),
            ..self
        }
    }
}

impl<C: NamadaTypes> TxReactivateValidator<C> {
    /// Validator address (should be self)
    pub fn validator(self, validator: C::Address) -> Self {
        Self { validator, ..self }
    }

    /// Path to the TX WASM code file
    pub fn tx_code_path(self, tx_code_path: PathBuf) -> Self {
        Self {
            tx_code_path,
            ..self
        }
    }
}

impl TxReactivateValidator {
    /// Build a transaction from this builder
    pub async fn build(
        &self,
        context: &impl Namada,
    ) -> crate::error::Result<(namada_tx::Tx, SigningTxData)> {
        tx::build_reactivate_validator(context, self).await
    }
}

#[derive(Clone, Debug)]
/// Sign a transaction offline
pub struct SignTx<C: NamadaTypes = SdkTypes> {
    /// Common tx arguments
    pub tx: Tx<C>,
    /// Transaction data
    pub tx_data: C::Data,
    /// The account address
    pub owner: C::Address,
}

#[derive(Clone, Debug)]
/// Sync notes from MASP owned by the provided spending /
/// viewing keys. Syncing can be told to stop at a given
/// block height.
pub struct ShieldedSync<C: NamadaTypes = SdkTypes> {
    /// The ledger address
    pub ledger_address: C::TendermintAddress,
    /// The number of txs to fetch before caching
    pub batch_size: u64,
    /// Height to sync up to. Defaults to most recent
    pub last_query_height: Option<BlockHeight>,
    /// Spending keys used to determine note ownership
    pub spending_keys: Vec<C::SpendingKey>,
    /// Viewing keys used to determine note ownership
    pub viewing_keys: Vec<C::ViewingKey>,
}

/// Query PoS commission rate
#[derive(Clone, Debug)]
pub struct QueryCommissionRate<C: NamadaTypes = SdkTypes> {
    /// Common query args
    pub query: Query<C>,
    /// Address of a validator
    pub validator: C::Address,
    /// Epoch in which to find commission rate
    pub epoch: Option<Epoch>,
}

/// Query validator metadata
#[derive(Clone, Debug)]
pub struct QueryMetaData<C: NamadaTypes = SdkTypes> {
    /// Common query args
    pub query: Query<C>,
    /// Address of a validator
    pub validator: C::Address,
}

/// Query PoS slashes
#[derive(Clone, Debug)]
pub struct QuerySlashes<C: NamadaTypes = SdkTypes> {
    /// Common query args
    pub query: Query<C>,
    /// Address of a validator
    pub validator: Option<C::Address>,
}

/// Query PoS rewards
#[derive(Clone, Debug)]
pub struct QueryRewards<C: NamadaTypes = SdkTypes> {
    /// Common query args
    pub query: Query<C>,
    /// Address of the source
    pub source: Option<C::Address>,
    /// Address of the validator
    pub validator: C::Address,
}

/// Query PoS delegations
#[derive(Clone, Debug)]
pub struct QueryDelegations<C: NamadaTypes = SdkTypes> {
    /// Common query args
    pub query: Query<C>,
    /// Address of an owner
    pub owner: C::Address,
}

/// Query PoS to find a validator
#[derive(Clone, Debug)]
pub struct QueryFindValidator<C: NamadaTypes = SdkTypes> {
    /// Common query args
    pub query: Query<C>,
    /// Tendermint address
    pub tm_addr: Option<String>,
    /// Native validator address
    pub validator_addr: Option<C::Address>,
}

/// Query the raw bytes of given storage key
#[derive(Clone, Debug)]
pub struct QueryRawBytes<C: NamadaTypes = SdkTypes> {
    /// The storage key to query
    pub storage_key: storage::Key,
    /// Common query args
    pub query: Query<C>,
}

/// Common transaction arguments
#[derive(Clone, Debug)]
pub struct Tx<C: NamadaTypes = SdkTypes> {
    /// Simulate applying the transaction
    pub dry_run: bool,
    /// Simulate applying both the wrapper and inner transactions
    pub dry_run_wrapper: bool,
    /// Dump the transaction bytes to file
    pub dump_tx: bool,
    /// The output directory path to where serialize the data
    pub output_folder: Option<PathBuf>,
    /// Submit the transaction even if it doesn't pass client checks
    pub force: bool,
    /// Do not wait for the transaction to be added to the blockchain
    pub broadcast_only: bool,
    /// The address of the ledger node as host:port
    pub ledger_address: C::ConfigRpcTendermintAddress,
    /// If any new account is initialized by the tx, use the given alias to
    /// save it in the wallet.
    pub initialized_account_alias: Option<String>,
    /// Whether to force overwrite the above alias, if it is provided, in the
    /// wallet.
    pub wallet_alias_force: bool,
    /// The amount being paid (for gas unit) to include the transaction
    pub fee_amount: Option<InputAmount>,
    /// The fee payer signing key
    pub wrapper_fee_payer: Option<C::PublicKey>,
    /// The token in which the fee is being paid
    pub fee_token: C::AddrOrNativeToken,
    /// The optional spending key for fee unshielding
    pub fee_unshield: Option<C::TransferSource>,
    /// The max amount of gas used to process tx
    pub gas_limit: GasLimit,
    /// The optional expiration of the transaction
    pub expiration: Option<DateTimeUtc>,
    /// Generate an ephimeral signing key to be used only once to sign a
    /// wrapper tx
    pub disposable_signing_key: bool,
    /// The chain id for which the transaction is intended
    pub chain_id: Option<ChainId>,
    /// Sign the tx with the key for the given alias from your wallet
    pub signing_keys: Vec<C::PublicKey>,
    /// List of signatures to attach to the transaction
    pub signatures: Vec<C::Data>,
    /// Path to the TX WASM code file to reveal PK
    pub tx_reveal_code_path: PathBuf,
    /// Password to decrypt key
    pub password: Option<Zeroizing<String>>,
    /// Optional memo to be included in the transaction
    pub memo: Option<Memo>,
    /// Use device to sign the transaction
    pub use_device: bool,
}

/// Builder functions for Tx
pub trait TxBuilder<C: NamadaTypes>: Sized {
    /// Apply the given function to the Tx inside self
    fn tx<F>(self, func: F) -> Self
    where
        F: FnOnce(Tx<C>) -> Tx<C>;
    /// Simulate applying the transaction
    fn dry_run(self, dry_run: bool) -> Self {
        self.tx(|x| Tx { dry_run, ..x })
    }
    /// Simulate applying both the wrapper and inner transactions
    fn dry_run_wrapper(self, dry_run_wrapper: bool) -> Self {
        self.tx(|x| Tx {
            dry_run_wrapper,
            ..x
        })
    }
    /// Dump the transaction bytes to file
    fn dump_tx(self, dump_tx: bool) -> Self {
        self.tx(|x| Tx { dump_tx, ..x })
    }
    /// The output directory path to where serialize the data
    fn output_folder(self, output_folder: PathBuf) -> Self {
        self.tx(|x| Tx {
            output_folder: Some(output_folder),
            ..x
        })
    }
    /// Submit the transaction even if it doesn't pass client checks
    fn force(self, force: bool) -> Self {
        self.tx(|x| Tx { force, ..x })
    }
    /// Do not wait for the transaction to be added to the blockchain
    fn broadcast_only(self, broadcast_only: bool) -> Self {
        self.tx(|x| Tx {
            broadcast_only,
            ..x
        })
    }
    /// The address of the ledger node as host:port
    fn ledger_address(self, ledger_address: C::TendermintAddress) -> Self {
        self.tx(|x| Tx {
            ledger_address: C::ConfigRpcTendermintAddress::from(ledger_address),
            ..x
        })
    }
    /// If any new account is initialized by the tx, use the given alias to
    /// save it in the wallet.
    fn initialized_account_alias(
        self,
        initialized_account_alias: String,
    ) -> Self {
        self.tx(|x| Tx {
            initialized_account_alias: Some(initialized_account_alias),
            ..x
        })
    }
    /// Whether to force overwrite the above alias, if it is provided, in the
    /// wallet.
    fn wallet_alias_force(self, wallet_alias_force: bool) -> Self {
        self.tx(|x| Tx {
            wallet_alias_force,
            ..x
        })
    }
    /// The amount being paid (for gas unit) to include the transaction
    fn fee_amount(self, fee_amount: InputAmount) -> Self {
        self.tx(|x| Tx {
            fee_amount: Some(fee_amount),
            ..x
        })
    }
    /// The fee payer signing key
    fn wrapper_fee_payer(self, wrapper_fee_payer: C::PublicKey) -> Self {
        self.tx(|x| Tx {
            wrapper_fee_payer: Some(wrapper_fee_payer),
            ..x
        })
    }
    /// The token in which the fee is being paid
    fn fee_token(self, fee_token: C::Address) -> Self {
        self.tx(|x| Tx {
            fee_token: fee_token.into(),
            ..x
        })
    }
    /// The optional spending key for fee unshielding
    fn fee_unshield(self, fee_unshield: C::TransferSource) -> Self {
        self.tx(|x| Tx {
            fee_unshield: Some(fee_unshield),
            ..x
        })
    }
    /// The max amount of gas used to process tx
    fn gas_limit(self, gas_limit: GasLimit) -> Self {
        self.tx(|x| Tx { gas_limit, ..x })
    }
    /// The optional expiration of the transaction
    fn expiration(self, expiration: DateTimeUtc) -> Self {
        self.tx(|x| Tx {
            expiration: Some(expiration),
            ..x
        })
    }
    /// Generate an ephimeral signing key to be used only once to sign a
    /// wrapper tx
    fn disposable_signing_key(self, disposable_signing_key: bool) -> Self {
        self.tx(|x| Tx {
            disposable_signing_key,
            ..x
        })
    }
    /// The chain id for which the transaction is intended
    fn chain_id(self, chain_id: ChainId) -> Self {
        self.tx(|x| Tx {
            chain_id: Some(chain_id),
            ..x
        })
    }
    /// Sign the tx with the key for the given alias from your wallet
    fn signing_keys(self, signing_keys: Vec<C::PublicKey>) -> Self {
        self.tx(|x| Tx { signing_keys, ..x })
    }
    /// List of signatures to attach to the transaction
    fn signatures(self, signatures: Vec<C::Data>) -> Self {
        self.tx(|x| Tx { signatures, ..x })
    }
    /// Path to the TX WASM code file to reveal PK
    fn tx_reveal_code_path(self, tx_reveal_code_path: PathBuf) -> Self {
        self.tx(|x| Tx {
            tx_reveal_code_path,
            ..x
        })
    }
    /// Password to decrypt key
    fn password(self, password: Zeroizing<String>) -> Self {
        self.tx(|x| Tx {
            password: Some(password),
            ..x
        })
    }
}

impl<C: NamadaTypes> TxBuilder<C> for Tx<C> {
    fn tx<F>(self, func: F) -> Self
    where
        F: FnOnce(Tx<C>) -> Tx<C>,
    {
        func(self)
    }
}

/// Wallet generate key and implicit address arguments
#[derive(Clone, Debug)]
pub struct KeyGen {
    /// Scheme type
    pub scheme: SchemeType,
    /// Whether to generate a spending key for the shielded pool
    pub shielded: bool,
    /// Whether to generate a raw non-hd key
    pub raw: bool,
    /// Key alias
    pub alias: String,
    /// Whether to force overwrite the alias
    pub alias_force: bool,
    /// Don't encrypt the keypair
    pub unsafe_dont_encrypt: bool,
    /// BIP44 / ZIP32 derivation path
    pub derivation_path: String,
    /// Prompt for BIP39 passphrase
    pub prompt_bip39_passphrase: bool,
    /// Allow non-compliant derivation path
    pub allow_non_compliant: bool,
}

/// Wallet restore key and implicit address arguments
#[derive(Clone, Debug)]
pub struct KeyDerive {
    /// Scheme type
    pub scheme: SchemeType,
    /// Whether to generate a MASP spending key
    pub shielded: bool,
    /// Key alias
    pub alias: String,
    /// Whether to force overwrite the alias
    pub alias_force: bool,
    /// Don't encrypt the keypair
    pub unsafe_dont_encrypt: bool,
    /// BIP44 / ZIP32 derivation path
    pub derivation_path: String,
    /// Allow non-compliant derivation path
    pub allow_non_compliant: bool,
    /// Prompt for BIP39 passphrase
    pub prompt_bip39_passphrase: bool,
    /// Use device to generate key and address
    pub use_device: bool,
}

/// Wallet list arguments
#[derive(Clone, Copy, Debug)]
pub struct KeyAddressList {
    /// Whether to list transparent secret keys only
    pub transparent_only: bool,
    /// Whether to list MASP spending keys only
    pub shielded_only: bool,
    /// List keys only
    pub keys_only: bool,
    /// List addresses only
    pub addresses_only: bool,
    /// Whether to decrypt secret / spending keys
    pub decrypt: bool,
    /// Show secret keys to user
    pub unsafe_show_secret: bool,
}

/// Wallet key / address lookup arguments
#[derive(Clone, Debug)]
pub struct KeyAddressFind {
    /// Alias to find
    pub alias: Option<String>,
    /// Address to find
    pub address: Option<Address>,
    /// Public key to lookup keypair with
    pub public_key: Option<common::PublicKey>,
    /// Public key hash to lookup keypair with
    pub public_key_hash: Option<String>,
    /// Payment address to find
    pub payment_address: Option<PaymentAddress>,
    /// Find keys only
    pub keys_only: bool,
    /// Find addresses only
    pub addresses_only: bool,
    /// Whether to decrypt secret / spending keys
    pub decrypt: bool,
    /// Show secret keys to user
    pub unsafe_show_secret: bool,
}
/// Wallet key export arguments
#[derive(Clone, Debug)]
pub struct KeyExport {
    /// Key alias
    pub alias: String,
}

/// Wallet key export arguments
#[derive(Clone, Debug)]
pub struct KeyConvert {
    /// Key alias
    pub alias: String,
}

/// Wallet key import arguments
#[derive(Clone, Debug)]
pub struct KeyImport {
    /// File name
    pub file_path: String,
    /// Key alias
    pub alias: String,
    /// Whether to force overwrite the alias
    pub alias_force: bool,
    /// Don't encrypt the key
    pub unsafe_dont_encrypt: bool,
}

/// Wallet key / address add arguments
#[derive(Clone, Debug)]
pub struct KeyAddressAdd {
    /// Address alias
    pub alias: String,
    /// Whether to force overwrite the alias
    pub alias_force: bool,
    /// Any supported value
    pub value: String,
    /// Don't encrypt the key
    pub unsafe_dont_encrypt: bool,
}

/// Wallet key / address remove arguments
#[derive(Clone, Debug)]
pub struct KeyAddressRemove {
    /// Address alias
    pub alias: String,
    /// Confirmation to remove the alias
    pub do_it: bool,
}

/// Generate payment address arguments
#[derive(Clone, Debug)]
pub struct PayAddressGen<C: NamadaTypes = SdkTypes> {
    /// Key alias
    pub alias: String,
    /// Whether to force overwrite the alias
    pub alias_force: bool,
    /// Viewing key
    pub viewing_key: C::ViewingKey,
    /// Pin
    pub pin: bool,
}

/// Bridge pool batch recommendation.
#[derive(Clone, Debug)]
pub struct RecommendBatch<C: NamadaTypes = SdkTypes> {
    /// The query parameters.
    pub query: Query<C>,
    /// The maximum amount of gas to spend.
    pub max_gas: Option<u64>,
    /// An optional parameter indicating how much net
    /// gas the relayer is willing to pay.
    pub gas: Option<u64>,
    /// Bridge pool recommendations conversion rates table.
    pub conversion_table: C::BpConversionTable,
}

/// A transfer to be added to the Ethereum bridge pool.
#[derive(Clone, Debug)]
pub struct EthereumBridgePool<C: NamadaTypes = SdkTypes> {
    /// Whether the transfer is for a NUT.
    ///
    /// By default, we add wrapped ERC20s onto the
    /// Bridge pool.
    pub nut: bool,
    /// The args for building a tx to the bridge pool
    pub tx: Tx<C>,
    /// The type of token
    pub asset: EthAddress,
    /// The recipient address
    pub recipient: EthAddress,
    /// The sender of the transfer
    pub sender: C::Address,
    /// The amount to be transferred
    pub amount: InputAmount,
    /// The amount of gas fees
    pub fee_amount: InputAmount,
    /// The account of fee payer.
    ///
    /// If unset, it is the same as the sender.
    pub fee_payer: Option<C::Address>,
    /// The token in which the gas is being paid
    pub fee_token: C::AddrOrNativeToken,
    /// Path to the tx WASM code file
    pub code_path: PathBuf,
}

impl<C: NamadaTypes> TxBuilder<C> for EthereumBridgePool<C> {
    fn tx<F>(self, func: F) -> Self
    where
        F: FnOnce(Tx<C>) -> Tx<C>,
    {
        EthereumBridgePool {
            tx: func(self.tx),
            ..self
        }
    }
}

impl<C: NamadaTypes> EthereumBridgePool<C> {
    /// Whether the transfer is for a NUT.
    ///
    /// By default, we add wrapped ERC20s onto the
    /// Bridge pool.
    pub fn nut(self, nut: bool) -> Self {
        Self { nut, ..self }
    }

    /// The type of token
    pub fn asset(self, asset: EthAddress) -> Self {
        Self { asset, ..self }
    }

    /// The recipient address
    pub fn recipient(self, recipient: EthAddress) -> Self {
        Self { recipient, ..self }
    }

    /// The sender of the transfer
    pub fn sender(self, sender: C::Address) -> Self {
        Self { sender, ..self }
    }

    /// The amount to be transferred
    pub fn amount(self, amount: InputAmount) -> Self {
        Self { amount, ..self }
    }

    /// The amount of gas fees
    pub fn fee_amount(self, fee_amount: InputAmount) -> Self {
        Self { fee_amount, ..self }
    }

    /// The account of fee payer.
    ///
    /// If unset, it is the same as the sender.
    pub fn fee_payer(self, fee_payer: C::Address) -> Self {
        Self {
            fee_payer: Some(fee_payer),
            ..self
        }
    }

    /// The token in which the gas is being paid
    pub fn fee_token(self, fee_token: C::Address) -> Self {
        Self {
            fee_token: fee_token.into(),
            ..self
        }
    }

    /// Path to the tx WASM code file
    pub fn code_path(self, code_path: PathBuf) -> Self {
        Self { code_path, ..self }
    }
}

impl EthereumBridgePool {
    /// Build a transaction from this builder
    pub async fn build(
        self,
        context: &impl Namada,
    ) -> crate::error::Result<(namada_tx::Tx, SigningTxData)> {
        bridge_pool::build_bridge_pool_tx(context, self).await
    }
}

/// Bridge pool proof arguments.
#[derive(Debug, Clone)]
pub struct BridgePoolProof<C: NamadaTypes = SdkTypes> {
    /// The address of the ledger node as host:port
    pub ledger_address: C::TendermintAddress,
    /// The keccak hashes of transfers to
    /// acquire a proof of.
    pub transfers: Vec<KeccakHash>,
    /// The address of the node responsible for relaying
    /// the transfers.
    ///
    /// This node will receive the gas fees escrowed in
    /// the Bridge pool, to compensate the Ethereum relay
    /// procedure.
    pub relayer: Address,
}

/// Arguments to an Ethereum Bridge pool relay operation.
#[derive(Debug, Clone)]
pub struct RelayBridgePoolProof<C: NamadaTypes = SdkTypes> {
    /// The address of the ledger node as host:port
    pub ledger_address: C::TendermintAddress,
    /// The hashes of the transfers to be relayed
    pub transfers: Vec<KeccakHash>,
    /// The Namada address for receiving fees for relaying
    pub relayer: Address,
    /// The number of confirmations to wait for on Ethereum
    pub confirmations: u64,
    /// The Ethereum RPC endpoint.
    pub eth_rpc_endpoint: C::EthereumAddress,
    /// The Ethereum gas that can be spent during
    /// the relay call.
    pub gas: Option<u64>,
    /// The price of Ethereum gas, during the
    /// relay call.
    pub gas_price: Option<u64>,
    /// The address of the Ethereum wallet to pay the gas fees.
    /// If unset, the default wallet is used.
    pub eth_addr: Option<EthAddress>,
    /// Synchronize with the network, or exit immediately,
    /// if the Ethereum node has fallen behind.
    pub sync: bool,
    /// Safe mode overrides keyboard interrupt signals, to ensure
    /// Ethereum transfers aren't canceled midway through.
    pub safe_mode: bool,
}

/// Bridge validator set arguments.
#[derive(Debug, Clone)]
pub struct BridgeValidatorSet<C: NamadaTypes = SdkTypes> {
    /// The address of the ledger node as host:port
    pub ledger_address: C::TendermintAddress,
    /// The epoch to query.
    pub epoch: Option<Epoch>,
}

/// Governance validator set arguments.
#[derive(Debug, Clone)]
pub struct GovernanceValidatorSet<C: NamadaTypes = SdkTypes> {
    /// The address of the ledger node as host:port
    pub ledger_address: C::TendermintAddress,
    /// The epoch to query.
    pub epoch: Option<Epoch>,
}

/// Validator set proof arguments.
#[derive(Debug, Clone)]
pub struct ValidatorSetProof<C: NamadaTypes = SdkTypes> {
    /// The address of the ledger node as host:port
    pub ledger_address: C::TendermintAddress,
    /// The epoch to query.
    pub epoch: Option<Epoch>,
}

/// Validator set update relayer arguments.
#[derive(Debug, Clone)]
pub struct ValidatorSetUpdateRelay<C: NamadaTypes = SdkTypes> {
    /// Run in daemon mode, which will continuously
    /// perform validator set updates.
    pub daemon: bool,
    /// The address of the ledger node as host:port
    pub ledger_address: C::TendermintAddress,
    /// The number of block confirmations on Ethereum.
    pub confirmations: u64,
    /// The Ethereum RPC endpoint.
    pub eth_rpc_endpoint: C::EthereumAddress,
    /// The epoch of the validator set to relay.
    pub epoch: Option<Epoch>,
    /// The Ethereum gas that can be spent during
    /// the relay call.
    pub gas: Option<u64>,
    /// The price of Ethereum gas, during the
    /// relay call.
    pub gas_price: Option<u64>,
    /// The address of the Ethereum wallet to pay the gas fees.
    /// If unset, the default wallet is used.
    pub eth_addr: Option<EthAddress>,
    /// Synchronize with the network, or exit immediately,
    /// if the Ethereum node has fallen behind.
    pub sync: bool,
    /// The amount of time to sleep between failed
    /// daemon mode relays.
    pub retry_dur: Option<StdDuration>,
    /// The amount of time to sleep between successful
    /// daemon mode relays.
    pub success_dur: Option<StdDuration>,
    /// Safe mode overrides keyboard interrupt signals, to ensure
    /// Ethereum transfers aren't canceled midway through.
    pub safe_mode: bool,
}

/// IBC shielded transfer generation arguments
#[derive(Clone, Debug)]
pub struct GenIbcShieldedTransfer<C: NamadaTypes = SdkTypes> {
    /// The query parameters.
    pub query: Query<C>,
    /// The output directory path to where serialize the data
    pub output_folder: Option<PathBuf>,
    /// The target address
    pub target: C::TransferTarget,
    /// The token address which could be a non-namada address
    pub token: String,
    /// Transferred token amount
    pub amount: InputAmount,
    /// Port ID via which the token is received
    pub port_id: PortId,
    /// Channel ID via which the token is received
    pub channel_id: ChannelId,
}<|MERGE_RESOLUTION|>--- conflicted
+++ resolved
@@ -102,12 +102,8 @@
     type EthereumAddress = ();
     type Keypair = namada_core::types::key::common::SecretKey;
     type PublicKey = namada_core::types::key::common::PublicKey;
-<<<<<<< HEAD
     type SpendingKey = namada_core::types::masp::ExtendedSpendingKey;
-    type TendermintAddress = tendermint_config::net::Address;
-=======
     type TendermintAddress = tendermint_rpc::Url;
->>>>>>> eaf56c71
     type TransferSource = namada_core::types::masp::TransferSource;
     type TransferTarget = namada_core::types::masp::TransferTarget;
     type ViewingKey = namada_core::types::masp::ExtendedViewingKey;
