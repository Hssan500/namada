//! The ledger modules

pub use namada_sdk::{eth_bridge, events};
pub mod governance;
pub mod ibc;
pub mod native_vp;
pub mod pgf;
pub mod pos;
#[cfg(feature = "wasm-runtime")]
pub mod protocol;
pub use namada_sdk::queries;
pub mod storage;
pub mod vp_host_fns;

#[cfg(feature = "wasm-runtime")]
pub use dry_run_tx::dry_run_tx;
pub use {
    namada_gas as gas, namada_parameters as parameters,
    namada_tx_env as tx_env, namada_vp_env as vp_env,
};

#[cfg(feature = "wasm-runtime")]
mod dry_run_tx {
    use std::cell::RefCell;

    use namada_sdk::queries::{EncodedResponseQuery, RequestCtx, RequestQuery};
    use namada_state::{DBIter, ResultExt, StorageHasher, DB};
    use namada_tx::data::{ExtendedTxResult, GasLimit, TxResult};

    use super::protocol;
    use crate::vm::wasm::{TxCache, VpCache};
    use crate::vm::WasmCacheAccess;

    /// Dry run a transaction
    pub fn dry_run_tx<'a, D, H, CA>(
        mut ctx: RequestCtx<'a, D, H, VpCache<CA>, TxCache<CA>>,
        request: &RequestQuery,
    ) -> namada_state::StorageResult<EncodedResponseQuery>
    where
        D: 'static + DB + for<'iter> DBIter<'iter> + Sync,
        H: 'static + StorageHasher + Sync,
        CA: 'static + WasmCacheAccess + Sync,
    {
        use borsh_ext::BorshSerializeExt;
        use namada_gas::{GasMetering, TxGasMeter};
        use namada_tx::data::TxType;
        use namada_tx::Tx;

        use crate::ledger::protocol::ShellParams;
        use crate::storage::TxIndex;

        let mut temp_state = ctx.state.with_temp_write_log();
        let tx = Tx::try_from(&request.data[..]).into_storage_result()?;
        tx.validate_tx().into_storage_result()?;

<<<<<<< HEAD
        let gas_scale = namada_parameters::get_gas_scale(ctx.state)?;

        // Wrapper dry run to allow estimating the gas cost of a transaction
        let (wrapper_hash, mut tx_result, tx_gas_meter) =
            match tx.header().tx_type {
                TxType::Wrapper(wrapper) => {
                    let gas_limit = wrapper
                        .gas_limit
                        .as_scaled_gas(gas_scale)
                        .into_storage_result()?;
                    let tx_gas_meter = RefCell::new(TxGasMeter::new(gas_limit));
                    let tx_result = protocol::apply_wrapper_tx(
                        &tx,
                        &wrapper,
                        &request.data,
                        &tx_gas_meter,
                        &mut temp_state,
                        None,
                    )
                    .into_storage_result()?;

                    temp_state.write_log_mut().commit_tx();
                    let available_gas =
                        tx_gas_meter.borrow().get_available_gas();
                    (
                        Some(tx.header_hash()),
                        tx_result,
                        TxGasMeter::new_from_sub_limit(available_gas),
                    )
                }
                _ => {
                    // If dry run only the inner tx, use the max block gas as
                    // the gas limit
                    let max_block_gas =
                        namada_parameters::get_max_block_gas(ctx.state)?;
                    let gas_limit = GasLimit::from(max_block_gas)
                        .as_scaled_gas(gas_scale)
                        .into_storage_result()?;
                    (None, TxResult::default(), TxGasMeter::new(gas_limit))
                }
            };
=======
        // Wrapper dry run to allow estimating the gas cost of a transaction
        let (extended_tx_result, tx_gas_meter) = match tx.header().tx_type {
            TxType::Wrapper(wrapper) => {
                let gas_limit =
                    Gas::try_from(wrapper.gas_limit).into_storage_result()?;
                let tx_gas_meter = RefCell::new(TxGasMeter::new(gas_limit));
                let mut shell_params = ShellParams::new(
                    &tx_gas_meter,
                    &mut temp_state,
                    &mut ctx.vp_wasm_cache,
                    &mut ctx.tx_wasm_cache,
                );
                let tx_result = protocol::apply_wrapper_tx(
                    &tx,
                    &wrapper,
                    &request.data,
                    &TxIndex::default(),
                    &tx_gas_meter,
                    &mut shell_params,
                    None,
                )
                .into_storage_result()?;

                temp_state.write_log_mut().commit_tx_to_batch();
                let available_gas = tx_gas_meter.borrow().get_available_gas();
                (tx_result, TxGasMeter::new_from_sub_limit(available_gas))
            }
            _ => {
                // If dry run only the inner tx, use the max block gas as
                // the gas limit
                let max_block_gas =
                    namada_parameters::get_max_block_gas(ctx.state)?;
                let gas_limit = Gas::try_from(GasLimit::from(max_block_gas))
                    .into_storage_result()?;
                (
                    TxResult::default().to_extended_result(None),
                    TxGasMeter::new(gas_limit),
                )
            }
        };
>>>>>>> e1b58578

        let ExtendedTxResult {
            mut tx_result,
            ref masp_tx_refs,
        } = extended_tx_result;
        let tx_gas_meter = RefCell::new(tx_gas_meter);
        for cmt in
            crate::ledger::protocol::get_batch_txs_to_execute(&tx, masp_tx_refs)
        {
            let batched_tx = tx.batch_ref_tx(cmt);
            let batched_tx_result = protocol::apply_wasm_tx(
                batched_tx,
                &TxIndex(0),
                ShellParams::new(
                    &tx_gas_meter,
                    &mut temp_state,
                    &mut ctx.vp_wasm_cache,
                    &mut ctx.tx_wasm_cache,
                ),
            );
            let is_accepted = matches!(&batched_tx_result, Ok(result) if result.is_accepted());
            if is_accepted {
                temp_state.write_log_mut().commit_tx_to_batch();
            } else {
                temp_state.write_log_mut().drop_tx();
            }
            tx_result.batch_results.insert_inner_tx_result(
                wrapper_hash.as_ref(),
                either::Right(cmt),
                batched_tx_result,
            );
        }
        // Account gas for both batch and wrapper
        tx_result.gas_used = tx_gas_meter.borrow().get_tx_consumed_gas();
        let tx_result_string = tx_result.to_result_string();
        let data = tx_result_string.serialize_to_vec();
        Ok(EncodedResponseQuery {
            data,
            proof: None,
            info: Default::default(),
            height: ctx.state.in_mem().get_last_block_height(),
        })
    }
}

#[cfg(test)]
mod test {
    use borsh::BorshDeserialize;
    use borsh_ext::BorshSerializeExt;
    use namada_core::address;
    use namada_core::hash::Hash;
    use namada_core::storage::{BlockHeight, Key};
    use namada_sdk::queries::{
        EncodedResponseQuery, RequestCtx, RequestQuery, Router, RPC,
    };
    use namada_sdk::tendermint_rpc::{Error as RpcError, Response};
    use namada_state::testing::TestState;
    use namada_state::StorageWrite;
    use namada_test_utils::TestWasms;
    use namada_tx::data::TxType;
    use namada_tx::{Code, Data, Tx};
    use tempfile::TempDir;

    use crate::ledger::events::log::EventLog;
    use crate::ledger::queries::Client;
    use crate::token;
    use crate::vm::wasm::{TxCache, VpCache};
    use crate::vm::{wasm, WasmCacheRoAccess};

    /// A test client that has direct access to the storage
    pub struct TestClient<RPC>
    where
        RPC: Router,
    {
        /// RPC router
        pub rpc: RPC,
        /// state
        pub state: TestState,
        /// event log
        pub event_log: EventLog,
        /// VP wasm compilation cache
        pub vp_wasm_cache: VpCache<WasmCacheRoAccess>,
        /// tx wasm compilation cache
        pub tx_wasm_cache: TxCache<WasmCacheRoAccess>,
        /// VP wasm compilation cache directory
        #[allow(dead_code)] // never read
        pub vp_cache_dir: TempDir,
        /// tx wasm compilation cache directory
        #[allow(dead_code)] // never read
        pub tx_cache_dir: TempDir,
    }

    impl<RPC> TestClient<RPC>
    where
        RPC: Router,
    {
        #[allow(dead_code)]
        /// Initialize a test client for the given root RPC router
        pub fn new(rpc: RPC) -> Self {
            // Initialize the `TestClient`
            let mut state = TestState::default();

            // Initialize mock gas limit
            let max_block_gas_key =
                namada_parameters::storage::get_max_block_gas_key();
            state
                .db_write(&max_block_gas_key, 20_000_000_u64.serialize_to_vec())
                .expect(
                    "Max block gas parameter must be initialized in storage",
                );
            // Initialize mock gas scale
            let gas_scale_key = namada_parameters::storage::get_gas_scale_key();
            state
                .db_write(&gas_scale_key, 100_000_000_u64.serialize_to_vec())
                .expect("Gas scale parameter must be initialized in storage");

            let event_log = EventLog::default();
            let (vp_wasm_cache, vp_cache_dir) =
                wasm::compilation_cache::common::testing::cache();
            let (tx_wasm_cache, tx_cache_dir) =
                wasm::compilation_cache::common::testing::cache();
            Self {
                rpc,
                state,
                event_log,
                vp_wasm_cache: vp_wasm_cache.read_only(),
                tx_wasm_cache: tx_wasm_cache.read_only(),
                vp_cache_dir,
                tx_cache_dir,
            }
        }
    }

    #[cfg_attr(feature = "async-send", async_trait::async_trait)]
    #[cfg_attr(not(feature = "async-send"), async_trait::async_trait(?Send))]
    impl<RPC> Client for TestClient<RPC>
    where
        RPC: Router + Sync,
    {
        type Error = std::io::Error;

        async fn request(
            &self,
            path: String,
            data: Option<Vec<u8>>,
            height: Option<BlockHeight>,
            prove: bool,
        ) -> Result<EncodedResponseQuery, Self::Error> {
            let data = data.unwrap_or_default();
            let height = height.unwrap_or_default();
            // Handle a path by invoking the `RPC.handle` directly with the
            // borrowed storage
            let request = RequestQuery {
                data: data.into(),
                path,
                height: height.try_into().unwrap(),
                prove,
            };
            let ctx = RequestCtx {
                state: &self.state,
                event_log: &self.event_log,
                vp_wasm_cache: self.vp_wasm_cache.clone(),
                tx_wasm_cache: self.tx_wasm_cache.clone(),
                storage_read_past_height_limit: None,
            };
            // TODO(namada#3240): this is a hack to propagate errors to the
            // caller, we should really permit error types other
            // than [`std::io::Error`]
            if request.path == RPC.shell().dry_run_tx_path() {
                super::dry_run_tx(ctx, &request)
            } else {
                self.rpc.handle(ctx, &request)
            }
            .map_err(|err| {
                std::io::Error::new(std::io::ErrorKind::Other, err.to_string())
            })
        }

        async fn perform<R>(&self, _request: R) -> Result<R::Output, RpcError>
        where
            R: namada_sdk::tendermint_rpc::SimpleRequest,
        {
            Ok(R::Response::from_string("TODO").unwrap().into())
        }
    }

    #[tokio::test]
    async fn test_shell_queries_router_with_client()
    -> namada_state::StorageResult<()> {
        // Initialize the `TestClient`
        let mut client = TestClient::new(RPC);
        // store the wasm code
        let tx_no_op = TestWasms::TxNoOp.read_bytes();
        let tx_hash = Hash::sha256(&tx_no_op);
        let key = Key::wasm_code(&tx_hash);
        let len_key = Key::wasm_code_len(&tx_hash);
        client
            .state
            .db_write(&key, &tx_no_op.serialize_to_vec())
            .unwrap();
        client
            .state
            .db_write(&len_key, (tx_no_op.len() as u64).serialize_to_vec())
            .unwrap();

        // Request last committed epoch
        let read_epoch = RPC.shell().epoch(&client).await.unwrap();
        let current_epoch = client.state.in_mem().last_epoch;
        assert_eq!(current_epoch, read_epoch);

        // Request dry run tx
        let mut outer_tx = Tx::from_type(TxType::Raw);
        outer_tx.header.chain_id = client.state.in_mem().chain_id.clone();
        outer_tx.set_code(Code::from_hash(tx_hash, None));
        outer_tx.set_data(Data::new(vec![]));
        let cmt = outer_tx.first_commitments().unwrap();
        let tx_bytes = outer_tx.to_bytes();
        let result = RPC
            .shell()
            .dry_run_tx(&client, Some(tx_bytes), None, false)
            .await
            .unwrap();
        assert!(
            result
                .data
                .batch_results
                .get_inner_tx_result(None, either::Right(cmt))
                .unwrap()
                .as_ref()
                .unwrap()
                .is_accepted()
        );

        // Request storage value for a balance key ...
        let token_addr = address::testing::established_address_1();
        let owner = address::testing::established_address_2();
        let balance_key = token::storage_key::balance_key(&token_addr, &owner);
        // ... there should be no value yet.
        let read_balance = RPC
            .shell()
            .storage_value(&client, None, None, false, &balance_key)
            .await
            .unwrap();
        assert!(read_balance.data.is_empty());

        // Request storage prefix iterator
        let balance_prefix = token::storage_key::balance_prefix(&token_addr);
        let read_balances = RPC
            .shell()
            .storage_prefix(&client, None, None, false, &balance_prefix)
            .await
            .unwrap();
        assert!(read_balances.data.is_empty());

        // Request storage has key
        let has_balance_key = RPC
            .shell()
            .storage_has_key(&client, &balance_key)
            .await
            .unwrap();
        assert!(!has_balance_key);

        // Then write some balance ...
        let balance = token::Amount::native_whole(1000);
        StorageWrite::write(&mut client.state, &balance_key, balance)?;
        // It has to be committed to be visible in a query
        client.state.commit_tx_batch();
        client.state.commit_block().unwrap();
        // ... there should be the same value now
        let read_balance = RPC
            .shell()
            .storage_value(&client, None, None, false, &balance_key)
            .await
            .unwrap();
        assert_eq!(
            balance,
            token::Amount::try_from_slice(&read_balance.data).unwrap()
        );

        // Request storage prefix iterator
        let balance_prefix = token::storage_key::balance_prefix(&token_addr);
        let read_balances = RPC
            .shell()
            .storage_prefix(&client, None, None, false, &balance_prefix)
            .await
            .unwrap();
        assert_eq!(read_balances.data.len(), 1);

        // Request storage has key
        let has_balance_key = RPC
            .shell()
            .storage_has_key(&client, &balance_key)
            .await
            .unwrap();
        assert!(has_balance_key);

        Ok(())
    }
}<|MERGE_RESOLUTION|>--- conflicted
+++ resolved
@@ -53,11 +53,10 @@
         let tx = Tx::try_from(&request.data[..]).into_storage_result()?;
         tx.validate_tx().into_storage_result()?;
 
-<<<<<<< HEAD
         let gas_scale = namada_parameters::get_gas_scale(ctx.state)?;
 
         // Wrapper dry run to allow estimating the gas cost of a transaction
-        let (wrapper_hash, mut tx_result, tx_gas_meter) =
+        let (wrapper_hash, extended_tx_result, tx_gas_meter) =
             match tx.header().tx_type {
                 TxType::Wrapper(wrapper) => {
                     let gas_limit = wrapper
@@ -65,17 +64,24 @@
                         .as_scaled_gas(gas_scale)
                         .into_storage_result()?;
                     let tx_gas_meter = RefCell::new(TxGasMeter::new(gas_limit));
+                    let mut shell_params = ShellParams::new(
+                        &tx_gas_meter,
+                        &mut temp_state,
+                        &mut ctx.vp_wasm_cache,
+                        &mut ctx.tx_wasm_cache,
+                    );
                     let tx_result = protocol::apply_wrapper_tx(
                         &tx,
                         &wrapper,
                         &request.data,
+                        &TxIndex::default(),
                         &tx_gas_meter,
-                        &mut temp_state,
+                        &mut shell_params,
                         None,
                     )
                     .into_storage_result()?;
 
-                    temp_state.write_log_mut().commit_tx();
+                    temp_state.write_log_mut().commit_tx_to_batch();
                     let available_gas =
                         tx_gas_meter.borrow().get_available_gas();
                     (
@@ -92,51 +98,13 @@
                     let gas_limit = GasLimit::from(max_block_gas)
                         .as_scaled_gas(gas_scale)
                         .into_storage_result()?;
-                    (None, TxResult::default(), TxGasMeter::new(gas_limit))
+                    (
+                        None,
+                        TxResult::default().to_extended_result(None),
+                        TxGasMeter::new(gas_limit),
+                    )
                 }
             };
-=======
-        // Wrapper dry run to allow estimating the gas cost of a transaction
-        let (extended_tx_result, tx_gas_meter) = match tx.header().tx_type {
-            TxType::Wrapper(wrapper) => {
-                let gas_limit =
-                    Gas::try_from(wrapper.gas_limit).into_storage_result()?;
-                let tx_gas_meter = RefCell::new(TxGasMeter::new(gas_limit));
-                let mut shell_params = ShellParams::new(
-                    &tx_gas_meter,
-                    &mut temp_state,
-                    &mut ctx.vp_wasm_cache,
-                    &mut ctx.tx_wasm_cache,
-                );
-                let tx_result = protocol::apply_wrapper_tx(
-                    &tx,
-                    &wrapper,
-                    &request.data,
-                    &TxIndex::default(),
-                    &tx_gas_meter,
-                    &mut shell_params,
-                    None,
-                )
-                .into_storage_result()?;
-
-                temp_state.write_log_mut().commit_tx_to_batch();
-                let available_gas = tx_gas_meter.borrow().get_available_gas();
-                (tx_result, TxGasMeter::new_from_sub_limit(available_gas))
-            }
-            _ => {
-                // If dry run only the inner tx, use the max block gas as
-                // the gas limit
-                let max_block_gas =
-                    namada_parameters::get_max_block_gas(ctx.state)?;
-                let gas_limit = Gas::try_from(GasLimit::from(max_block_gas))
-                    .into_storage_result()?;
-                (
-                    TxResult::default().to_extended_result(None),
-                    TxGasMeter::new(gas_limit),
-                )
-            }
-        };
->>>>>>> e1b58578
 
         let ExtendedTxResult {
             mut tx_result,
