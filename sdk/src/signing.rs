//! Functions to sign transactions
use std::collections::{BTreeMap, HashMap, HashSet};
use std::fmt::Display;

use borsh::BorshDeserialize;
use borsh_ext::BorshSerializeExt;
use data_encoding::HEXLOWER;
use itertools::Itertools;
use masp_primitives::asset_type::AssetType;
use masp_primitives::transaction::components::sapling::fees::{
    InputView, OutputView,
};
use namada_core::ledger::parameters::storage as parameter_storage;
use namada_core::proto::SignatureIndex;
use namada_core::types::account::AccountPublicKeysMap;
use namada_core::types::address::{
    masp_tx_key, Address, ImplicitAddress, InternalAddress, MASP,
};
use namada_core::types::key::*;
use namada_core::types::masp::{ExtendedViewingKey, PaymentAddress};
use namada_core::types::storage::Epoch;
use namada_core::types::token;
use namada_core::types::token::Transfer;
// use namada_core::types::storage::Key;
use namada_core::types::token::{Amount, DenominatedAmount, MaspDenom};
use namada_core::types::transaction::account::{InitAccount, UpdateAccount};
use namada_core::types::transaction::governance::{
    InitProposalData, VoteProposalData,
};
use namada_core::types::transaction::pos::BecomeValidator;
use namada_core::types::transaction::{pos, Fee};
use prost::Message;
use rand::rngs::OsRng;
use serde::{Deserialize, Serialize};
use sha2::Digest;
use tokio::sync::RwLock;

use super::masp::{ShieldedContext, ShieldedTransfer};
use crate::args::SdkTypes;
use crate::core::ledger::governance::storage::proposal::ProposalType;
use crate::core::ledger::governance::storage::vote::{
    StorageProposalVote, VoteType,
};
use crate::error::{EncodingError, Error, TxError};
use crate::ibc::apps::transfer::types::msgs::transfer::MsgTransfer;
use crate::ibc::primitives::proto::Any;
use crate::io::*;
use crate::masp::make_asset_type;
use crate::proto::{MaspBuilder, Section, Tx};
use crate::rpc::validate_amount;
use crate::tx::{
    TX_BECOME_VALIDATOR_WASM, TX_BOND_WASM, TX_CHANGE_COMMISSION_WASM,
    TX_CHANGE_CONSENSUS_KEY_WASM, TX_CHANGE_METADATA_WASM,
    TX_CLAIM_REWARDS_WASM, TX_DEACTIVATE_VALIDATOR_WASM, TX_IBC_WASM,
    TX_INIT_ACCOUNT_WASM, TX_INIT_PROPOSAL, TX_REACTIVATE_VALIDATOR_WASM,
    TX_REVEAL_PK, TX_TRANSFER_WASM, TX_UNBOND_WASM, TX_UNJAIL_VALIDATOR_WASM,
    TX_UPDATE_ACCOUNT_WASM, TX_VOTE_PROPOSAL, TX_WITHDRAW_WASM, VP_USER_WASM,
};
pub use crate::wallet::store::AddressVpType;
use crate::wallet::{Wallet, WalletIo};
use crate::{args, display_line, rpc, Namada};

#[cfg(feature = "std")]
/// Env. var specifying where to store signing test vectors
const ENV_VAR_LEDGER_LOG_PATH: &str = "NAMADA_LEDGER_LOG_PATH";
#[cfg(feature = "std")]
/// Env. var specifying where to store transaction debug outputs
const ENV_VAR_TX_LOG_PATH: &str = "NAMADA_TX_LOG_PATH";

/// A struture holding the signing data to craft a transaction
#[derive(Clone)]
pub struct SigningTxData {
    /// The address owning the transaction
    pub owner: Option<Address>,
    /// The public keys associated to an account
    pub public_keys: Vec<common::PublicKey>,
    /// The threshold associated to an account
    pub threshold: u8,
    /// The public keys to index map associated to an account
    pub account_public_keys_map: Option<AccountPublicKeysMap>,
    /// The public keys of the fee payer
    pub fee_payer: common::PublicKey,
}

/// Find the public key for the given address and try to load the keypair
/// for it from the wallet. If the keypair is encrypted but a password is not
/// supplied, then it is interactively prompted. Errors if the key cannot be
/// found or loaded.
pub async fn find_pk(
    context: &impl Namada,
    addr: &Address,
) -> Result<common::PublicKey, Error> {
    match addr {
        Address::Established(_) => {
            display_line!(
                context.io(),
                "Looking-up public key of {} from the ledger...",
                addr.encode()
            );
            rpc::get_public_key_at(context.client(), addr, 0)
                .await?
                .ok_or(Error::Other(format!(
                    "No public key found for the address {}",
                    addr.encode()
                )))
        }
        Address::Implicit(ImplicitAddress(pkh)) => Ok(context
            .wallet_mut()
            .await
            .find_public_key_by_pkh(pkh)
            .map_err(|err| {
                Error::Other(format!(
                    "Unable to load the keypair from the wallet for the \
                     implicit address {}. Failed with: {}",
                    addr.encode(),
                    err
                ))
            })?),
        Address::Internal(_) => other_err(format!(
            "Internal address {} doesn't have any signing keys.",
            addr
        )),
    }
}

/// Load the secret key corresponding to the given public key from the wallet.
/// If the keypair is encrypted but a password is not supplied, then it is
/// interactively prompted. Errors if the key cannot be found or loaded.
pub fn find_key_by_pk<U: WalletIo>(
    wallet: &mut Wallet<U>,
    args: &args::Tx,
    public_key: &common::PublicKey,
) -> Result<common::SecretKey, Error> {
    if *public_key == masp_tx_key().ref_to() {
        // We already know the secret key corresponding to the MASP sentinal key
        Ok(masp_tx_key())
    } else {
        // Otherwise we need to search the wallet for the secret key
        wallet
            .find_key_by_pk(public_key, args.password.clone())
            .map_err(|err| {
                Error::Other(format!(
                    "Unable to load the keypair from the wallet for public \
                     key {}. Failed with: {}",
                    public_key, err
                ))
            })
    }
}

/// Given CLI arguments and some defaults, determine the rightful transaction
/// signer. Return the given signing key or public key of the given signer if
/// possible. If no explicit signer given, use the `default`. If no `default`
/// is given, an `Error` is returned.
pub async fn tx_signers(
    context: &impl Namada,
    args: &args::Tx<SdkTypes>,
    default: Option<Address>,
) -> Result<Vec<common::PublicKey>, Error> {
    let signer = if !&args.signing_keys.is_empty() {
        return Ok(args.signing_keys.clone());
    } else {
        // Otherwise use the signer determined by the caller
        default
    };

    // Now actually fetch the signing key and apply it
    match signer {
        Some(signer) if signer == MASP => Ok(vec![masp_tx_key().ref_to()]),

        Some(signer) => Ok(vec![find_pk(context, &signer).await?]),
        None => other_err(
            "All transactions must be signed; please either specify the key \
             or the address from which to look up the signing key."
                .to_string(),
        ),
    }
}

/// The different parts of a transaction that can be signed
#[derive(Eq, Hash, PartialEq)]
pub enum Signable {
    FeeHeader,
    RawHeader,
}

/// Causes sign_tx to attempt signing using only the software wallet
pub async fn default_sign(
    _tx: Tx,
    pubkey: common::PublicKey,
    _parts: HashSet<Signable>,
    _user: (),
) -> Result<Tx, Error> {
    Err(Error::Other(format!(
        "unable to sign transaction with {}",
        pubkey
    )))
}

/// Sign a transaction with a given signing key or public key of a given signer.
/// If no explicit signer given, use the `default`. If no `default` is given,
/// Error.
///
/// It also takes a second, optional keypair to sign the wrapper header
/// separately.
///
/// If this is not a dry run, the tx is put in a wrapper and returned along with
/// hashes needed for monitoring the tx on chain.
///
/// If it is a dry run, it is not put in a wrapper, but returned as is.
<<<<<<< HEAD
pub async fn sign_tx<F: std::future::Future<Output = Result<Tx, Error>>>(
    context: &impl Namada,
=======
pub async fn sign_tx<'a, D, F, U>(
    wallet: &RwLock<&'a mut Wallet<U>>,
>>>>>>> 62730cbe
    args: &args::Tx,
    tx: &mut Tx,
    signing_data: SigningTxData,
    sign: impl Fn(Tx, common::PublicKey, HashSet<Signable>, D) -> F,
    user_data: D,
) -> Result<(), Error>
where
    D: Clone,
    U: WalletIo,
    F: std::future::Future<Output = Result<Tx, Error>>,
{
    let mut used_pubkeys = HashSet::new();

    // First try to sign the raw header with the supplied signatures
    if !args.signatures.is_empty() {
        let signatures = args
            .signatures
            .iter()
            .map(|bytes| {
                let sigidx = SignatureIndex::deserialize(bytes).unwrap();
                used_pubkeys.insert(sigidx.pubkey.clone());
                sigidx
            })
            .collect();
        tx.add_signatures(signatures);
    }

    // Then try to sign the raw header with private keys in the software wallet
    if let Some(account_public_keys_map) = signing_data.account_public_keys_map
    {
        let mut wallet = wallet.write().await;
        let signing_tx_keypairs = signing_data
            .public_keys
            .iter()
            .filter_map(|public_key| {
                if used_pubkeys.contains(public_key) {
                    None
                } else {
                    match find_key_by_pk(&mut wallet, args, public_key) {
                        Ok(secret_key) => {
                            used_pubkeys.insert(public_key.clone());
                            Some(secret_key)
                        }
                        Err(_) => None,
                    }
                }
            })
            .collect::<Vec<common::SecretKey>>();
        if !signing_tx_keypairs.is_empty() {
            tx.sign_raw(
                signing_tx_keypairs,
                account_public_keys_map,
                signing_data.owner,
            );
        }
    }

    // Then try to sign the raw header using the hardware wallet
    for pubkey in signing_data.public_keys {
        if !used_pubkeys.contains(&pubkey) && pubkey != signing_data.fee_payer {
            if let Ok(ntx) = sign(
                tx.clone(),
                pubkey.clone(),
                HashSet::from([Signable::RawHeader]),
                user_data.clone(),
            )
            .await
            {
                *tx = ntx;
                used_pubkeys.insert(pubkey.clone());
            }
        }
    }

    // Then try signing the fee header with the software wallet otherwise use
    // the fallback
    let key = {
        // Lock the wallet just long enough to extract a key from it without
        // interfering with the sign closure call
<<<<<<< HEAD
        let mut wallet = context.wallet_mut().await;
        find_key_by_pk(&mut wallet, args, &signing_data.fee_payer)
=======
        let mut wallet = wallet.write().await;
        find_key_by_pk(*wallet, args, &signing_data.fee_payer)
>>>>>>> 62730cbe
    };
    match key {
        Ok(fee_payer_keypair) => {
            tx.sign_wrapper(fee_payer_keypair);
        }
        Err(_) => {
            *tx = sign(
                tx.clone(),
                signing_data.fee_payer.clone(),
                HashSet::from([Signable::FeeHeader, Signable::RawHeader]),
                user_data,
            )
            .await?;
        }
    }
    Ok(())
}

/// Return the necessary data regarding an account to be able to generate a
/// multisignature section
pub async fn aux_signing_data(
    context: &impl Namada,
    args: &args::Tx<SdkTypes>,
    owner: Option<Address>,
    default_signer: Option<Address>,
) -> Result<SigningTxData, Error> {
    let public_keys = if owner.is_some() || args.wrapper_fee_payer.is_none() {
        tx_signers(context, args, default_signer.clone()).await?
    } else {
        vec![]
    };

    let (account_public_keys_map, threshold) = match &owner {
        Some(owner @ Address::Established(_)) => {
            let account =
                rpc::get_account_info(context.client(), owner).await?;
            if let Some(account) = account {
                (Some(account.public_keys_map), account.threshold)
            } else {
                return Err(Error::from(TxError::InvalidAccount(
                    owner.encode(),
                )));
            }
        }
        Some(Address::Implicit(_)) => (
            Some(AccountPublicKeysMap::from_iter(public_keys.clone())),
            1u8,
        ),
        Some(owner @ Address::Internal(internal)) => match internal {
            InternalAddress::Masp => (None, 0u8),
            _ => {
                return Err(Error::from(TxError::InvalidAccount(
                    owner.encode(),
                )));
            }
        },
        None => (None, 0u8),
    };

    let fee_payer = if args.disposable_signing_key {
        context
            .wallet_mut()
            .await
            .gen_disposable_signing_key(&mut OsRng)
            .to_public()
    } else {
        match &args.wrapper_fee_payer {
            Some(keypair) => keypair.clone(),
            None => public_keys.get(0).ok_or(TxError::InvalidFeePayer)?.clone(),
        }
    };

    if fee_payer == masp_tx_key().to_public() {
        other_err(
            "The gas payer cannot be the MASP, please provide a different gas \
             payer."
                .to_string(),
        )?;
    }

    Ok(SigningTxData {
        owner,
        public_keys,
        threshold,
        account_public_keys_map,
        fee_payer,
    })
}

pub async fn init_validator_signing_data(
    context: &impl Namada,
    args: &args::Tx<SdkTypes>,
    validator_keys: Vec<common::PublicKey>,
) -> Result<SigningTxData, Error> {
    let mut public_keys = if args.wrapper_fee_payer.is_none() {
        tx_signers(context, args, None).await?
    } else {
        vec![]
    };
    public_keys.extend(validator_keys.clone());

    let account_public_keys_map =
        Some(AccountPublicKeysMap::from_iter(validator_keys));

    let fee_payer = if args.disposable_signing_key {
        context
            .wallet_mut()
            .await
            .gen_disposable_signing_key(&mut OsRng)
            .to_public()
    } else {
        match &args.wrapper_fee_payer {
            Some(keypair) => keypair.clone(),
            None => public_keys.get(0).ok_or(TxError::InvalidFeePayer)?.clone(),
        }
    };

    if fee_payer == masp_tx_key().to_public() {
        other_err(
            "The gas payer cannot be the MASP, please provide a different gas \
             payer."
                .to_string(),
        )?;
    }

    Ok(SigningTxData {
        owner: None,
        public_keys,
        threshold: 0,
        account_public_keys_map,
        fee_payer,
    })
}

/// Informations about the post-tx balance of the tx's source. Used to correctly
/// handle fee validation in the wrapper tx
pub struct TxSourcePostBalance {
    /// The balance of the tx source after the tx has been applied
    pub post_balance: Amount,
    /// The source address of the tx
    pub source: Address,
    /// The token of the tx
    pub token: Address,
}

/// Create a wrapper tx from a normal tx. Get the hash of the
/// wrapper and its payload which is needed for monitoring its
/// progress on chain.
#[allow(clippy::too_many_arguments)]
pub async fn wrap_tx<N: Namada>(
    context: &N,
    tx: &mut Tx,
    args: &args::Tx<SdkTypes>,
    tx_source_balance: Option<TxSourcePostBalance>,
    epoch: Epoch,
    fee_payer: common::PublicKey,
) -> Result<Option<Epoch>, Error> {
    let fee_payer_address = Address::from(&fee_payer);
    // Validate fee amount and token
    let gas_cost_key = parameter_storage::get_gas_cost_key();
    let minimum_fee = match rpc::query_storage_value::<
        _,
        BTreeMap<Address, Amount>,
    >(context.client(), &gas_cost_key)
    .await
    .and_then(|map| {
        map.get(&args.fee_token)
            .map(ToOwned::to_owned)
            .ok_or_else(|| {
                Error::Other(format!(
                    "Could not retrieve from storage the gas cost for token {}",
                    args.fee_token
                ))
            })
    }) {
        Ok(amount) => amount,
        Err(e) => {
            if !args.force {
                return Err(e);
            } else {
                token::Amount::zero()
            }
        }
    };
    let fee_amount = match args.fee_amount {
        Some(amount) => {
            let validated_fee_amount =
                validate_amount(context, amount, &args.fee_token, args.force)
                    .await
                    .expect("Expected to be able to validate fee");

            let amount =
                Amount::from_uint(validated_fee_amount.amount, 0).unwrap();

            if amount >= minimum_fee {
                amount
            } else if !args.force {
                // Update the fee amount if it's not enough
                display_line!(
                    context.io(),
                    "The provided gas price {} is less than the minimum \
                     amount required {}, changing it to match the minimum",
                    amount.to_string_native(),
                    minimum_fee.to_string_native()
                );
                minimum_fee
            } else {
                amount
            }
        }
        None => minimum_fee,
    };

    let mut updated_balance = match tx_source_balance {
        Some(TxSourcePostBalance {
            post_balance: balance,
            source,
            token,
        }) if token == args.fee_token && source == fee_payer_address => balance,
        _ => {
            let balance_key =
                token::balance_key(&args.fee_token, &fee_payer_address);

            rpc::query_storage_value::<_, token::Amount>(
                context.client(),
                &balance_key,
            )
            .await
            .unwrap_or_default()
        }
    };

    let total_fee = fee_amount * u64::from(args.gas_limit);

    let (unshield, unshielding_epoch) = match total_fee
        .checked_sub(updated_balance)
    {
        Some(diff) if !diff.is_zero() => {
            if let Some(spending_key) = args.fee_unshield.clone() {
                // Unshield funds for fee payment
                let target = namada_core::types::masp::TransferTarget::Address(
                    fee_payer_address.clone(),
                );
                let fee_amount = DenominatedAmount {
                    // NOTE: must unshield the total fee amount, not the
                    // diff, because the ledger evaluates the transaction in
                    // reverse (wrapper first, inner second) and cannot know
                    // ahead of time if the inner will modify the balance of
                    // the gas payer
                    amount: total_fee,
                    denom: 0.into(),
                };

                match ShieldedContext::<N::ShieldedUtils>::gen_shielded_transfer(
                        context,
                        &spending_key,
                        &target,
                        &args.fee_token,
                        fee_amount,
                    )
                    .await
                {
                    Ok(Some(ShieldedTransfer {
                        builder: _,
                        masp_tx: transaction,
                        metadata: _data,
                        epoch: unshielding_epoch,
                    })) => {
                        let spends = transaction
                            .sapling_bundle()
                            .unwrap()
                            .shielded_spends
                            .len();
                        let converts = transaction
                            .sapling_bundle()
                            .unwrap()
                            .shielded_converts
                            .len();
                        let outs = transaction
                            .sapling_bundle()
                            .unwrap()
                            .shielded_outputs
                            .len();

                        let descriptions = spends + converts + outs;

                        let descriptions_limit_key=  parameter_storage::get_fee_unshielding_descriptions_limit_key();
                        let descriptions_limit =
                            rpc::query_storage_value::<_, u64>(
                                context.client(),
                                &descriptions_limit_key,
                            )
                            .await
                            .unwrap();

                        if u64::try_from(descriptions).unwrap()
                            > descriptions_limit
                            && !args.force
                        {
                            return Err(Error::from(
                                TxError::FeeUnshieldingError(format!(
                                    "Descriptions exceed the limit: found \
                                     {descriptions}, limit \
                                     {descriptions_limit}"
                                )),
                            ));
                        }

                        updated_balance += total_fee;
                        (Some(transaction), Some(unshielding_epoch))
                    }
                    Ok(None) => {
                        if !args.force {
                            return Err(Error::from(
                                TxError::FeeUnshieldingError(
                                    "Missing unshielding transaction"
                                        .to_string(),
                                ),
                            ));
                        }

                        (None, None)
                    }
                    Err(e) => {
                        if !args.force {
                            return Err(Error::from(
                                TxError::FeeUnshieldingError(e.to_string()),
                            ));
                        }

                        (None, None)
                    }
                }
            } else {
                let token_addr = args.fee_token.clone();
                if !args.force {
                    let fee_amount =
                        context.format_amount(&token_addr, total_fee).await;

                    let balance = context
                        .format_amount(&token_addr, updated_balance)
                        .await;
                    return Err(Error::from(TxError::BalanceTooLowForFees(
                        fee_payer_address,
                        token_addr,
                        fee_amount,
                        balance,
                    )));
                }

                (None, None)
            }
        }
        _ => {
            if args.fee_unshield.is_some() {
                display_line!(
                    context.io(),
                    "Enough transparent balance to pay fees: the fee \
                     unshielding spending key will be ignored"
                );
            }
            (None, None)
        }
    };

    let unshield_section_hash = unshield.map(|masp_tx| {
        let section = Section::MaspTx(masp_tx);
        let mut hasher = sha2::Sha256::new();
        section.hash(&mut hasher);
        tx.add_section(section);
        namada_core::types::hash::Hash(hasher.finalize().into())
    });

    tx.add_wrapper(
        Fee {
            amount_per_gas_unit: fee_amount,
            token: args.fee_token.clone(),
        },
        fee_payer,
        epoch,
        // TODO: partially validate the gas limit in client
        args.gas_limit,
        unshield_section_hash,
    );

    Ok(unshielding_epoch)
}

#[allow(clippy::result_large_err)]
fn other_err<T>(string: String) -> Result<T, Error> {
    Err(Error::Other(string))
}

/// Represents the transaction data that is displayed on a Ledger device
#[derive(Default, Serialize, Deserialize)]
pub struct LedgerVector {
    blob: String,
    index: u64,
    name: String,
    output: Vec<String>,
    output_expert: Vec<String>,
    valid: bool,
}

/// Adds a Ledger output line describing a given transaction amount and address
fn make_ledger_amount_addr(
    tokens: &HashMap<Address, String>,
    output: &mut Vec<String>,
    amount: DenominatedAmount,
    token: &Address,
    prefix: &str,
) {
    if let Some(token) = tokens.get(token) {
        output.push(format!(
            "{}Amount : {} {}",
            prefix,
            token.to_uppercase(),
            to_ledger_decimal(&amount.to_string()),
        ));
    } else {
        output.extend(vec![
            format!("{}Token : {}", prefix, token),
            format!(
                "{}Amount : {}",
                prefix,
                to_ledger_decimal(&amount.to_string())
            ),
        ]);
    }
}

/// Adds a Ledger output line describing a given transaction amount and asset
/// type
async fn make_ledger_amount_asset(
    context: &impl Namada,
    tokens: &HashMap<Address, String>,
    output: &mut Vec<String>,
    amount: u64,
    token: &AssetType,
    assets: &HashMap<AssetType, (Address, MaspDenom, Epoch)>,
    prefix: &str,
) {
    if let Some((token, _, _epoch)) = assets.get(token) {
        // If the AssetType can be decoded, then at least display Addressees
        let formatted_amt = context.format_amount(token, amount.into()).await;
        if let Some(token) = tokens.get(token) {
            output.push(format!(
                "{}Amount : {} {}",
                prefix,
                token.to_uppercase(),
                to_ledger_decimal(&formatted_amt),
            ));
        } else {
            output.extend(vec![
                format!("{}Token : {}", prefix, token),
                format!(
                    "{}Amount : {}",
                    prefix,
                    to_ledger_decimal(&formatted_amt)
                ),
            ]);
        }
    } else {
        // Otherwise display the raw AssetTypes
        output.extend(vec![
            format!("{}Token : {}", prefix, token),
            format!(
                "{}Amount : {}",
                prefix,
                to_ledger_decimal(&amount.to_string())
            ),
        ]);
    }
}

/// Split the lines in the vector that are longer than the Ledger device's
/// character width
fn format_outputs(output: &mut Vec<String>) {
    const MAX_KEY_LEN: usize = 39;
    const MAX_VALUE_LEN: usize = 39;

    let mut i = 0;
    let mut pos = 0;
    // Break down each line that is too long one-by-one
    while pos < output.len() {
        let curr_line = output[pos].clone();
        let (key, mut value) =
            curr_line.split_once(':').unwrap_or(("", &curr_line));
        // Truncate the key length to the declared maximum
        let key = key.trim().chars().take(MAX_KEY_LEN - 1).collect::<String>();
        // Trim value because we will insert spaces later
        value = value.trim();
        if value.is_empty() {
            value = "(none)"
        }
        if value.chars().count() < MAX_VALUE_LEN {
            // No need to split the line in this case
            output[pos] = format!("{} | {} : {}", i, key, value);
            pos += 1;
        } else {
            // Line is too long so split it up. Repeat the key on each line
            output.remove(pos);
            let part_count = (value.chars().count() + MAX_VALUE_LEN - 2)
                / (MAX_VALUE_LEN - 1);
            for (idx, part) in value
                .chars()
                .chunks(MAX_VALUE_LEN - 1)
                .into_iter()
                .enumerate()
            {
                let line = format!(
                    "{} | {} [{}/{}] : {}",
                    i,
                    key,
                    idx + 1,
                    part_count,
                    part.collect::<String>(),
                );
                output.insert(pos, line);
                pos += 1;
            }
        }
        i += 1;
    }
}

/// Adds a Ledger output for the sender and destination for transparent and MASP
/// transactions
pub async fn make_ledger_masp_endpoints(
    context: &impl Namada,
    tokens: &HashMap<Address, String>,
    output: &mut Vec<String>,
    transfer: &Transfer,
    builder: Option<&MaspBuilder>,
    assets: &HashMap<AssetType, (Address, MaspDenom, Epoch)>,
) {
    if transfer.source != MASP {
        output.push(format!("Sender : {}", transfer.source));
        if transfer.target == MASP {
            make_ledger_amount_addr(
                tokens,
                output,
                transfer.amount,
                &transfer.token,
                "Sending ",
            );
        }
    } else if let Some(builder) = builder {
        for sapling_input in builder.builder.sapling_inputs() {
            let vk = ExtendedViewingKey::from(*sapling_input.key());
            output.push(format!("Sender : {}", vk));
            make_ledger_amount_asset(
                context,
                tokens,
                output,
                sapling_input.value(),
                &sapling_input.asset_type(),
                assets,
                "Sending ",
            )
            .await;
        }
    }
    if transfer.target != MASP {
        output.push(format!("Destination : {}", transfer.target));
        if transfer.source == MASP {
            make_ledger_amount_addr(
                tokens,
                output,
                transfer.amount,
                &transfer.token,
                "Receiving ",
            );
        }
    } else if let Some(builder) = builder {
        for sapling_output in builder.builder.sapling_outputs() {
            let pa = PaymentAddress::from(sapling_output.address());
            output.push(format!("Destination : {}", pa));
            make_ledger_amount_asset(
                context,
                tokens,
                output,
                sapling_output.value(),
                &sapling_output.asset_type(),
                assets,
                "Receiving ",
            )
            .await;
        }
    }
    if transfer.source != MASP && transfer.target != MASP {
        make_ledger_amount_addr(
            tokens,
            output,
            transfer.amount,
            &transfer.token,
            "",
        );
    }
}

/// Internal method used to generate transaction test vectors
#[cfg(feature = "std")]
pub async fn generate_test_vector(
    context: &impl Namada,
    tx: &Tx,
) -> Result<(), Error> {
    use std::env;
    use std::fs::File;
    use std::io::Write;

    if let Ok(path) = env::var(ENV_VAR_LEDGER_LOG_PATH) {
        let mut tx = tx.clone();
        // Contract the large data blobs in the transaction
        tx.wallet_filter();
        // Convert the transaction to Ledger format
        let decoding = to_ledger_vector(context, &tx).await?;
        let output = serde_json::to_string(&decoding)
            .map_err(|e| Error::from(EncodingError::Serde(e.to_string())))?;
        // Record the transaction at the identified path
        let mut f = File::options()
            .append(true)
            .create(true)
            .open(path)
            .map_err(|e| {
                Error::Other(format!("failed to open test vector file: {}", e))
            })?;
        writeln!(f, "{},", output).map_err(|_| {
            Error::Other("unable to write test vector to file".to_string())
        })?;
    }

    // Attempt to decode the construction
    if let Ok(path) = env::var(ENV_VAR_TX_LOG_PATH) {
        let mut tx = tx.clone();
        // Contract the large data blobs in the transaction
        tx.wallet_filter();
        // Record the transaction at the identified path
        let mut f = File::options()
            .append(true)
            .create(true)
            .open(path)
            .map_err(|_| {
                Error::Other("unable to write test vector to file".to_string())
            })?;
        writeln!(f, "{:x?},", tx).map_err(|_| {
            Error::Other("unable to write test vector to file".to_string())
        })?;
    }
    Ok(())
}

/// Convert decimal numbers into the format used by Ledger. Specifically remove
/// all insignificant zeros occuring after decimal point.
fn to_ledger_decimal(amount: &str) -> String {
    if amount.contains('.') {
        let mut amount = amount.trim_end_matches('0').to_string();
        if amount.ends_with('.') {
            amount.push('0')
        }
        amount
    } else {
        amount.to_string() + ".0"
    }
}

/// A ProposalVote wrapper that prints the spending cap with Ledger decimal
/// formatting.
struct LedgerProposalVote<'a>(&'a StorageProposalVote);

impl<'a> Display for LedgerProposalVote<'a> {
    fn fmt(&self, f: &mut std::fmt::Formatter<'_>) -> std::fmt::Result {
        match &self.0 {
            StorageProposalVote::Yay(vote_type) => match vote_type {
                VoteType::Default => write!(f, "yay"),
                VoteType::PGFSteward => write!(f, "yay for PGF steward"),
                VoteType::PGFPayment => {
                    write!(f, "yay for PGF payment proposal")
                }
            },

            StorageProposalVote::Nay => write!(f, "nay"),
            StorageProposalVote::Abstain => write!(f, "abstain"),
        }
    }
}

/// A ProposalType wrapper that prints the hash of the contained WASM code if it
/// is present.
struct LedgerProposalType<'a>(&'a ProposalType, &'a Tx);

impl<'a> Display for LedgerProposalType<'a> {
    fn fmt(&self, f: &mut std::fmt::Formatter) -> std::fmt::Result {
        match self.0 {
            ProposalType::Default(None) => write!(f, "Default"),
            ProposalType::Default(Some(hash)) => {
                let extra = self
                    .1
                    .get_section(hash)
                    .and_then(|x| Section::extra_data_sec(x.as_ref()))
                    .expect("unable to load vp code")
                    .code
                    .hash();
                write!(f, "{}", HEXLOWER.encode(&extra.0))
            }
            ProposalType::PGFSteward(_) => write!(f, "PGF Steward"),
            ProposalType::PGFPayment(_) => write!(f, "PGF Payment"),
        }
    }
}

/// Converts the given transaction to the form that is displayed on the Ledger
/// device
pub async fn to_ledger_vector(
    context: &impl Namada,
    tx: &Tx,
) -> Result<LedgerVector, Error> {
    // To facilitate lookups of human-readable token names
    let tokens: HashMap<Address, String> = context
        .wallet()
        .await
        .get_addresses()
        .into_iter()
        .map(|(alias, addr)| (addr, alias))
        .collect();

    let mut tv = LedgerVector {
        blob: HEXLOWER.encode(&tx.serialize_to_vec()),
        index: 0,
        valid: true,
        name: "Custom_0".to_string(),
        ..Default::default()
    };

    let code_sec = tx
        .get_section(tx.code_sechash())
        .ok_or_else(|| {
            Error::Other("expected tx code section to be present".to_string())
        })?
        .code_sec()
        .ok_or_else(|| {
            Error::Other("expected section to have code tag".to_string())
        })?;
    tv.output_expert.push(format!(
        "Code hash : {}",
        HEXLOWER.encode(&code_sec.code.hash().0)
    ));

    if code_sec.tag == Some(TX_INIT_ACCOUNT_WASM.to_string()) {
        let init_account = InitAccount::try_from_slice(
            &tx.data()
                .ok_or_else(|| Error::Other("Invalid Data".to_string()))?,
        )
        .map_err(|err| {
            Error::from(EncodingError::Conversion(err.to_string()))
        })?;
        tv.name = "Init_Account_0".to_string();

        let extra = tx
            .get_section(&init_account.vp_code_hash)
            .and_then(|x| Section::extra_data_sec(x.as_ref()))
            .ok_or_else(|| {
                Error::Other("unable to load vp code".to_string())
            })?;
        let vp_code = if extra.tag == Some(VP_USER_WASM.to_string()) {
            "User".to_string()
        } else {
            HEXLOWER.encode(&extra.code.hash().0)
        };
        tv.output.extend(vec![format!("Type : Init Account")]);
        tv.output.extend(
            init_account
                .public_keys
                .iter()
                .map(|k| format!("Public key : {}", k)),
        );
        tv.output.extend(vec![
            format!("Threshold : {}", init_account.threshold),
            format!("VP type : {}", vp_code),
        ]);

        tv.output_expert.extend(
            init_account
                .public_keys
                .iter()
                .map(|k| format!("Public key : {}", k)),
        );
        tv.output_expert.extend(vec![
            format!("Threshold : {}", init_account.threshold),
            format!("VP type : {}", HEXLOWER.encode(&extra.code.hash().0)),
        ]);
    } else if code_sec.tag == Some(TX_BECOME_VALIDATOR_WASM.to_string()) {
        let init_validator = BecomeValidator::try_from_slice(
            &tx.data()
                .ok_or_else(|| Error::Other("Invalid Data".to_string()))?,
        )
        .map_err(|err| {
            Error::from(EncodingError::Conversion(err.to_string()))
        })?;

        tv.name = "Init_Validator_0".to_string();

        tv.output.extend(vec!["Type : Init Validator".to_string()]);
        tv.output.extend(vec![
            format!("Address : {}", init_validator.address),
            format!("Consensus key : {}", init_validator.consensus_key),
            format!("Ethereum cold key : {}", init_validator.eth_cold_key),
            format!("Ethereum hot key : {}", init_validator.eth_hot_key),
            format!("Protocol key : {}", init_validator.protocol_key),
            format!("Commission rate : {}", init_validator.commission_rate),
            format!(
                "Maximum commission rate change : {}",
                init_validator.max_commission_rate_change,
            ),
            format!("Email : {}", init_validator.email),
        ]);
        if let Some(description) = &init_validator.description {
            tv.output.push(format!("Description : {}", description));
        }
        if let Some(website) = &init_validator.website {
            tv.output.push(format!("Website : {}", website));
        }
        if let Some(discord_handle) = &init_validator.discord_handle {
            tv.output
                .push(format!("Discord handle : {}", discord_handle));
        }

        tv.output_expert.extend(vec![
            format!("Address : {}", init_validator.address),
            format!("Consensus key : {}", init_validator.consensus_key),
            format!("Ethereum cold key : {}", init_validator.eth_cold_key),
            format!("Ethereum hot key : {}", init_validator.eth_hot_key),
            format!("Protocol key : {}", init_validator.protocol_key),
            format!("Commission rate : {}", init_validator.commission_rate),
            format!(
                "Maximum commission rate change : {}",
                init_validator.max_commission_rate_change
            ),
            format!("Email : {}", init_validator.email),
        ]);
        if let Some(description) = &init_validator.description {
            tv.output_expert
                .push(format!("Description : {}", description));
        }
        if let Some(website) = &init_validator.website {
            tv.output_expert.push(format!("Website : {}", website));
        }
        if let Some(discord_handle) = &init_validator.discord_handle {
            tv.output_expert
                .push(format!("Discord handle : {}", discord_handle));
        }
    } else if code_sec.tag == Some(TX_INIT_PROPOSAL.to_string()) {
        let init_proposal_data = InitProposalData::try_from_slice(
            &tx.data()
                .ok_or_else(|| Error::Other("Invalid Data".to_string()))?,
        )
        .map_err(|err| {
            Error::from(EncodingError::Conversion(err.to_string()))
        })?;

        tv.name = "Init_Proposal_0".to_string();

        let extra = tx
            .get_section(&init_proposal_data.content)
            .and_then(|x| Section::extra_data_sec(x.as_ref()))
            .expect("unable to load vp code")
            .code
            .hash();

        tv.output.push("Type : Init proposal".to_string());
        if let Some(id) = init_proposal_data.id.as_ref() {
            tv.output.push(format!("ID : {}", id));
        }
        tv.output.extend(vec![
            format!(
                "Proposal type : {}",
                LedgerProposalType(&init_proposal_data.r#type, tx)
            ),
            format!("Author : {}", init_proposal_data.author),
            format!(
                "Voting start epoch : {}",
                init_proposal_data.voting_start_epoch
            ),
            format!(
                "Voting end epoch : {}",
                init_proposal_data.voting_end_epoch
            ),
            format!("Grace epoch : {}", init_proposal_data.grace_epoch),
            format!("Content : {}", HEXLOWER.encode(&extra.0)),
        ]);

        if let Some(id) = init_proposal_data.id.as_ref() {
            tv.output_expert.push(format!("ID : {}", id));
        }
        tv.output_expert.extend(vec![
            format!(
                "Proposal type : {}",
                LedgerProposalType(&init_proposal_data.r#type, tx)
            ),
            format!("Author : {}", init_proposal_data.author),
            format!(
                "Voting start epoch : {}",
                init_proposal_data.voting_start_epoch
            ),
            format!(
                "Voting end epoch : {}",
                init_proposal_data.voting_end_epoch
            ),
            format!("Grace epoch : {}", init_proposal_data.grace_epoch),
            format!("Content : {}", HEXLOWER.encode(&extra.0)),
        ]);
    } else if code_sec.tag == Some(TX_VOTE_PROPOSAL.to_string()) {
        let vote_proposal = VoteProposalData::try_from_slice(
            &tx.data()
                .ok_or_else(|| Error::Other("Invalid Data".to_string()))?,
        )
        .map_err(|err| {
            Error::from(EncodingError::Conversion(err.to_string()))
        })?;

        tv.name = "Vote_Proposal_0".to_string();

        tv.output.extend(vec![
            format!("Type : Vote Proposal"),
            format!("ID : {}", vote_proposal.id),
            format!("Vote : {}", LedgerProposalVote(&vote_proposal.vote)),
            format!("Voter : {}", vote_proposal.voter),
        ]);
        for delegation in &vote_proposal.delegations {
            tv.output.push(format!("Delegation : {}", delegation));
        }

        tv.output_expert.extend(vec![
            format!("ID : {}", vote_proposal.id),
            format!("Vote : {}", LedgerProposalVote(&vote_proposal.vote)),
            format!("Voter : {}", vote_proposal.voter),
        ]);
        for delegation in vote_proposal.delegations {
            tv.output_expert
                .push(format!("Delegation : {}", delegation));
        }
    } else if code_sec.tag == Some(TX_REVEAL_PK.to_string()) {
        let public_key = common::PublicKey::try_from_slice(
            &tx.data()
                .ok_or_else(|| Error::Other("Invalid Data".to_string()))?,
        )
        .map_err(|err| {
            Error::from(EncodingError::Conversion(err.to_string()))
        })?;

        tv.name = "Reveal_Pubkey_0".to_string();

        tv.output.extend(vec![
            format!("Type : Reveal Pubkey"),
            format!("Public key : {}", public_key),
        ]);

        tv.output_expert
            .extend(vec![format!("Public key : {}", public_key)]);
    } else if code_sec.tag == Some(TX_UPDATE_ACCOUNT_WASM.to_string()) {
        let update_account = UpdateAccount::try_from_slice(
            &tx.data()
                .ok_or_else(|| Error::Other("Invalid Data".to_string()))?,
        )
        .map_err(|err| {
            Error::from(EncodingError::Conversion(err.to_string()))
        })?;

        tv.name = "Update_VP_0".to_string();

        match &update_account.vp_code_hash {
            Some(hash) => {
                let extra = tx
                    .get_section(hash)
                    .and_then(|x| Section::extra_data_sec(x.as_ref()))
                    .ok_or_else(|| {
                        Error::Other("unable to load vp code".to_string())
                    })?;
                let vp_code = if extra.tag == Some(VP_USER_WASM.to_string()) {
                    "User".to_string()
                } else {
                    HEXLOWER.encode(&extra.code.hash().0)
                };
                tv.output.extend(vec![
                    format!("Type : Update VP"),
                    format!("Address : {}", update_account.addr),
                ]);
                tv.output.extend(
                    update_account
                        .public_keys
                        .iter()
                        .map(|k| format!("Public key : {}", k)),
                );
                if update_account.threshold.is_some() {
                    tv.output.extend(vec![format!(
                        "Threshold : {}",
                        update_account.threshold.unwrap()
                    )])
                }
                tv.output.extend(vec![format!("VP type : {}", vp_code)]);

                tv.output_expert
                    .extend(vec![format!("Address : {}", update_account.addr)]);
                tv.output_expert.extend(
                    update_account
                        .public_keys
                        .iter()
                        .map(|k| format!("Public key : {}", k)),
                );
                if update_account.threshold.is_some() {
                    tv.output_expert.extend(vec![format!(
                        "Threshold : {}",
                        update_account.threshold.unwrap()
                    )])
                }
                tv.output_expert.extend(vec![format!(
                    "VP type : {}",
                    HEXLOWER.encode(&extra.code.hash().0)
                )]);
            }
            None => (),
        };
    } else if code_sec.tag == Some(TX_TRANSFER_WASM.to_string()) {
        let transfer = Transfer::try_from_slice(
            &tx.data()
                .ok_or_else(|| Error::Other("Invalid Data".to_string()))?,
        )
        .map_err(|err| {
            Error::from(EncodingError::Conversion(err.to_string()))
        })?;
        // To facilitate lookups of MASP AssetTypes
        let mut asset_types = HashMap::new();
        let builder = if let Some(shielded_hash) = transfer.shielded {
            tx.sections.iter().find_map(|x| match x {
                Section::MaspBuilder(builder)
                    if builder.target == shielded_hash =>
                {
                    for (addr, denom, epoch) in &builder.asset_types {
                        match make_asset_type(Some(*epoch), addr, *denom) {
                            Err(_) => None,
                            Ok(asset) => {
                                asset_types.insert(
                                    asset,
                                    (addr.clone(), *denom, *epoch),
                                );
                                Some(builder)
                            }
                        }?;
                    }
                    Some(builder)
                }
                _ => None,
            })
        } else {
            None
        };

        tv.name = "Transfer_0".to_string();

        tv.output.push("Type : Transfer".to_string());
        make_ledger_masp_endpoints(
            context,
            &tokens,
            &mut tv.output,
            &transfer,
            builder,
            &asset_types,
        )
        .await;
        make_ledger_masp_endpoints(
            context,
            &tokens,
            &mut tv.output_expert,
            &transfer,
            builder,
            &asset_types,
        )
        .await;
    } else if code_sec.tag == Some(TX_IBC_WASM.to_string()) {
        let any_msg = Any::decode(
            tx.data()
                .ok_or_else(|| Error::Other("Invalid Data".to_string()))?
                .as_ref(),
        )
        .map_err(|x| Error::from(EncodingError::Conversion(x.to_string())))?;

        tv.name = "IBC_0".to_string();
        tv.output.push("Type : IBC".to_string());

        match MsgTransfer::try_from(any_msg.clone()) {
            Ok(transfer) => {
                let transfer_token = format!(
                    "{} {}",
                    transfer.packet_data.token.amount,
                    transfer.packet_data.token.denom
                );
                tv.output.extend(vec![
                    format!("Source port : {}", transfer.port_id_on_a),
                    format!("Source channel : {}", transfer.chan_id_on_a),
                    format!("Token : {}", transfer_token),
                    format!("Sender : {}", transfer.packet_data.sender),
                    format!("Receiver : {}", transfer.packet_data.receiver),
                    format!(
                        "Timeout height : {}",
                        transfer.timeout_height_on_b
                    ),
                    format!(
                        "Timeout timestamp : {}",
                        transfer
                            .timeout_timestamp_on_b
                            .into_tm_time()
                            .map_or("(none)".to_string(), |time| time
                                .to_rfc3339())
                    ),
                ]);
                tv.output_expert.extend(vec![
                    format!("Source port : {}", transfer.port_id_on_a),
                    format!("Source channel : {}", transfer.chan_id_on_a),
                    format!("Token : {}", transfer_token),
                    format!("Sender : {}", transfer.packet_data.sender),
                    format!("Receiver : {}", transfer.packet_data.receiver),
                    format!(
                        "Timeout height : {}",
                        transfer.timeout_height_on_b
                    ),
                    format!(
                        "Timeout timestamp : {}",
                        transfer
                            .timeout_timestamp_on_b
                            .into_tm_time()
                            .map_or("(none)".to_string(), |time| time
                                .to_rfc3339())
                    ),
                ]);
            }
            _ => {
                for line in format!("{:#?}", any_msg).split('\n') {
                    let stripped = line.trim_start();
                    tv.output.push(format!("Part : {}", stripped));
                    tv.output_expert.push(format!("Part : {}", stripped));
                }
            }
        }
    } else if code_sec.tag == Some(TX_BOND_WASM.to_string()) {
        let bond = pos::Bond::try_from_slice(
            &tx.data()
                .ok_or_else(|| Error::Other("Invalid Data".to_string()))?,
        )
        .map_err(|err| {
            Error::from(EncodingError::Conversion(err.to_string()))
        })?;

        tv.name = "Bond_0".to_string();

        tv.output.push("Type : Bond".to_string());
        if let Some(source) = bond.source.as_ref() {
            tv.output.push(format!("Source : {}", source));
        }
        tv.output.extend(vec![
            format!("Validator : {}", bond.validator),
            format!(
                "Amount : NAM {}",
                to_ledger_decimal(&bond.amount.to_string_native())
            ),
        ]);

        if let Some(source) = bond.source.as_ref() {
            tv.output_expert.push(format!("Source : {}", source));
        }
        tv.output_expert.extend(vec![
            format!("Validator : {}", bond.validator),
            format!(
                "Amount : NAM {}",
                to_ledger_decimal(&bond.amount.to_string_native())
            ),
        ]);
    } else if code_sec.tag == Some(TX_UNBOND_WASM.to_string()) {
        let unbond = pos::Unbond::try_from_slice(
            &tx.data()
                .ok_or_else(|| Error::Other("Invalid Data".to_string()))?,
        )
        .map_err(|err| {
            Error::from(EncodingError::Conversion(err.to_string()))
        })?;

        tv.name = "Unbond_0".to_string();

        tv.output.push("Type : Unbond".to_string());
        if let Some(source) = unbond.source.as_ref() {
            tv.output.push(format!("Source : {}", source));
        }
        tv.output.extend(vec![
            format!("Validator : {}", unbond.validator),
            format!(
                "Amount : NAM {}",
                to_ledger_decimal(&unbond.amount.to_string_native())
            ),
        ]);

        if let Some(source) = unbond.source.as_ref() {
            tv.output_expert.push(format!("Source : {}", source));
        }
        tv.output_expert.extend(vec![
            format!("Validator : {}", unbond.validator),
            format!(
                "Amount : NAM {}",
                to_ledger_decimal(&unbond.amount.to_string_native())
            ),
        ]);
    } else if code_sec.tag == Some(TX_WITHDRAW_WASM.to_string()) {
        let withdraw = pos::Withdraw::try_from_slice(
            &tx.data()
                .ok_or_else(|| Error::Other("Invalid Data".to_string()))?,
        )
        .map_err(|err| {
            Error::from(EncodingError::Conversion(err.to_string()))
        })?;

        tv.name = "Withdraw_0".to_string();

        tv.output.push("Type : Withdraw".to_string());
        if let Some(source) = withdraw.source.as_ref() {
            tv.output.push(format!("Source : {}", source));
        }
        tv.output
            .push(format!("Validator : {}", withdraw.validator));

        if let Some(source) = withdraw.source.as_ref() {
            tv.output_expert.push(format!("Source : {}", source));
        }
        tv.output_expert
            .push(format!("Validator : {}", withdraw.validator));
    } else if code_sec.tag == Some(TX_CLAIM_REWARDS_WASM.to_string()) {
        let claim = pos::Withdraw::try_from_slice(
            &tx.data()
                .ok_or_else(|| Error::Other("Invalid Data".to_string()))?,
        )
        .map_err(|err| {
            Error::from(EncodingError::Conversion(err.to_string()))
        })?;

        tv.name = "Claim_Rewards_0".to_string();

        tv.output.push("Type : Claim Rewards".to_string());
        if let Some(source) = claim.source.as_ref() {
            tv.output.push(format!("Source : {}", source));
        }
        tv.output.push(format!("Validator : {}", claim.validator));

        if let Some(source) = claim.source.as_ref() {
            tv.output_expert.push(format!("Source : {}", source));
        }
        tv.output_expert
            .push(format!("Validator : {}", claim.validator));
    } else if code_sec.tag == Some(TX_CHANGE_COMMISSION_WASM.to_string()) {
        let commission_change = pos::CommissionChange::try_from_slice(
            &tx.data()
                .ok_or_else(|| Error::Other("Invalid Data".to_string()))?,
        )
        .map_err(|err| {
            Error::from(EncodingError::Conversion(err.to_string()))
        })?;

        tv.name = "Change_Commission_0".to_string();

        tv.output.extend(vec![
            format!("Type : Change commission"),
            format!("New rate : {}", commission_change.new_rate),
            format!("Validator : {}", commission_change.validator),
        ]);

        tv.output_expert.extend(vec![
            format!("New rate : {}", commission_change.new_rate),
            format!("Validator : {}", commission_change.validator),
        ]);
    } else if code_sec.tag == Some(TX_CHANGE_METADATA_WASM.to_string()) {
        let metadata_change = pos::MetaDataChange::try_from_slice(
            &tx.data()
                .ok_or_else(|| Error::Other("Invalid Data".to_string()))?,
        )
        .map_err(|err| {
            Error::from(EncodingError::Conversion(err.to_string()))
        })?;

        tv.name = "Change_MetaData_0".to_string();

        tv.output.extend(vec!["Type : Change metadata".to_string()]);

        let mut other_items = vec![];
        if let Some(email) = metadata_change.email {
            other_items.push(format!("New email : {}", email));
        }
        if let Some(description) = metadata_change.description {
            if description.is_empty() {
                other_items.push("Description removed".to_string());
            } else {
                other_items.push(format!("New description : {}", description));
            }
        }
        if let Some(website) = metadata_change.website {
            if website.is_empty() {
                other_items.push("Website removed".to_string());
            } else {
                other_items.push(format!("New website : {}", website));
            }
        }
        if let Some(discord_handle) = metadata_change.discord_handle {
            if discord_handle.is_empty() {
                other_items.push("Discord handle removed".to_string());
            } else {
                other_items
                    .push(format!("New discord handle : {}", discord_handle));
            }
        }

        tv.output.extend(other_items.clone());
        tv.output_expert.extend(other_items);
    } else if code_sec.tag == Some(TX_CHANGE_CONSENSUS_KEY_WASM.to_string()) {
        let consensus_key_change = pos::ConsensusKeyChange::try_from_slice(
            &tx.data()
                .ok_or_else(|| Error::Other("Invalid Data".to_string()))?,
        )
        .map_err(|err| {
            Error::from(EncodingError::Conversion(err.to_string()))
        })?;

        tv.name = "Change_Consensus_Key_0".to_string();

        tv.output.extend(vec![
            format!("Type : Change consensus key"),
            format!(
                "New consensus key : {}",
                consensus_key_change.consensus_key
            ),
            format!("Validator : {}", consensus_key_change.validator),
        ]);

        tv.output_expert.extend(vec![
            format!(
                "New consensus key : {}",
                consensus_key_change.consensus_key
            ),
            format!("Validator : {}", consensus_key_change.validator),
        ]);
    } else if code_sec.tag == Some(TX_UNJAIL_VALIDATOR_WASM.to_string()) {
        let address = Address::try_from_slice(
            &tx.data()
                .ok_or_else(|| Error::Other("Invalid Data".to_string()))?,
        )
        .map_err(|err| {
            Error::from(EncodingError::Conversion(err.to_string()))
        })?;

        tv.name = "Unjail_Validator_0".to_string();

        tv.output.extend(vec![
            format!("Type : Unjail Validator"),
            format!("Validator : {}", address),
        ]);

        tv.output_expert.push(format!("Validator : {}", address));
    } else if code_sec.tag == Some(TX_DEACTIVATE_VALIDATOR_WASM.to_string()) {
        let address = Address::try_from_slice(
            &tx.data()
                .ok_or_else(|| Error::Other("Invalid Data".to_string()))?,
        )
        .map_err(|err| {
            Error::from(EncodingError::Conversion(err.to_string()))
        })?;

        tv.name = "Deactivate_Validator_0".to_string();

        tv.output.extend(vec![
            format!("Type : Deactivate Validator"),
            format!("Validator : {}", address),
        ]);

        tv.output_expert.push(format!("Validator : {}", address));
    } else if code_sec.tag == Some(TX_REACTIVATE_VALIDATOR_WASM.to_string()) {
        let address = Address::try_from_slice(
            &tx.data()
                .ok_or_else(|| Error::Other("Invalid Data".to_string()))?,
        )
        .map_err(|err| {
            Error::from(EncodingError::Conversion(err.to_string()))
        })?;

        tv.name = "Reactivate_Validator_0".to_string();

        tv.output.extend(vec![
            format!("Type : Reactivate Validator"),
            format!("Validator : {}", address),
        ]);

        tv.output_expert.push(format!("Validator : {}", address));
    } else {
        tv.name = "Custom_0".to_string();
        tv.output.push("Type : Custom".to_string());
    }

    if let Some(wrapper) = tx.header.wrapper() {
        let gas_token = wrapper.fee.token.clone();
        let gas_limit = context
            .format_amount(&gas_token, Amount::from(wrapper.gas_limit))
            .await;
        let fee_amount_per_gas_unit = context
            .format_amount(&gas_token, wrapper.fee.amount_per_gas_unit)
            .await;
        tv.output_expert.extend(vec![
            format!("Timestamp : {}", tx.header.timestamp.0),
            format!("Pubkey : {}", wrapper.pk),
            format!("Epoch : {}", wrapper.epoch),
            format!("Gas limit : {}", gas_limit),
        ]);
        if let Some(token) = tokens.get(&wrapper.fee.token) {
            tv.output_expert.push(format!(
                "Fees/gas unit : {} {}",
                token.to_uppercase(),
                to_ledger_decimal(&fee_amount_per_gas_unit),
            ));
        } else {
            tv.output_expert.extend(vec![
                format!("Fee token : {}", gas_token),
                format!("Fees/gas unit : {}", fee_amount_per_gas_unit),
            ]);
        }
    }

    // Finally, index each line and break those that are too long
    format_outputs(&mut tv.output);
    format_outputs(&mut tv.output_expert);
    Ok(tv)
}<|MERGE_RESOLUTION|>--- conflicted
+++ resolved
@@ -208,13 +208,8 @@
 /// hashes needed for monitoring the tx on chain.
 ///
 /// If it is a dry run, it is not put in a wrapper, but returned as is.
-<<<<<<< HEAD
-pub async fn sign_tx<F: std::future::Future<Output = Result<Tx, Error>>>(
-    context: &impl Namada,
-=======
 pub async fn sign_tx<'a, D, F, U>(
-    wallet: &RwLock<&'a mut Wallet<U>>,
->>>>>>> 62730cbe
+    wallet: &RwLock<Wallet<U>>,
     args: &args::Tx,
     tx: &mut Tx,
     signing_data: SigningTxData,
@@ -294,13 +289,8 @@
     let key = {
         // Lock the wallet just long enough to extract a key from it without
         // interfering with the sign closure call
-<<<<<<< HEAD
-        let mut wallet = context.wallet_mut().await;
-        find_key_by_pk(&mut wallet, args, &signing_data.fee_payer)
-=======
         let mut wallet = wallet.write().await;
-        find_key_by_pk(*wallet, args, &signing_data.fee_payer)
->>>>>>> 62730cbe
+        find_key_by_pk(&mut *wallet, args, &signing_data.fee_payer)
     };
     match key {
         Ok(fee_payer_keypair) => {
