--- conflicted
+++ resolved
@@ -663,24 +663,10 @@
         let (shell, _recv, _, _) = test_utils::setup();
         let keypair = gen_keypair();
         // an unsigned wrapper will cause an error in processing
-<<<<<<< HEAD
-        let mut wrapper = Tx::new(TxType::Wrapper(Box::new(WrapperTx::new(
-            Fee {
-                amount_per_gas_unit: Default::default(),
-                token: shell.wl_storage.storage.native_token.clone(),
-            },
-            keypair.ref_to(),
-            Epoch(0),
-            Default::default(),
-            #[cfg(not(feature = "mainnet"))]
-            None,
-            None,
-        ))));
-=======
         let mut wrapper =
             Tx::from_type(TxType::Wrapper(Box::new(WrapperTx::new(
                 Fee {
-                    amount: Default::default(),
+                    amount_per_gas_unit: Default::default(),
                     token: shell.wl_storage.storage.native_token.clone(),
                 },
                 keypair.ref_to(),
@@ -688,8 +674,8 @@
                 Default::default(),
                 #[cfg(not(feature = "mainnet"))]
                 None,
+                None,
             ))));
->>>>>>> 0c4c7871
         wrapper.header.chain_id = shell.chain_id.clone();
         wrapper.set_code(Code::new("wasm_code".as_bytes().to_owned()));
         wrapper.set_data(Data::new("transaction_data".as_bytes().to_owned()));
@@ -1129,33 +1115,19 @@
         // create a request with two new wrappers from mempool and
         // two wrappers from the previous block to be decrypted
         for i in 0..2 {
-<<<<<<< HEAD
-            let mut tx = Tx::new(TxType::Wrapper(Box::new(WrapperTx::new(
-                Fee {
-                    amount_per_gas_unit: 1.into(),
-                    token: shell.wl_storage.storage.native_token.clone(),
-                },
-                keypair.ref_to(),
-                Epoch(0),
-                GAS_LIMIT_MULTIPLIER.into(),
-                #[cfg(not(feature = "mainnet"))]
-                None,
-                None,
-            ))));
-=======
             let mut tx =
                 Tx::from_type(TxType::Wrapper(Box::new(WrapperTx::new(
                     Fee {
-                        amount: Default::default(),
+                        amount_per_gas_unit: 1.into(),
                         token: shell.wl_storage.storage.native_token.clone(),
                     },
                     keypair.ref_to(),
                     Epoch(0),
-                    Default::default(),
+                    GAS_LIMIT_MULTIPLIER.into(),
                     #[cfg(not(feature = "mainnet"))]
                     None,
+                    None,
                 ))));
->>>>>>> 0c4c7871
             tx.header.chain_id = shell.chain_id.clone();
             tx.set_code(Code::new("wasm_code".as_bytes().to_owned()));
             tx.set_data(Data::new(
@@ -1218,24 +1190,10 @@
         let (mut shell, _recv, _, _) = test_utils::setup();
 
         let keypair = crate::wallet::defaults::daewon_keypair();
-<<<<<<< HEAD
-        let mut wrapper = Tx::new(TxType::Wrapper(Box::new(WrapperTx::new(
-            Fee {
-                amount_per_gas_unit: 0.into(),
-                token: shell.wl_storage.storage.native_token.clone(),
-            },
-            keypair.ref_to(),
-            Epoch(0),
-            Default::default(),
-            #[cfg(not(feature = "mainnet"))]
-            None,
-            None,
-        ))));
-=======
         let mut wrapper =
             Tx::from_type(TxType::Wrapper(Box::new(WrapperTx::new(
                 Fee {
-                    amount: 0.into(),
+                    amount_per_gas_unit: 0.into(),
                     token: shell.wl_storage.storage.native_token.clone(),
                 },
                 keypair.ref_to(),
@@ -1243,8 +1201,8 @@
                 Default::default(),
                 #[cfg(not(feature = "mainnet"))]
                 None,
+                None,
             ))));
->>>>>>> 0c4c7871
         wrapper.header.chain_id = shell.chain_id.clone();
         wrapper.set_code(Code::new("wasm_code".as_bytes().to_owned()));
         wrapper.set_data(Data::new("transaction data".as_bytes().to_owned()));
@@ -1285,33 +1243,19 @@
         let (shell, _recv, _, _) = test_utils::setup();
 
         let keypair = crate::wallet::defaults::daewon_keypair();
-<<<<<<< HEAD
-        let mut wrapper = Tx::new(TxType::Wrapper(Box::new(WrapperTx::new(
-            Fee {
-                amount_per_gas_unit: 1.into(),
-                token: shell.wl_storage.storage.native_token.clone(),
-            },
-            keypair.ref_to(),
-            Epoch(0),
-            GAS_LIMIT_MULTIPLIER.into(),
-            #[cfg(not(feature = "mainnet"))]
-            None,
-            None,
-        ))));
-=======
         let mut wrapper =
             Tx::from_type(TxType::Wrapper(Box::new(WrapperTx::new(
                 Fee {
-                    amount: 0.into(),
+                    amount_per_gas_unit: 1.into(),
                     token: shell.wl_storage.storage.native_token.clone(),
                 },
                 keypair.ref_to(),
                 Epoch(0),
-                Default::default(),
+                GAS_LIMIT_MULTIPLIER.into(),
                 #[cfg(not(feature = "mainnet"))]
                 None,
+                None,
             ))));
->>>>>>> 0c4c7871
         wrapper.header.chain_id = shell.chain_id.clone();
         wrapper.set_code(Code::new("wasm_code".as_bytes().to_owned()));
         wrapper.set_data(Data::new("transaction data".as_bytes().to_owned()));
@@ -1341,24 +1285,10 @@
         let (mut shell, _recv, _, _) = test_utils::setup();
 
         let keypair = crate::wallet::defaults::daewon_keypair();
-<<<<<<< HEAD
-        let mut wrapper = Tx::new(TxType::Wrapper(Box::new(WrapperTx::new(
-            Fee {
-                amount_per_gas_unit: Amount::zero(),
-                token: shell.wl_storage.storage.native_token.clone(),
-            },
-            keypair.ref_to(),
-            Epoch(0),
-            Default::default(),
-            #[cfg(not(feature = "mainnet"))]
-            None,
-            None,
-        ))));
-=======
         let mut wrapper =
             Tx::from_type(TxType::Wrapper(Box::new(WrapperTx::new(
                 Fee {
-                    amount: Amount::zero(),
+                    amount_per_gas_unit: Amount::zero(),
                     token: shell.wl_storage.storage.native_token.clone(),
                 },
                 keypair.ref_to(),
@@ -1366,8 +1296,8 @@
                 Default::default(),
                 #[cfg(not(feature = "mainnet"))]
                 None,
+                None,
             ))));
->>>>>>> 0c4c7871
         wrapper.header.chain_id = shell.chain_id.clone();
         wrapper.set_code(Code::new("wasm_code".as_bytes().to_owned()));
         wrapper.set_data(Data::new("transaction data".as_bytes().to_owned()));
@@ -1409,33 +1339,19 @@
 
         let keypair = crate::wallet::defaults::daewon_keypair();
         let keypair_2 = crate::wallet::defaults::daewon_keypair();
-<<<<<<< HEAD
-        let mut wrapper = Tx::new(TxType::Wrapper(Box::new(WrapperTx::new(
-            Fee {
-                amount_per_gas_unit: 1.into(),
-                token: shell.wl_storage.storage.native_token.clone(),
-            },
-            keypair.ref_to(),
-            Epoch(0),
-            GAS_LIMIT_MULTIPLIER.into(),
-            #[cfg(not(feature = "mainnet"))]
-            None,
-            None,
-        ))));
-=======
         let mut wrapper =
             Tx::from_type(TxType::Wrapper(Box::new(WrapperTx::new(
                 Fee {
-                    amount: 0.into(),
+                    amount_per_gas_unit: 1.into(),
                     token: shell.wl_storage.storage.native_token.clone(),
                 },
                 keypair.ref_to(),
                 Epoch(0),
-                Default::default(),
+                GAS_LIMIT_MULTIPLIER.into(),
                 #[cfg(not(feature = "mainnet"))]
                 None,
+                None,
             ))));
->>>>>>> 0c4c7871
         wrapper.header.chain_id = shell.chain_id.clone();
         let tx_code = Code::new("wasm_code".as_bytes().to_owned());
         wrapper.set_code(tx_code);
@@ -1447,7 +1363,6 @@
             &keypair,
         )));
 
-<<<<<<< HEAD
         new_wrapper.update_header(TxType::Wrapper(Box::new(WrapperTx::new(
             Fee {
                 amount_per_gas_unit: 1.into(),
@@ -1460,24 +1375,6 @@
             None,
             None,
         ))));
-=======
-        let mut new_wrapper =
-            Tx::from_type(TxType::Wrapper(Box::new(WrapperTx::new(
-                Fee {
-                    amount: 0.into(),
-                    token: shell.wl_storage.storage.native_token.clone(),
-                },
-                keypair_2.ref_to(),
-                Epoch(0),
-                Default::default(),
-                #[cfg(not(feature = "mainnet"))]
-                None,
-            ))));
-        new_wrapper.header.chain_id = shell.chain_id.clone();
-        new_wrapper.header.timestamp = wrapper.header.timestamp;
-        new_wrapper.set_code(tx_code);
-        new_wrapper.set_data(tx_data);
->>>>>>> 0c4c7871
         new_wrapper.add_section(Section::Signature(Signature::new(
             wrapper.sechashes(),
             &keypair_2,
@@ -1565,7 +1462,7 @@
             None,
             None,
         );
-        let mut wrapper_tx = Tx::new(TxType::Wrapper(Box::new(wrapper)));
+        let mut wrapper_tx = Tx::from_type(TxType::Wrapper(Box::new(wrapper)));
         wrapper_tx.header.chain_id = shell.chain_id.clone();
         wrapper_tx.set_code(Code::new("wasm_code".as_bytes().to_owned()));
         wrapper_tx
@@ -1606,7 +1503,7 @@
             None,
         );
 
-        let mut wrapper_tx = Tx::new(TxType::Wrapper(Box::new(wrapper)));
+        let mut wrapper_tx = Tx::from_type(TxType::Wrapper(Box::new(wrapper)));
         wrapper_tx.header.chain_id = shell.chain_id.clone();
         wrapper_tx.set_code(Code::new("wasm_code".as_bytes().to_owned()));
         wrapper_tx
@@ -1646,7 +1543,7 @@
             None,
         );
 
-        let mut wrapper_tx = Tx::new(TxType::Wrapper(Box::new(wrapper)));
+        let mut wrapper_tx = Tx::from_type(TxType::Wrapper(Box::new(wrapper)));
         wrapper_tx.header.chain_id = shell.chain_id.clone();
         wrapper_tx.set_code(Code::new("wasm_code".as_bytes().to_owned()));
         wrapper_tx
@@ -1685,7 +1582,7 @@
             None,
             None,
         );
-        let mut wrapper_tx = Tx::new(TxType::Wrapper(Box::new(wrapper)));
+        let mut wrapper_tx = Tx::from_type(TxType::Wrapper(Box::new(wrapper)));
         wrapper_tx.header.chain_id = shell.chain_id.clone();
         wrapper_tx.set_code(Code::new("wasm_code".as_bytes().to_owned()));
         wrapper_tx
@@ -1723,7 +1620,7 @@
             None,
             None,
         );
-        let mut wrapper_tx = Tx::new(TxType::Wrapper(Box::new(wrapper)));
+        let mut wrapper_tx = Tx::from_type(TxType::Wrapper(Box::new(wrapper)));
         wrapper_tx.header.chain_id = shell.chain_id.clone();
         wrapper_tx.set_code(Code::new("wasm_code".as_bytes().to_owned()));
         wrapper_tx
@@ -1761,7 +1658,7 @@
             None,
             None,
         );
-        let mut wrapper_tx = Tx::new(TxType::Wrapper(Box::new(wrapper)));
+        let mut wrapper_tx = Tx::from_type(TxType::Wrapper(Box::new(wrapper)));
         wrapper_tx.header.chain_id = shell.chain_id.clone();
         wrapper_tx.set_code(Code::new("wasm_code".as_bytes().to_owned()));
         wrapper_tx
