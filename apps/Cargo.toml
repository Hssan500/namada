[package]
authors = ["Heliax AG <hello@heliax.dev>"]
description = "Namada apps"
edition = "2021"
license = "GPL-3.0"
name = "namada_apps"
readme = "../README.md"
resolver = "2"
version = "0.16.0"
default-run = "namada"

# See more keys and their definitions at https://doc.rust-lang.org/cargo/reference/manifest.html

[lib]
name = "namada_apps"
path = "src/lib/mod.rs"

# Namada CLI that aggregates some common commands for the node and the client
[[bin]]
doc = false
name = "namada"
path = "src/bin/namada/main.rs"

# Namada node
[[bin]]
doc = false
name = "namadan"
path = "src/bin/namada-node/main.rs"

# Namada client
[[bin]]
doc = false
name = "namadac"
path = "src/bin/namada-client/main.rs"

# Namada wallet
[[bin]]
doc = false
name = "namadaw"
path = "src/bin/namada-wallet/main.rs"

[features]
default = ["std", "abciplus"]
mainnet = [
  "namada/mainnet",
]
dev = ["namada/dev"]
std = ["ed25519-consensus/std", "rand/std", "rand_core/std"]
# for integration tests and test utilies
testing = ["dev"]

abcipp = [
    "namada/abcipp",
    "namada/tendermint-rpc-abcipp",
    "tendermint-abcipp",
    "tendermint-config-abcipp",
    "tendermint-proto-abcipp",
    "tendermint-rpc-abcipp",
    "tower-abci-abcipp",
]

abciplus = [
    "namada/abciplus",
    "namada/tendermint-rpc",
    "tendermint",
    "tendermint-config",
    "tendermint-rpc",
    "tendermint-proto",
    "tower-abci",
]

[dependencies]
namada = {path = "../shared", default-features = false, features = ["wasm-runtime", "ferveo-tpke", "masp-tx-gen"]}
ark-serialize = "0.3.0"
ark-std = "0.3.0"
# branch = "bat/arse-merkle-tree"
arse-merkle-tree = {package = "sparse-merkle-tree", git = "https://github.com/heliaxdev/sparse-merkle-tree", rev = "e086b235ed6e68929bf73f617dd61cd17b000a56", features = ["std", "borsh"]}
assert_matches = "1.5.0"
async-std = {version = "=1.11.0", features = ["unstable"]}
async-trait = "0.1.51"
base64 = "0.13.0"
bech32 = "0.8.0"
blake2b-rs = "0.2.0"
borsh = "0.9.0"
byte-unit = "4.0.13"
byteorder = "1.4.2"
# https://github.com/clap-rs/clap/issues/1037
clap = {git = "https://github.com/clap-rs/clap/", tag = "v3.0.0-beta.2", default-features = false, features = ["std", "suggestions", "color", "cargo"]}
color-eyre = "0.5.10"
config = "0.11.0"
data-encoding = "2.3.2"
derivative = "2.2.0"
derivation-path = "0.2.0"
ed25519-consensus = "1.2.0"
ferveo = {git = "https://github.com/anoma/ferveo", rev = "e5abd0acc938da90140351a65a26472eb495ce4d"}
ferveo-common = {git = "https://github.com/anoma/ferveo", rev = "e5abd0acc938da90140351a65a26472eb495ce4d"}
eyre = "0.6.5"
flate2 = "1.0.22"
file-lock = "2.0.2"
futures = "0.3"
itertools = "0.10.1"
libc = "0.2.97"
libloading = "0.7.2"
num-derive = "0.3.3"
num-rational = "0.4.1"
num-traits = "0.2.14"
num_cpus = "1.13.0"
once_cell = "1.8.0"
orion = "0.16.0"
prost = "0.11.6"
prost-types = "0.11.6"
rand = {version = "0.8", default-features = false}
rand_core = {version = "0.6", default-features = false}
rayon = "=1.5.3"
regex = "1.4.5"
reqwest = "0.11.4"
rlimit = "0.5.4"
rocksdb = {version = "0.21.0", features = ['zstd', 'jemalloc'], default-features = false}
rpassword = "5.0.1"
serde = {version = "1.0.125", features = ["derive"]}
serde_bytes = "0.11.5"
serde_json = {version = "1.0.62", features = ["raw_value"]}
sha2 = "0.9.3"
signal-hook = "0.3.9"
slip10_ed25519 = "0.1.3"
# sysinfo with disabled multithread feature
sysinfo = {version = "=0.21.1", default-features = false}
tar = "0.4.37"
# temporarily using fork work-around
tendermint-abcipp = {package = "tendermint", git = "https://github.com/heliaxdev/tendermint-rs", rev = "4db3c5ea09fae4057008d22bf9e96bf541b55b35", optional = true}
tendermint-config-abcipp = {package = "tendermint-config", git = "https://github.com/heliaxdev/tendermint-rs", rev = "4db3c5ea09fae4057008d22bf9e96bf541b55b35", optional = true}
tendermint-proto-abcipp = {package = "tendermint-proto", git = "https://github.com/heliaxdev/tendermint-rs", rev = "4db3c5ea09fae4057008d22bf9e96bf541b55b35", optional = true}
tendermint-rpc-abcipp = {package = "tendermint-rpc", git = "https://github.com/heliaxdev/tendermint-rs", rev = "4db3c5ea09fae4057008d22bf9e96bf541b55b35", features = ["http-client", "websocket-client"], optional = true}
tendermint = {version = "0.23.6", optional = true}
tendermint-config = {version = "0.23.6", optional = true}
tendermint-proto = {version = "0.23.6", optional = true}
tendermint-rpc = {version = "0.23.6", features = ["http-client", "websocket-client"], optional = true}
<<<<<<< HEAD
thiserror = "1.0.30"
tiny-bip39 = "0.8.2"
tiny-hderive = "0.3.0"
=======
thiserror = "1.0.38"
>>>>>>> a9a3e323
tokio = {version = "1.8.2", features = ["full"]}
toml = "0.5.8"
tonic = "0.8.3"
tower = "0.4"
# Also, using the same version of tendermint-rs as we do here.
# with a patch for https://github.com/penumbra-zone/tower-abci/issues/7.
tower-abci-abcipp = {package = "tower-abci", git = "https://github.com/heliaxdev/tower-abci", rev = "a31ce06533f5fbd943508676059d44de27395792", optional = true}
tower-abci = {version = "0.1.0", optional = true}
tracing = "0.1.30"
tracing-log = "0.1.2"
tracing-subscriber = {version = "0.3.7", features = ["env-filter", "json"]}
websocket = "0.26.2"
winapi = "0.3.9"
#libmasp = { git = "https://github.com/anoma/masp", branch = "murisi/masp-incentive" }
masp_primitives = { git = "https://github.com/anoma/masp", rev = "bee40fc465f6afbd10558d12fe96eb1742eee45c", features = ["transparent-inputs"] }
masp_proofs = { git = "https://github.com/anoma/masp", rev = "bee40fc465f6afbd10558d12fe96eb1742eee45c", features = ["bundled-prover", "download-params"] }
bimap = {version = "0.6.2", features = ["serde"]}
<<<<<<< HEAD
rust_decimal = "1.26.1"
rust_decimal_macros = "1.26.1"
zeroize = "1.5.5"
=======
rust_decimal = "=1.26.1"
rust_decimal_macros = "=1.26.1"
directories = "4.0.1"
>>>>>>> a9a3e323

[dev-dependencies]
namada = {path = "../shared", default-features = false, features = ["testing", "wasm-runtime"]}
namada_test_utils = {path = "../test_utils"}
bit-set = "0.5.2"
hex = "0.4.3"
base58 = "0.2.0"
# A fork with state machime testing
proptest = {git = "https://github.com/heliaxdev/proptest", rev = "8f1b4abe7ebd35c0781bf9a00a4ee59833ffa2a1"}
tempfile = "3.2.0"
test-log = {version = "0.2.7", default-features = false, features = ["trace"]}
tokio-test = "0.4.2"

[build-dependencies]
git2 = "0.13.25"<|MERGE_RESOLUTION|>--- conflicted
+++ resolved
@@ -90,7 +90,7 @@
 config = "0.11.0"
 data-encoding = "2.3.2"
 derivative = "2.2.0"
-derivation-path = "0.2.0"
+directories = "4.0.1"
 ed25519-consensus = "1.2.0"
 ferveo = {git = "https://github.com/anoma/ferveo", rev = "e5abd0acc938da90140351a65a26472eb495ce4d"}
 ferveo-common = {git = "https://github.com/anoma/ferveo", rev = "e5abd0acc938da90140351a65a26472eb495ce4d"}
@@ -122,7 +122,6 @@
 serde_json = {version = "1.0.62", features = ["raw_value"]}
 sha2 = "0.9.3"
 signal-hook = "0.3.9"
-slip10_ed25519 = "0.1.3"
 # sysinfo with disabled multithread feature
 sysinfo = {version = "=0.21.1", default-features = false}
 tar = "0.4.37"
@@ -135,13 +134,8 @@
 tendermint-config = {version = "0.23.6", optional = true}
 tendermint-proto = {version = "0.23.6", optional = true}
 tendermint-rpc = {version = "0.23.6", features = ["http-client", "websocket-client"], optional = true}
-<<<<<<< HEAD
-thiserror = "1.0.30"
+thiserror = "1.0.38"
 tiny-bip39 = "0.8.2"
-tiny-hderive = "0.3.0"
-=======
-thiserror = "1.0.38"
->>>>>>> a9a3e323
 tokio = {version = "1.8.2", features = ["full"]}
 toml = "0.5.8"
 tonic = "0.8.3"
@@ -159,22 +153,14 @@
 masp_primitives = { git = "https://github.com/anoma/masp", rev = "bee40fc465f6afbd10558d12fe96eb1742eee45c", features = ["transparent-inputs"] }
 masp_proofs = { git = "https://github.com/anoma/masp", rev = "bee40fc465f6afbd10558d12fe96eb1742eee45c", features = ["bundled-prover", "download-params"] }
 bimap = {version = "0.6.2", features = ["serde"]}
-<<<<<<< HEAD
-rust_decimal = "1.26.1"
-rust_decimal_macros = "1.26.1"
-zeroize = "1.5.5"
-=======
 rust_decimal = "=1.26.1"
 rust_decimal_macros = "=1.26.1"
-directories = "4.0.1"
->>>>>>> a9a3e323
+zeroize = "1.5.5"
 
 [dev-dependencies]
 namada = {path = "../shared", default-features = false, features = ["testing", "wasm-runtime"]}
 namada_test_utils = {path = "../test_utils"}
 bit-set = "0.5.2"
-hex = "0.4.3"
-base58 = "0.2.0"
 # A fork with state machime testing
 proptest = {git = "https://github.com/heliaxdev/proptest", rev = "8f1b4abe7ebd35c0781bf9a00a4ee59833ffa2a1"}
 tempfile = "3.2.0"
