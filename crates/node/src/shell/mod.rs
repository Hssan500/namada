//! The ledger shell connects the ABCI++ interface with the Namada ledger app.
//!
//! Any changes applied before [`Shell::finalize_block`] might have to be
//! reverted, so any changes applied in the methods [`Shell::prepare_proposal`]
//! and [`Shell::process_proposal`] must be also reverted
//! (unless we can simply overwrite them in the next block).
//! More info in <https://github.com/anoma/namada/issues/362>.
pub mod block_alloc;
mod finalize_block;
mod governance;
mod init_chain;
pub use init_chain::InitChainValidation;
use namada::vm::wasm::run::check_tx_allowed;
use namada_apps_lib::config::NodeLocalConfig;
use namada_sdk::state::StateRead;
pub mod prepare_proposal;
use namada::state::State;
pub mod process_proposal;
pub(super) mod queries;
mod snapshots;
mod stats;
#[cfg(any(test, feature = "testing"))]
#[allow(dead_code)]
pub mod testing;
pub mod utils;
mod vote_extensions;

use std::cell::RefCell;
use std::collections::BTreeSet;
use std::num::NonZeroU64;
use std::path::{Path, PathBuf};
#[allow(unused_imports)]
use std::rc::Rc;

use borsh::BorshDeserialize;
use borsh_ext::BorshSerializeExt;
use namada::core::address::Address;
use namada::core::chain::ChainId;
use namada::core::ethereum_events::EthereumEvent;
use namada::core::hints;
use namada::core::key::*;
use namada::core::storage::{BlockHeight, Key, TxIndex};
use namada::core::time::DateTimeUtc;
use namada::ethereum_bridge::protocol::validation::bridge_pool_roots::validate_bp_roots_vext;
use namada::ethereum_bridge::protocol::validation::ethereum_events::validate_eth_events_vext;
use namada::ethereum_bridge::protocol::validation::validator_set_update::validate_valset_upd_vext;
use namada::ledger::events::log::EventLog;
use namada::ledger::gas::{Gas, TxGasMeter};
use namada::ledger::pos::namada_proof_of_stake::types::{
    ConsensusValidator, ValidatorSetUpdate,
};
use namada::ledger::protocol::ShellParams;
use namada::ledger::{parameters, protocol};
use namada::parameters::{get_gas_scale, validate_tx_bytes};
use namada::proof_of_stake::storage::read_pos_params;
use namada::state::tx_queue::ExpiredTx;
use namada::state::{
    DBIter, FullAccessState, Sha256Hasher, StorageHasher, StorageRead,
    TempWlState, WlState, DB, EPOCH_SWITCH_BLOCKS_DELAY,
};
use namada::token;
pub use namada::tx::data::ResultCode;
use namada::tx::data::{TxType, WrapperTx};
use namada::tx::{Section, Tx};
use namada::vm::wasm::{TxCache, VpCache};
use namada::vm::{WasmCacheAccess, WasmCacheRwAccess};
use namada::vote_ext::EthereumTxData;
use namada_apps_lib::wallet::{self, ValidatorData, ValidatorKeys};
use namada_sdk::eth_bridge::{EthBridgeQueries, EthereumOracleConfig};
use namada_sdk::migrations;
use namada_sdk::migrations::ScheduledMigration;
use namada_sdk::tendermint::AppHash;
use thiserror::Error;
use tokio::sync::mpsc::{Receiver, UnboundedSender};

use super::ethereum_oracle::{self as oracle, last_processed_block};
use crate::config::{self, genesis, TendermintMode, ValidatorLocalConfig};
use crate::facade::tendermint::v0_37::abci::{request, response};
use crate::facade::tendermint::{self, validator};
use crate::facade::tendermint_proto::v0_37::crypto::public_key;
use crate::shims::abcipp_shim_types::shim;
use crate::shims::abcipp_shim_types::shim::response::TxResult;
use crate::shims::abcipp_shim_types::shim::TakeSnapshot;
use crate::{storage, tendermint_node};

fn key_to_tendermint(
    pk: &common::PublicKey,
) -> std::result::Result<public_key::Sum, ParsePublicKeyError> {
    match pk {
        common::PublicKey::Ed25519(_) => ed25519::PublicKey::try_from_pk(pk)
            .map(|pk| public_key::Sum::Ed25519(pk.serialize_to_vec())),
        common::PublicKey::Secp256k1(_) => {
            secp256k1::PublicKey::try_from_pk(pk)
                .map(|pk| public_key::Sum::Secp256k1(pk.serialize_to_vec()))
        }
    }
}

#[derive(Error, Debug)]
pub enum Error {
    #[error("Error removing the DB data: {0}")]
    RemoveDB(std::io::Error),
    #[error("chain ID mismatch: {0}")]
    ChainId(String),
    #[error("Error decoding a transaction from bytes: {0}")]
    TxDecoding(namada::tx::DecodeError),
    #[error("Error trying to apply a transaction: {0}")]
    TxApply(protocol::Error),
    #[error("{0}")]
    Tendermint(tendermint_node::Error),
    #[error("{0}")]
    Ethereum(super::ethereum_oracle::Error),
    #[error("Server error: {0}")]
    TowerServer(String),
    #[error("{0}")]
    Broadcaster(tokio::sync::mpsc::error::TryRecvError),
    #[error("Error executing proposal {0}: {1}")]
    BadProposal(u64, String),
    #[error("Error reading wasm: {0:?}")]
    ReadingWasm(#[from] eyre::Error),
    #[error("Error loading wasm: {0}")]
    LoadingWasm(String),
    #[error("Error reading from or writing to storage: {0}")]
    Storage(#[from] namada::state::StorageError),
    #[error("Transaction replay attempt: {0}")]
    ReplayAttempt(String),
<<<<<<< HEAD
    #[error("Error with snapshots: {0}")]
    Snapshot(std::io::Error),
=======
    #[error("Received an invalid block proposal")]
    InvalidBlockProposal,
>>>>>>> fc3241df
}

impl From<Error> for TxResult {
    fn from(err: Error) -> Self {
        TxResult {
            code: 1,
            info: err.to_string(),
        }
    }
}

pub type Result<T> = std::result::Result<T, Error>;

pub fn reset(config: config::Ledger) -> Result<()> {
    // simply nuke the DB files
    let db_path = &config.db_dir();
    match std::fs::remove_dir_all(db_path) {
        Err(e) if e.kind() == std::io::ErrorKind::NotFound => (),
        res => res.map_err(Error::RemoveDB)?,
    };
    // reset Tendermint state
    tendermint_node::reset(config.cometbft_dir()).map_err(Error::Tendermint)?;
    Ok(())
}

pub fn rollback(config: config::Ledger) -> Result<()> {
    // Rollback Tendermint state
    tracing::info!("Rollback Tendermint state");
    let tendermint_block_height =
        tendermint_node::rollback(config.cometbft_dir())
            .map_err(Error::Tendermint)?;

    // Rollback Namada state
    let db_path = config.shell.db_dir(&config.chain_id);
    let mut db = storage::PersistentDB::open(db_path, None);
    tracing::info!("Rollback Namada state");

    db.rollback(tendermint_block_height)
        .map_err(|e| Error::Storage(namada::state::StorageError::new(e)))
}

#[derive(Debug)]
#[allow(dead_code, clippy::large_enum_variant)]
pub(super) enum ShellMode {
    Validator {
        data: ValidatorData,
        broadcast_sender: UnboundedSender<Vec<u8>>,
        eth_oracle: Option<EthereumOracleChannels>,
        validator_local_config: Option<ValidatorLocalConfig>,
        local_config: Option<NodeLocalConfig>,
    },
    Full {
        local_config: Option<NodeLocalConfig>,
    },
    Seed,
}

/// A channel for pulling events from the Ethereum oracle
/// and queueing them up for inclusion in vote extensions
#[derive(Debug)]
pub(super) struct EthereumReceiver {
    channel: Receiver<EthereumEvent>,
    queue: BTreeSet<EthereumEvent>,
}

impl EthereumReceiver {
    /// Create a new [`EthereumReceiver`] from a channel connected
    /// to an Ethereum oracle
    pub fn new(channel: Receiver<EthereumEvent>) -> Self {
        Self {
            channel,
            queue: BTreeSet::new(),
        }
    }

    /// Pull Ethereum events from the oracle and queue them to
    /// be voted on.
    ///
    /// Since vote extensions require ordering of Ethereum
    /// events, we do that here. We also de-duplicate events.
    /// Events may be filtered out of the queue with a provided
    /// predicate.
    pub fn fill_queue<F>(&mut self, mut keep_event: F)
    where
        F: FnMut(&EthereumEvent) -> bool,
    {
        let mut new_events: usize = 0;
        let mut filtered_events: usize = 0;
        while let Ok(eth_event) = self.channel.try_recv() {
            if keep_event(&eth_event) && self.queue.insert(eth_event) {
                new_events =
                    new_events.checked_add(1).expect("Cannot overflow");
            } else {
                filtered_events =
                    filtered_events.checked_add(1).expect("Cannot overflow");
            }
        }
        if new_events
            .checked_add(filtered_events)
            .expect("Cannot overflow")
            > 0
        {
            tracing::info!(
                new_events,
                filtered_events,
                "received Ethereum events"
            );
        }
    }

    /// Get a copy of the queue
    pub fn get_events(&self) -> Vec<EthereumEvent> {
        self.queue.iter().cloned().collect()
    }

    /// Remove the given [`EthereumEvent`] from the queue, if present.
    ///
    /// **INVARIANT:** This method preserves the sorting and de-duplication
    /// of events in the queue.
    pub fn remove_event(&mut self, event: &EthereumEvent) {
        self.queue.remove(event);
    }
}

impl ShellMode {
    /// Get the validator address if ledger is in validator mode
    pub fn get_validator_address(&self) -> Option<&Address> {
        match &self {
            ShellMode::Validator { data, .. } => Some(&data.address),
            _ => None,
        }
    }

    /// Remove an Ethereum event from the internal queue
    pub fn dequeue_eth_event(&mut self, event: &EthereumEvent) {
        if let ShellMode::Validator {
            eth_oracle:
                Some(EthereumOracleChannels {
                    ethereum_receiver, ..
                }),
            ..
        } = self
        {
            ethereum_receiver.remove_event(event);
        }
    }

    /// Get the protocol keypair for this validator.
    pub fn get_protocol_key(&self) -> Option<&common::SecretKey> {
        match self {
            ShellMode::Validator {
                data:
                    ValidatorData {
                        keys:
                            ValidatorKeys {
                                protocol_keypair, ..
                            },
                        ..
                    },
                ..
            } => Some(protocol_keypair),
            _ => None,
        }
    }

    /// Get the Ethereum bridge keypair for this validator.
    #[cfg_attr(not(test), allow(dead_code))]
    pub fn get_eth_bridge_keypair(&self) -> Option<&common::SecretKey> {
        match self {
            ShellMode::Validator {
                data:
                    ValidatorData {
                        keys:
                            ValidatorKeys {
                                eth_bridge_keypair, ..
                            },
                        ..
                    },
                ..
            } => Some(eth_bridge_keypair),
            _ => None,
        }
    }

    /// If this node is a validator, broadcast a tx
    /// to the mempool using the broadcaster subprocess
    pub fn broadcast(&self, data: Vec<u8>) {
        if let Self::Validator {
            broadcast_sender, ..
        } = self
        {
            broadcast_sender
                .send(data)
                .expect("The broadcaster should be running for a validator");
        }
    }
}

#[derive(Clone, Debug, Default)]
pub enum MempoolTxType {
    /// A transaction that has not been validated by this node before
    #[default]
    NewTransaction,
    /// A transaction that has been validated at some previous level that may
    /// need to be validated again
    RecheckTransaction,
}

#[derive(Debug)]
pub struct Shell<D = storage::PersistentDB, H = Sha256Hasher>
where
    D: DB + for<'iter> DBIter<'iter> + Sync + 'static,
    H: StorageHasher + Sync + 'static,
{
    /// The id of the current chain
    pub chain_id: ChainId,
    /// The persistent storage with write log
    pub state: FullAccessState<D, H>,
    /// Path to the base directory with DB data and configs
    #[allow(dead_code)]
    pub(crate) base_dir: PathBuf,
    /// Path to the WASM directory for files used in the genesis block.
    pub(super) wasm_dir: PathBuf,
    /// Information about the running shell instance
    pub(crate) mode: ShellMode,
    /// VP WASM compilation cache
    pub vp_wasm_cache: VpCache<WasmCacheRwAccess>,
    /// Tx WASM compilation cache
    pub tx_wasm_cache: TxCache<WasmCacheRwAccess>,
    /// Taken from config `storage_read_past_height_limit`. When set, will
    /// limit the how many block heights in the past can the storage be
    /// queried for reading values.
    storage_read_past_height_limit: Option<u64>,
    /// Log of events emitted by `FinalizeBlock` ABCI calls.
    event_log: EventLog,
    /// A migration that can be scheduled at a given block height
    pub scheduled_migration: Option<ScheduledMigration<D::Migrator>>,
    /// When set, indicates after how many blocks a new snapshot
    /// will be taken (counting from the first block)
    pub blocks_between_snapshots: Option<NonZeroU64>,
}

/// Storage key filter to store the diffs into the storage. Return `false` for
/// keys whose diffs shouldn't be stored.
pub fn is_key_diff_storable(key: &namada_sdk::storage::Key) -> bool {
    !(token::storage_key::is_masp_key(key)
        && *key != token::storage_key::masp_convert_anchor_key()
        && *key != token::storage_key::masp_token_map_key()
        && *key != token::storage_key::masp_assets_hash_key()
        && !token::storage_key::is_masp_commitment_anchor_key(key)
        || namada::ibc::storage::is_ibc_counter_key(key)
        || namada::proof_of_stake::storage_key::is_delegation_targets_key(key))
}

/// Channels for communicating with an Ethereum oracle.
#[derive(Debug)]
pub struct EthereumOracleChannels {
    ethereum_receiver: EthereumReceiver,
    control_sender: oracle::control::Sender,
    last_processed_block_receiver: last_processed_block::Receiver,
}

impl EthereumOracleChannels {
    pub fn new(
        events_receiver: Receiver<EthereumEvent>,
        control_sender: oracle::control::Sender,
        last_processed_block_receiver: last_processed_block::Receiver,
    ) -> Self {
        Self {
            ethereum_receiver: EthereumReceiver::new(events_receiver),
            control_sender,
            last_processed_block_receiver,
        }
    }
}

impl<D, H> Shell<D, H>
where
    D: DB + for<'iter> DBIter<'iter> + Sync + 'static,
    H: StorageHasher + Sync + 'static,
{
    /// Create a new shell from a path to a database and a chain id. Looks
    /// up the database with this data and tries to load the last state.
    #[allow(clippy::too_many_arguments)]
    pub fn new(
        config: config::Ledger,
        wasm_dir: PathBuf,
        broadcast_sender: UnboundedSender<Vec<u8>>,
        eth_oracle: Option<EthereumOracleChannels>,
        db_cache: Option<&D::Cache>,
        scheduled_migration: Option<ScheduledMigration<D::Migrator>>,
        vp_wasm_compilation_cache: u64,
        tx_wasm_compilation_cache: u64,
    ) -> Self {
        let chain_id = config.chain_id;
        let db_path = config.shell.db_dir(&chain_id);
        let base_dir = config.shell.base_dir;
        let mode = config.shell.tendermint_mode;
        let storage_read_past_height_limit =
            config.shell.storage_read_past_height_limit;
        if !Path::new(&base_dir).is_dir() {
            std::fs::create_dir(&base_dir)
                .expect("Creating directory for Namada should not fail");
        }

        // For all tests except integration use hard-coded native token addr ...
        #[cfg(all(
            any(test, feature = "testing", feature = "benches"),
            not(feature = "integration"),
        ))]
        let native_token = namada::address::testing::nam();
        // ... Otherwise, look it up from the genesis file
        #[cfg(not(all(
            any(test, feature = "testing", feature = "benches"),
            not(feature = "integration"),
        )))]
        let native_token = {
            let chain_dir = base_dir.join(chain_id.as_str());
            let genesis =
                genesis::chain::Finalized::read_toml_files(&chain_dir)
                    .expect("Missing genesis files");
            genesis.get_native_token().clone()
        };

        // load last state from storage
        let state = FullAccessState::open(
            db_path,
            db_cache,
            chain_id.clone(),
            native_token,
            config.shell.storage_read_past_height_limit,
            is_key_diff_storable,
        );
        let vp_wasm_cache_dir =
            base_dir.join(chain_id.as_str()).join("vp_wasm_cache");
        let tx_wasm_cache_dir =
            base_dir.join(chain_id.as_str()).join("tx_wasm_cache");
        // load in keys and address from wallet if mode is set to `Validator`
        let mode = match mode {
            TendermintMode::Validator => {
                #[cfg(not(test))]
                {
                    let wallet_path = &base_dir.join(chain_id.as_str());
                    tracing::debug!(
                        "Loading wallet from {}",
                        wallet_path.to_string_lossy()
                    );
                    let mut wallet = wallet::load(wallet_path)
                        .expect("Validator node must have a wallet");
                    let validator_local_config_path =
                        wallet_path.join("validator_local_config.toml");
                    let local_config_path =
                        wallet_path.join("local_config.toml");

                    let validator_local_config: Option<ValidatorLocalConfig> =
                        if Path::is_file(&validator_local_config_path) {
                            Some(
                                toml::from_slice(
                                    &std::fs::read(validator_local_config_path)
                                        .unwrap(),
                                )
                                .unwrap(),
                            )
                        } else {
                            None
                        };

                    let local_config: Option<NodeLocalConfig> =
                        if Path::is_file(&local_config_path) {
                            Some(
                                toml::from_slice(
                                    &std::fs::read(local_config_path).unwrap(),
                                )
                                .unwrap(),
                            )
                        } else {
                            None
                        };

                    wallet
                        .take_validator_data()
                        .map(|data| ShellMode::Validator {
                            data,
                            broadcast_sender,
                            eth_oracle,
                            validator_local_config,
                            local_config,
                        })
                        .expect(
                            "Validator data should have been stored in the \
                             wallet",
                        )
                }
                #[cfg(test)]
                {
                    let (protocol_keypair, eth_bridge_keypair) =
                        wallet::defaults::validator_keys();
                    ShellMode::Validator {
                        data: ValidatorData {
                            address: wallet::defaults::validator_address(),
                            keys: ValidatorKeys {
                                protocol_keypair,
                                eth_bridge_keypair,
                            },
                        },
                        broadcast_sender,
                        eth_oracle,
                        validator_local_config: None,
                        local_config: None,
                    }
                }
            }
            TendermintMode::Full => {
                #[cfg(not(test))]
                {
                    let local_config_path = &base_dir
                        .join(chain_id.as_str())
                        .join("local_config.toml");

                    let local_config: Option<NodeLocalConfig> =
                        if Path::is_file(local_config_path) {
                            Some(
                                toml::from_slice(
                                    &std::fs::read(local_config_path).unwrap(),
                                )
                                .unwrap(),
                            )
                        } else {
                            None
                        };

                    ShellMode::Full { local_config }
                }
                #[cfg(test)]
                {
                    ShellMode::Full { local_config: None }
                }
            }
            TendermintMode::Seed => ShellMode::Seed,
        };

        if let Some(schedule_migration) = scheduled_migration.as_ref() {
            let current = state.get_block_height().unwrap_or_default();
            if schedule_migration.height < current {
                panic!(
                    "Cannot schedule a migration earlier than the latest \
                     block height({})",
                    current
                );
            }
        }

        let mut shell = Self {
            chain_id,
            state,
            base_dir,
            wasm_dir,
            mode,
            vp_wasm_cache: VpCache::new(
                vp_wasm_cache_dir,
                usize::try_from(vp_wasm_compilation_cache).expect(
                    "`vp_wasm_compilation_cache` must not exceed `usize::MAX`",
                ),
            ),
            tx_wasm_cache: TxCache::new(
                tx_wasm_cache_dir,
                usize::try_from(tx_wasm_compilation_cache).expect(
                    "`tx_wasm_compilation_cache` must not exceed `usize::MAX`",
                ),
            ),
            storage_read_past_height_limit,
            // TODO(namada#3237): config event log params
            event_log: EventLog::default(),
            scheduled_migration,
            blocks_between_snapshots: config.shell.blocks_between_snapshots,
        };
        shell.update_eth_oracle(&Default::default());
        shell
    }

    /// Return a reference to the [`EventLog`].
    #[inline]
    pub fn event_log(&self) -> &EventLog {
        &self.event_log
    }

    /// Return a mutable reference to the [`EventLog`].
    #[inline]
    pub fn event_log_mut(&mut self) -> &mut EventLog {
        &mut self.event_log
    }

    /// Load the Merkle root hash and the height of the last committed block, if
    /// any. This is returned when ABCI sends an `info` request.
    pub fn last_state(&self) -> response::Info {
        if crate::migrating_state().is_some() {
            // When migrating state, return a height of 0, such
            // that CometBFT calls InitChain and subsequently
            // updates the apphash in its state.
            return response::Info {
                last_block_height: 0u32.into(),
                ..response::Info::default()
            };
        }
        let mut response = response::Info {
            last_block_height: tendermint::block::Height::from(0_u32),
            ..Default::default()
        };
        let result = self.state.in_mem().get_state();

        match result {
            Some((root, height)) => {
                tracing::info!(
                    "Last state root hash: {}, height: {}",
                    root,
                    height
                );
                response.last_block_app_hash =
                    AppHash::try_from(root.0.to_vec())
                        .expect("expected a valid app hash");
                response.last_block_height =
                    height.try_into().expect("Invalid block height");
            }
            None => {
                tracing::info!(
                    "No state could be found, chain is not initialized"
                );
            }
        };

        response
    }

    /// Read the value for a storage key dropping any error
    pub fn read_storage_key<T>(&self, key: &Key) -> Option<T>
    where
        T: Clone + BorshDeserialize,
    {
        let result = self.state.db_read(key);

        match result {
            Ok((bytes, _gas)) => match bytes {
                Some(bytes) => match T::try_from_slice(&bytes) {
                    Ok(value) => Some(value),
                    Err(_) => None,
                },
                None => None,
            },
            Err(_) => None,
        }
    }

    /// Read the bytes for a storage key dropping any error
    pub fn read_storage_key_bytes(&self, key: &Key) -> Option<Vec<u8>> {
        let result = self.state.db_read(key);

        match result {
            Ok((bytes, _gas)) => bytes,
            Err(_) => None,
        }
    }

    /// Get the next epoch for which we can request validator set changed
    pub fn get_validator_set_update_epoch(
        &self,
        current_epoch: namada_sdk::storage::Epoch,
    ) -> namada_sdk::storage::Epoch {
        if let Some(delay) = self.state.in_mem().update_epoch_blocks_delay {
            if delay == EPOCH_SWITCH_BLOCKS_DELAY {
                // If we're about to update validator sets for the
                // upcoming epoch, we can still remove the validator
                current_epoch.next()
            } else {
                // If we're waiting to switch to a new epoch, it's too
                // late to update validator sets
                // on the next epoch, so we need to
                // wait for the one after.
                current_epoch.next().next()
            }
        } else {
            current_epoch.next()
        }
    }

    /// Commit a block. Persist the application state and return the Merkle root
    /// hash.
    pub fn commit(&mut self) -> shim::Response {
        self.bump_last_processed_eth_block();

        self.state
            .commit_block()
            .expect("Encountered a storage error while committing a block");
        let committed_height = self.state.in_mem().get_last_block_height();
        migrations::commit(
            self.state.db(),
            committed_height,
            &mut self.scheduled_migration,
        );
        let merkle_root = self.state.in_mem().merkle_root();

        tracing::info!(
            "Committed block hash: {merkle_root}, height: {committed_height}",
        );

        self.broadcast_queued_txs();
        let take_snapshot = self.check_snapshot_required();

        shim::Response::Commit(
            response::Commit {
                // NB: by passing 0, we forbid CometBFT from deleting
                // data pertaining to past blocks
                retain_height: tendermint::block::Height::from(0_u32),
                // NB: current application hash
                data: merkle_root.0.to_vec().into(),
            },
            take_snapshot,
        )
    }

    /// Check if we have reached a block height at which we should take a
    /// snapshot
    fn check_snapshot_required(&self) -> TakeSnapshot {
        let committed_height = self.state.in_mem().get_last_block_height();
        let take_snapshot = match self.blocks_between_snapshots {
            Some(b) => committed_height.0 % b == 0,
            _ => false,
        };
        if take_snapshot {
            self.state.db().path().into()
        } else {
            TakeSnapshot::No
        }
    }

    /// Updates the Ethereum oracle's last processed block.
    #[inline]
    fn bump_last_processed_eth_block(&mut self) {
        if let ShellMode::Validator {
            eth_oracle: Some(eth_oracle),
            ..
        } = &self.mode
        {
            // update the oracle's last processed eth block
            let last_processed_block = eth_oracle
                .last_processed_block_receiver
                .borrow()
                .as_ref()
                .cloned();
            if let Some(eth_height) = last_processed_block {
                tracing::info!(
                    "Ethereum oracle's most recently processed Ethereum block \
                     is {}",
                    eth_height
                );
                self.state.in_mem_mut().ethereum_height = Some(eth_height);
            }
        }
    }

    /// Empties all the ledger's queues of transactions to be broadcasted
    /// via CometBFT's P2P network.
    #[inline]
    fn broadcast_queued_txs(&mut self) {
        if let ShellMode::Validator { .. } = &self.mode {
            self.broadcast_protocol_txs();
            self.broadcast_expired_txs();
        }
    }

    /// Broadcast any pending protocol transactions.
    fn broadcast_protocol_txs(&mut self) {
        use crate::shell::vote_extensions::iter_protocol_txs;

        let ext = self.craft_extension();

        let protocol_key = self
            .mode
            .get_protocol_key()
            .expect("Validators should have protocol keys");

        let protocol_txs = iter_protocol_txs(ext).map(|protocol_tx| {
            protocol_tx
                .sign(protocol_key, self.chain_id.clone())
                .to_bytes()
        });

        for tx in protocol_txs {
            self.mode.broadcast(tx);
        }
    }

    /// Broadcast any expired transactions.
    fn broadcast_expired_txs(&mut self) {
        let eth_events = {
            let mut events: Vec<_> = self
                .state
                .in_mem_mut()
                .expired_txs_queue
                .drain()
                .map(|expired_tx| match expired_tx {
                    ExpiredTx::EthereumEvent(event) => event,
                })
                .collect();
            events.sort();
            events
        };
        if hints::likely(eth_events.is_empty()) {
            // more often than not, there won't by any expired
            // Ethereum events to retransmit
            return;
        }
        if let Some(vote_extension) = self.sign_ethereum_events(eth_events) {
            let protocol_key = self
                .mode
                .get_protocol_key()
                .expect("Validators should have protocol keys");

            let signed_tx = EthereumTxData::EthEventsVext(
                namada::vote_ext::ethereum_events::SignedVext(vote_extension),
            )
            .sign(protocol_key, self.chain_id.clone())
            .to_bytes();

            self.mode.broadcast(signed_tx);
        }
    }

    /// If a handle to an Ethereum oracle was provided to the [`Shell`], attempt
    /// to send it an updated configuration, using a configuration
    /// based on Ethereum bridge parameters in blockchain storage.
    ///
    /// This method must be safe to call even before ABCI `InitChain` has been
    /// called (i.e. when storage is empty), as we may want to do this check
    /// every time the shell starts up (including the first time ever at which
    /// time storage will be empty).
    ///
    /// This method is also called during `FinalizeBlock` to update the oracle
    /// if relevant storage changes have occurred. This includes deactivating
    /// and reactivating the bridge.
    fn update_eth_oracle(&mut self, changed_keys: &BTreeSet<Key>) {
        if let ShellMode::Validator {
            eth_oracle: Some(EthereumOracleChannels { control_sender, .. }),
            ..
        } = &mut self.mode
        {
            // We *always* expect a value describing the status of the Ethereum
            // bridge to be present under [`eth_bridge::storage::active_key`],
            // once a chain has been initialized. We need to explicitly check if
            // this key is present here because we may be starting up the shell
            // for the first time ever, in which case the chain hasn't been
            // initialized yet.
            let has_key = self
                .state
                .has_key(&namada::eth_bridge::storage::active_key())
                .expect(
                    "We should always be able to check whether a key exists \
                     in storage or not",
                );
            if !has_key {
                tracing::debug!(
                    "Not starting oracle yet as storage has not been \
                     initialized"
                );
                return;
            }
            let Some(config) = EthereumOracleConfig::read(&self.state) else {
                tracing::debug!(
                    "Not starting oracle as the Ethereum bridge config \
                     couldn't be found in storage"
                );
                return;
            };
            let active = if !self.state.ethbridge_queries().is_bridge_active() {
                if !changed_keys
                    .contains(&namada::eth_bridge::storage::active_key())
                {
                    tracing::debug!(
                        "Not starting oracle as the Ethereum bridge is \
                         disabled"
                    );
                    return;
                } else {
                    tracing::debug!(
                        "Disabling oracle as the bridge has been disabled"
                    );
                    false
                }
            } else {
                true
            };

            let start_block = self
                .state
                .in_mem()
                .ethereum_height
                .clone()
                .unwrap_or(config.eth_start_height);
            tracing::info!(
                ?start_block,
                "Found Ethereum height from which the Ethereum oracle should \
                 be updated"
            );
            let config = namada::eth_bridge::oracle::config::Config {
                min_confirmations: config.min_confirmations.into(),
                bridge_contract: config.contracts.bridge.address,
                start_block,
                active,
            };
            tracing::info!(
                ?config,
                "Updating the Ethereum oracle using values from block storage"
            );
            if let Err(error) = control_sender
                .try_send(oracle::control::Command::UpdateConfig(config))
            {
                match error {
                    tokio::sync::mpsc::error::TrySendError::Full(_) => {
                        panic!(
                            "The Ethereum oracle communication channel is \
                             full!"
                        )
                    }
                    tokio::sync::mpsc::error::TrySendError::Closed(_) => {
                        panic!(
                            "The Ethereum oracle can no longer be \
                             communicated with"
                        )
                    }
                }
            }
        }
    }

    /// Validate a transaction request. On success, the transaction will
    /// included in the mempool and propagated to peers, otherwise it will be
    /// rejected.
    pub fn mempool_validate(
        &self,
        tx_bytes: &[u8],
        r#_type: MempoolTxType,
    ) -> response::CheckTx {
        use namada::tx::data::protocol::ProtocolTxType;
        use namada::vote_ext::ethereum_tx_data_variants;

        let mut response = response::CheckTx::default();

        const VALID_MSG: &str = "Mempool validation passed";
        const INVALID_MSG: &str = "Mempool validation failed";

        // check tx bytes
        //
        // NB: always keep this as the first tx check,
        // as it is a pretty cheap one
        if !validate_tx_bytes(&self.state, tx_bytes.len())
            .expect("Failed to get max tx bytes param from storage")
        {
            response.code = ResultCode::TooLarge.into();
            response.log = format!("{INVALID_MSG}: Tx too large");
            return response;
        }

        // Tx format check
        let tx = match Tx::try_from(tx_bytes).map_err(Error::TxDecoding) {
            Ok(t) => t,
            Err(msg) => {
                response.code = ResultCode::InvalidTx.into();
                response.log = format!("{INVALID_MSG}: {msg}");
                return response;
            }
        };

        // Tx chain id
        if tx.header.chain_id != self.chain_id {
            response.code = ResultCode::InvalidChainId.into();
            response.log = format!(
                "{INVALID_MSG}: Tx carries a wrong chain id: expected {}, \
                 found {}",
                self.chain_id, tx.header.chain_id
            );
            return response;
        }

        // Tx expiration
        if let Some(exp) = tx.header.expiration {
            let last_block_timestamp = self
                .state
                .get_last_block_timestamp()
                .expect("Failed to retrieve last block timestamp");

            if last_block_timestamp > exp {
                response.code = ResultCode::ExpiredTx.into();
                response.log = format!(
                    "{INVALID_MSG}: Tx expired at {exp:#?}, last committed \
                     block time: {last_block_timestamp:#?}",
                );
                return response;
            }
        }

        // Tx signature check
        let tx_type = match tx.validate_tx() {
            Ok(_) => tx.header(),
            Err(msg) => {
                response.code = ResultCode::InvalidSig.into();
                response.log = format!("{INVALID_MSG}: {msg}");
                return response;
            }
        };

        // try to parse a vote extension protocol tx from
        // the provided tx data
        macro_rules! try_vote_extension {
            ($kind:expr, $rsp:expr, $result:expr $(,)?) => {
                match $result {
                    Ok(ext) => ext,
                    Err(err) => {
                        $rsp.code = ResultCode::InvalidVoteExtension.into();
                        $rsp.log = format!(
                            "{INVALID_MSG}: Invalid {} vote extension: {err}",
                            $kind,
                        );
                        return $rsp;
                    }
                }
            };
        }

        match tx_type.tx_type {
            TxType::Protocol(protocol_tx) => match protocol_tx.tx {
                ProtocolTxType::EthEventsVext => {
                    let ext = try_vote_extension!(
                        "Ethereum events",
                        response,
                        ethereum_tx_data_variants::EthEventsVext::try_from(&tx),
                    );
                    if let Err(err) = validate_eth_events_vext(
                        &self.state,
                        &ext.0,
                        self.state.in_mem().get_last_block_height(),
                    ) {
                        response.code = ResultCode::InvalidVoteExtension.into();
                        response.log = format!(
                            "{INVALID_MSG}: Invalid Ethereum events vote \
                             extension: {err}",
                        );
                    } else {
                        response.log = String::from(VALID_MSG);
                    }
                }
                ProtocolTxType::BridgePoolVext => {
                    let ext = try_vote_extension!(
                        "Bridge pool roots",
                        response,
                        ethereum_tx_data_variants::BridgePoolVext::try_from(
                            &tx
                        ),
                    );
                    if let Err(err) = validate_bp_roots_vext(
                        &self.state,
                        &ext.0,
                        self.state.in_mem().get_last_block_height(),
                    ) {
                        response.code = ResultCode::InvalidVoteExtension.into();
                        response.log = format!(
                            "{INVALID_MSG}: Invalid Bridge pool roots vote \
                             extension: {err}",
                        );
                    } else {
                        response.log = String::from(VALID_MSG);
                    }
                }
                ProtocolTxType::ValSetUpdateVext => {
                    let ext = try_vote_extension!(
                        "validator set update",
                        response,
                        ethereum_tx_data_variants::ValSetUpdateVext::try_from(
                            &tx
                        ),
                    );
                    if let Err(err) = validate_valset_upd_vext(
                        &self.state,
                        &ext,
                        // n.b. only accept validator set updates
                        // issued at the last committed epoch
                        // (signing off on the validators of the
                        // next epoch). at the second height
                        // within an epoch, the new epoch is
                        // committed to storage, so `last_epoch`
                        // reflects the current value of the
                        // epoch.
                        self.state.in_mem().last_epoch,
                    ) {
                        response.code = ResultCode::InvalidVoteExtension.into();
                        response.log = format!(
                            "{INVALID_MSG}: Invalid validator set update vote \
                             extension: {err}",
                        );
                    } else {
                        response.log = String::from(VALID_MSG);
                        // validator set update votes should be decided
                        // as soon as possible
                        response.priority = i64::MAX;
                    }
                }
                _ => {
                    response.code = ResultCode::InvalidTx.into();
                    response.log = format!(
                        "{INVALID_MSG}: The given protocol tx cannot be added \
                         to the mempool"
                    );
                }
            },
            TxType::Wrapper(wrapper) => {
                // Get the gas scale first
                let gas_scale = match get_gas_scale(&self.state) {
                    Ok(scale) => scale,
                    Err(_) => {
                        response.code = ResultCode::InvalidTx.into();
                        response.log = "The gas scale could not be found in \
                                        the parameters storage"
                            .to_string();
                        return response;
                    }
                };

                // Validate wrapper first
                // Tx gas limit
                let gas_limit = match wrapper.gas_limit.as_scaled_gas(gas_scale)
                {
                    Ok(value) => value,
                    Err(_) => {
                        response.code = ResultCode::InvalidTx.into();
                        response.log = "The wrapper gas limit overflowed gas \
                                        representation"
                            .to_string();
                        return response;
                    }
                };
                let mut gas_meter = TxGasMeter::new(gas_limit);
                if gas_meter.add_wrapper_gas(tx_bytes).is_err() {
                    response.code = ResultCode::TxGasLimit.into();
                    response.log = "{INVALID_MSG}: Wrapper transaction \
                                    exceeds its gas limit"
                        .to_string();
                    return response;
                }

                // Max block gas
                let block_gas_limit: Gas = Gas::from_whole_units(
                    namada::parameters::get_max_block_gas(&self.state).unwrap(),
                    gas_scale,
                )
                .expect("Gas limit from parameter must not overflow");
                if gas_meter.tx_gas_limit > block_gas_limit {
                    response.code = ResultCode::AllocationError.into();
                    response.log = "{INVALID_MSG}: Wrapper transaction \
                                    exceeds the maximum block gas limit"
                        .to_string();
                    return response;
                }

                // Replay protection
                let wrapper_hash = &tx.header_hash();
                if self.state.has_replay_protection_entry(wrapper_hash).expect(
                    "Error while checking wrapper tx hash key in storage",
                ) {
                    response.code = ResultCode::ReplayTx.into();
                    response.log = format!(
                        "{INVALID_MSG}: Wrapper transaction hash {} already \
                         in storage, replay attempt",
                        wrapper_hash
                    );
                    return response;
                }
                let batch_tx_hash = &tx.raw_header_hash();
                if self
                    .state
                    .has_replay_protection_entry(batch_tx_hash)
                    .expect("Error while checking batch tx hash key in storage")
                {
                    response.code = ResultCode::ReplayTx.into();
                    response.log = format!(
                        "{INVALID_MSG}: Batch transaction hash {} already in \
                         storage, replay attempt",
                        batch_tx_hash
                    );
                    return response;
                }

<<<<<<< HEAD
                // Validate wrapper fees
                if let Err(e) = mempool_fee_check(
                    &mut ShellParams::new(
                        &RefCell::new(gas_meter),
                        &mut self.state.with_temp_write_log(),
                        &mut self.vp_wasm_cache.clone(),
                        &mut self.tx_wasm_cache.clone(),
                    ),
                    &tx,
                    &wrapper,
                ) {
                    response.code = ResultCode::FeeError.into();
                    response.log = format!("{INVALID_MSG}: {e}");
                    return response;
                }

=======
>>>>>>> fc3241df
                // Validate the inner txs after. Even if the batch is non-atomic
                // we still reject it if just one of the inner txs is
                // invalid
                for cmt in tx.commitments() {
                    // Tx allowlist
                    if let Err(err) =
                        check_tx_allowed(&tx.batch_ref_tx(cmt), &self.state)
                    {
                        response.code = ResultCode::TxNotAllowlisted.into();
                        response.log = format!(
                            "{INVALID_MSG}: Wrapper transaction code didn't \
                             pass the allowlist checks {}",
                            err
                        );
                        return response;
                    }
                }

                // TODO(namada#2597): validate masp fee payment if normal fee
                // payment fails Validate wrapper fees
                if let Err(e) = mempool_fee_check(
                    &wrapper,
                    &mut ShellParams::new(
                        &RefCell::new(gas_meter),
                        &mut self.state.with_temp_write_log(),
                        &mut self.vp_wasm_cache.clone(),
                        &mut self.tx_wasm_cache.clone(),
                    ),
                ) {
                    response.code = ResultCode::FeeError.into();
                    response.log = format!("{INVALID_MSG}: {e}");
                    return response;
                }
            }
            TxType::Raw => {
                response.code = ResultCode::InvalidTx.into();
                response.log = format!(
                    "{INVALID_MSG}: Raw transactions cannot be accepted into \
                     the mempool"
                );
            }
        }

        if response.code == ResultCode::Ok.into() {
            response.log = VALID_MSG.into();
        }
        response
    }

    fn get_abci_validator_updates<F, V>(
        &self,
        is_genesis: bool,
        // Generic over the validator conversion from our type to tendermint's,
        // because we're using domain types in InitChain, but FinalizeBlock is
        // shimmed with a different old type. The joy...
        mut validator_conv: F,
    ) -> namada::state::StorageResult<Vec<V>>
    where
        F: FnMut(common::PublicKey, i64) -> V,
    {
        use namada::ledger::pos::namada_proof_of_stake;

        let (current_epoch, _gas) = self.state.in_mem().get_current_epoch();
        let pos_params =
            namada_proof_of_stake::storage::read_pos_params(&self.state)
                .expect("Could not find the PoS parameters");

        let validator_set_update_fn = if is_genesis {
            namada_proof_of_stake::genesis_validator_set_tendermint
        } else {
            namada_proof_of_stake::validator_set_update::validator_set_update_comet
        };

        validator_set_update_fn(
            &self.state,
            &pos_params,
            current_epoch,
            |update| {
                let (consensus_key, power) = match update {
                    ValidatorSetUpdate::Consensus(ConsensusValidator {
                        consensus_key,
                        bonded_stake: power,
                    }) => (consensus_key, power),
                    ValidatorSetUpdate::Deactivated(consensus_key) => {
                        // Any validators that have been dropped from the
                        // consensus set must have voting power set to 0 to
                        // remove them from the consensus set
                        let power = 0_i64;
                        (consensus_key, power)
                    }
                };
                validator_conv(consensus_key, power)
            },
        )
    }

    /// Retrieves the [`BlockHeight`] that is currently being decided.
    #[inline]
    pub fn get_current_decision_height(&self) -> BlockHeight {
        self.state.get_current_decision_height()
    }

    /// Check if we are at a given [`BlockHeight`] offset, `height_offset`,
    /// within the current epoch.
    pub fn is_deciding_offset_within_epoch(&self, height_offset: u64) -> bool {
        self.state.is_deciding_offset_within_epoch(height_offset)
    }
}

/// Checks that neither the wrapper nor the inner transaction batch have already
/// been applied. Requires a [`TempWlState`] to perform the check during
/// block construction and validation
pub fn replay_protection_checks<D, H>(
    wrapper: &Tx,
    temp_state: &mut TempWlState<'_, D, H>,
) -> Result<()>
where
    D: DB + for<'iter> DBIter<'iter> + Sync + 'static,
    H: StorageHasher + Sync + 'static,
{
    let batch_tx_hash = wrapper.raw_header_hash();
    // Check the inner tx hash only against the storage, skip the write
    // log
    if temp_state
        .has_committed_replay_protection_entry(&batch_tx_hash)
        .expect("Error while checking inner tx hash key in storage")
    {
        return Err(Error::ReplayAttempt(format!(
            "Batch transaction hash {} already in storage",
            &batch_tx_hash,
        )));
    }

    let wrapper_hash = wrapper.header_hash();
    if temp_state
        .has_replay_protection_entry(&wrapper_hash)
        .expect("Error while checking wrapper tx hash key in storage")
    {
        return Err(Error::ReplayAttempt(format!(
            "Wrapper transaction hash {} already in storage",
            wrapper_hash
        )));
    }

    // Write wrapper hash to WAL
    temp_state
        .write_tx_hash(wrapper_hash)
        .map_err(|e| Error::ReplayAttempt(e.to_string()))
}

// Perform the fee check in mempool
fn mempool_fee_check<D, H, CA>(
    shell_params: &mut ShellParams<'_, TempWlState<'_, D, H>, D, H, CA>,
    tx: &Tx,
    wrapper: &WrapperTx,
) -> Result<()>
where
    D: DB + for<'iter> DBIter<'iter> + Sync + 'static,
    H: StorageHasher + Sync + 'static,
    CA: 'static + WasmCacheAccess + Sync,
{
    let minimum_gas_price = namada::ledger::parameters::read_gas_cost(
        shell_params.state,
        &wrapper.fee.token,
    )
    .expect("Must be able to read gas cost parameter")
    .ok_or(Error::TxApply(protocol::Error::FeeError(format!(
        "The provided {} token is not allowed for fee payment",
        wrapper.fee.token
    ))))?;

    fee_data_check(wrapper, minimum_gas_price, shell_params)?;
    protocol::check_fees(shell_params, tx, wrapper)
        .map_err(Error::TxApply)
        .map(|_| ())
}

/// Check the validity of the fee data
pub fn fee_data_check<D, H, CA>(
    wrapper: &WrapperTx,
    minimum_gas_price: token::Amount,
    shell_params: &mut ShellParams<'_, TempWlState<'_, D, H>, D, H, CA>,
) -> Result<()>
where
    D: DB + for<'iter> DBIter<'iter> + Sync + 'static,
    H: StorageHasher + Sync + 'static,
    CA: 'static + WasmCacheAccess + Sync,
{
    match token::denom_to_amount(
        wrapper.fee.amount_per_gas_unit,
        &wrapper.fee.token,
        shell_params.state,
    ) {
        Ok(amount_per_gas_unit) if amount_per_gas_unit < minimum_gas_price => {
            // The fees do not match the minimum required
            return Err(Error::TxApply(protocol::Error::FeeError(format!(
                "Fee amount {:?} do not match the minimum required amount \
                 {:?} for token {}",
                wrapper.fee.amount_per_gas_unit,
                minimum_gas_price,
                wrapper.fee.token
            ))));
        }
        Ok(_) => {}
        Err(err) => {
            return Err(Error::TxApply(protocol::Error::FeeError(format!(
                "The precision of the fee amount {:?} is higher than the \
                 denomination for token {}: {}",
                wrapper.fee.amount_per_gas_unit, wrapper.fee.token, err,
            ))));
        }
    }

    Ok(())
}

/// for the shell
#[allow(clippy::arithmetic_side_effects, clippy::cast_possible_wrap)]
#[cfg(test)]
mod test_utils {
    use std::ops::{Deref, DerefMut};

    use data_encoding::HEXUPPER;
    use namada::core::ethereum_events::Uint;
    use namada::core::hash::Hash;
    use namada::core::keccak::KeccakHash;
    use namada::core::key::*;
    use namada::core::storage::{Epoch, Header};
    use namada::ledger::events::Event;
    use namada::proof_of_stake::parameters::PosParams;
    use namada::proof_of_stake::storage::validator_consensus_key_handle;
    use namada::state::mockdb::MockDB;
    use namada::state::{LastBlock, StorageWrite};
    use namada::tendermint::abci::types::VoteInfo;
    use tempfile::tempdir;
    use tokio::sync::mpsc::{Sender, UnboundedReceiver};

    use super::*;
    use crate::config::ethereum_bridge::ledger::ORACLE_CHANNEL_BUFFER_SIZE;
    use crate::facade::tendermint::abci::types::Misbehavior;
    use crate::facade::tendermint_proto::google::protobuf::Timestamp;
    use crate::facade::tendermint_proto::v0_37::abci::{
        RequestPrepareProposal, RequestProcessProposal,
    };
    use crate::shims::abcipp_shim_types;
    use crate::shims::abcipp_shim_types::shim::request::{
        FinalizeBlock, ProcessedTx,
    };

    #[derive(Error, Debug)]
    pub enum TestError {
        #[error("Proposal rejected with tx results: {0:?}")]
        #[allow(dead_code)]
        RejectProposal(Vec<ProcessedTx>),
    }

    /// Gets the absolute path to root directory
    pub fn top_level_directory() -> PathBuf {
        let mut current_path = std::env::current_dir()
            .expect("Current directory should exist")
            .canonicalize()
            .expect("Current directory should exist");
        while current_path.file_name().unwrap() != "node" {
            current_path.pop();
        }
        // Two-dirs up to root
        current_path.pop();
        current_path.pop();
        current_path
    }

    /// Generate a random public/private keypair
    #[inline]
    pub(super) fn gen_keypair() -> common::SecretKey {
        gen_ed25519_keypair()
    }

    /// Generate a random ed25519 public/private keypair
    pub(super) fn gen_ed25519_keypair() -> common::SecretKey {
        use rand::prelude::ThreadRng;
        use rand::thread_rng;

        let mut rng: ThreadRng = thread_rng();
        ed25519::SigScheme::generate(&mut rng).try_to_sk().unwrap()
    }

    /// Generate a random secp256k1 public/private keypair
    pub(super) fn gen_secp256k1_keypair() -> common::SecretKey {
        use rand::prelude::ThreadRng;
        use rand::thread_rng;

        let mut rng: ThreadRng = thread_rng();
        secp256k1::SigScheme::generate(&mut rng)
            .try_to_sk()
            .unwrap()
    }

    /// Invalidate a valid signature `sig`.
    pub(super) fn invalidate_signature(
        sig: common::Signature,
    ) -> common::Signature {
        match sig {
            common::Signature::Ed25519(ed25519::Signature(ref sig)) => {
                let mut sig_bytes = sig.to_bytes();
                sig_bytes[0] = sig_bytes[0].wrapping_add(1);
                common::Signature::Ed25519(ed25519::Signature(sig_bytes.into()))
            }
            common::Signature::Secp256k1(secp256k1::Signature(
                ref sig,
                ref recovery_id,
            )) => {
                let mut sig_bytes = sig.to_vec();
                let recovery_id_bytes = recovery_id.to_byte();
                sig_bytes[0] = sig_bytes[0].wrapping_add(1);
                let bytes: [u8; 65] =
                    [sig_bytes.as_slice(), &[recovery_id_bytes]]
                        .concat()
                        .try_into()
                        .unwrap();
                common::Signature::Secp256k1((&bytes).try_into().unwrap())
            }
        }
    }

    /// Get the default bridge pool vext bytes to be signed.
    pub fn get_bp_bytes_to_sign() -> KeccakHash {
        use namada::core::keccak::{Hasher, Keccak};

        let root = [0; 32];
        let nonce = Uint::from(0).to_bytes();

        let mut output = [0u8; 32];
        let mut hasher = Keccak::v256();
        hasher.update(&root);
        hasher.update(&nonce);
        hasher.finalize(&mut output);

        KeccakHash(output)
    }

    /// A wrapper around the shell that implements
    /// Drop so as to clean up the files that it
    /// generates. Also allows illegal state
    /// modifications for testing purposes
    pub(super) struct TestShell {
        pub shell: Shell<MockDB, Sha256Hasher>,
    }

    impl Deref for TestShell {
        type Target = Shell<MockDB, Sha256Hasher>;

        fn deref(&self) -> &Self::Target {
            &self.shell
        }
    }

    impl DerefMut for TestShell {
        fn deref_mut(&mut self) -> &mut Self::Target {
            &mut self.shell
        }
    }

    #[derive(Clone)]
    /// Helper for testing process proposal which has very different
    /// input types depending on whether the ABCI++ feature is on or not.
    pub struct ProcessProposal {
        pub txs: Vec<Vec<u8>>,
    }

    impl TestShell {
        /// Returns a new shell with
        ///    - A broadcast receiver, which will receive any protocol txs sent
        ///      by the shell.
        ///    - A sender that can send Ethereum events into the ledger, mocking
        ///      the Ethereum fullnode process
        ///    - A receiver for control commands sent by the shell to the
        ///      Ethereum oracle
        pub fn new_at_height<H: Into<BlockHeight>>(
            height: H,
        ) -> (
            Self,
            UnboundedReceiver<Vec<u8>>,
            Sender<EthereumEvent>,
            Receiver<oracle::control::Command>,
        ) {
            let (sender, receiver) = tokio::sync::mpsc::unbounded_channel();
            let (eth_sender, eth_receiver) =
                tokio::sync::mpsc::channel(ORACLE_CHANNEL_BUFFER_SIZE);
            let (_, last_processed_block_receiver) =
                last_processed_block::channel();
            let (control_sender, control_receiver) = oracle::control::channel();
            let eth_oracle = EthereumOracleChannels::new(
                eth_receiver,
                control_sender,
                last_processed_block_receiver,
            );
            let base_dir = tempdir().unwrap().as_ref().canonicalize().unwrap();
            let vp_wasm_compilation_cache = 50 * 1024 * 1024; // 50 kiB
            let tx_wasm_compilation_cache = 50 * 1024 * 1024; // 50 kiB
            let mut shell = Shell::<MockDB, Sha256Hasher>::new(
                config::Ledger::new(
                    base_dir,
                    Default::default(),
                    TendermintMode::Validator,
                ),
                top_level_directory().join("wasm"),
                sender,
                Some(eth_oracle),
                None,
                None,
                vp_wasm_compilation_cache,
                tx_wasm_compilation_cache,
            );
            shell.state.in_mem_mut().block.height = height.into();
            (Self { shell }, receiver, eth_sender, control_receiver)
        }

        /// Same as [`TestShell::new_at_height`], but returns a shell at block
        /// height 0.
        #[inline]
        #[allow(dead_code)]
        pub fn new() -> (
            Self,
            UnboundedReceiver<Vec<u8>>,
            Sender<EthereumEvent>,
            Receiver<oracle::control::Command>,
        ) {
            Self::new_at_height(BlockHeight(1))
        }

        /// Forward a InitChain request and expect a success
        pub fn init_chain(
            &mut self,
            req: request::InitChain,
            num_validators: u64,
        ) {
            self.shell
                .init_chain(req, num_validators)
                .expect("Test shell failed to initialize");
        }

        /// Forward a ProcessProposal request and extract the relevant
        /// response data to return
        pub fn process_proposal(
            &self,
            req: ProcessProposal,
        ) -> std::result::Result<Vec<ProcessedTx>, TestError> {
            #[allow(clippy::disallowed_methods)]
            let time = DateTimeUtc::now();
            let (resp, tx_results) =
                self.shell.process_proposal(RequestProcessProposal {
                    txs: req
                        .txs
                        .clone()
                        .into_iter()
                        .map(prost::bytes::Bytes::from)
                        .collect(),
                    proposer_address: HEXUPPER
                        .decode(
                            wallet::defaults::validator_keypair()
                                .to_public()
                                .tm_raw_hash()
                                .as_bytes(),
                        )
                        .unwrap()
                        .into(),
                    time: Some(Timestamp {
                        seconds: time.0.timestamp(),
                        nanos: time.0.timestamp_subsec_nanos() as i32,
                    }),

                    ..Default::default()
                });
            let results = tx_results
                .into_iter()
                .zip(req.txs)
                .map(|(res, tx_bytes)| ProcessedTx {
                    result: res,
                    tx: tx_bytes.into(),
                })
                .collect();
            if resp != tendermint::abci::response::ProcessProposal::Accept {
                Err(TestError::RejectProposal(results))
            } else {
                Ok(results)
            }
        }

        /// Forward a FinalizeBlock request return a vector of
        /// the events created for each transaction
        pub fn finalize_block(
            &mut self,
            req: FinalizeBlock,
        ) -> Result<Vec<Event>> {
            match self.shell.finalize_block(req) {
                Ok(resp) => Ok(resp.events),
                Err(err) => Err(err),
            }
        }

        /// Forward a PrepareProposal request
        pub fn prepare_proposal(
            &self,
            mut req: RequestPrepareProposal,
        ) -> abcipp_shim_types::shim::response::PrepareProposal {
            req.proposer_address = HEXUPPER
                .decode(
                    wallet::defaults::validator_keypair()
                        .to_public()
                        .tm_raw_hash()
                        .as_bytes(),
                )
                .unwrap()
                .into();
            self.shell.prepare_proposal(req)
        }

        /// Start a counter for the next epoch in `num_blocks`.
        pub fn start_new_epoch_in(&mut self, num_blocks: u64) {
            self.state.in_mem_mut().next_epoch_min_start_height =
                self.state.in_mem().get_last_block_height() + num_blocks;
            self.state.in_mem_mut().next_epoch_min_start_time = {
                #[allow(clippy::disallowed_methods)]
                DateTimeUtc::now()
            };
        }

        /// Simultaneously call the `FinalizeBlock` and
        /// `Commit` handlers.
        pub fn finalize_and_commit(&mut self, req: Option<FinalizeBlock>) {
            let mut req = req.unwrap_or_default();
            req.header.time = {
                #[allow(clippy::disallowed_methods)]
                DateTimeUtc::now()
            };

            self.finalize_block(req).expect("Test failed");
            self.commit();
        }

        /// Immediately change to the next epoch.
        pub fn start_new_epoch(&mut self, req: Option<FinalizeBlock>) -> Epoch {
            self.start_new_epoch_in(1);

            let next_epoch_min_start_height =
                self.state.in_mem().next_epoch_min_start_height;
            if let Some(LastBlock { height, .. }) =
                self.state.in_mem_mut().last_block.as_mut()
            {
                *height = next_epoch_min_start_height;
            } else {
                panic!("Test failed");
            }
            self.finalize_and_commit(req.clone());

            for _i in 0..EPOCH_SWITCH_BLOCKS_DELAY {
                self.finalize_and_commit(req.clone());
            }
            self.state.in_mem().get_current_epoch().0
        }
    }

    /// Config parameters to set up a test shell.
    pub struct SetupCfg<H> {
        /// The last committed block height.
        pub last_height: H,
        /// The number of validators to configure
        // in `InitChain`.
        pub num_validators: u64,
        /// Whether to enable the Ethereum oracle or not.
        pub enable_ethereum_oracle: bool,
    }

    impl<H: Default> Default for SetupCfg<H> {
        fn default() -> Self {
            Self {
                last_height: H::default(),
                num_validators: 1,
                enable_ethereum_oracle: true,
            }
        }
    }

    /// Start a new test shell and initialize it. Returns the shell paired with
    /// a broadcast receiver, which will receives any protocol txs sent by the
    /// shell.
    pub(super) fn setup_with_cfg<H: Into<BlockHeight>>(
        SetupCfg {
            last_height,
            num_validators,
            enable_ethereum_oracle,
        }: SetupCfg<H>,
    ) -> (
        TestShell,
        UnboundedReceiver<Vec<u8>>,
        Sender<EthereumEvent>,
        Receiver<oracle::control::Command>,
    ) {
        let (mut test, receiver, eth_sender, control_receiver) =
            TestShell::new_at_height(last_height);
        if !enable_ethereum_oracle {
            if let ShellMode::Validator { eth_oracle, .. } = &mut test.mode {
                // drop the eth oracle event receiver
                _ = eth_oracle.take();
            }
        }
        let req = request::InitChain {
            time: Timestamp {
                seconds: 0,
                nanos: 0,
            }
            .try_into()
            .unwrap(),
            chain_id: ChainId::default().to_string(),
            consensus_params: tendermint::consensus::params::Params {
                block: tendermint::block::Size {
                    max_bytes: 0,
                    max_gas: 0,
                    time_iota_ms: 0,
                },
                evidence: tendermint::evidence::Params {
                    max_age_num_blocks: 0,
                    max_age_duration: tendermint::evidence::Duration(
                        core::time::Duration::MAX,
                    ),
                    max_bytes: 0,
                },
                validator: tendermint::consensus::params::ValidatorParams {
                    pub_key_types: vec![],
                },
                version: None,
                abci: tendermint::consensus::params::AbciParams {
                    vote_extensions_enable_height: None,
                },
            },
            validators: vec![],
            app_state_bytes: vec![].into(),
            initial_height: 1_u32.into(),
        };
        test.init_chain(req, num_validators);
        test.state.commit_block().expect("Test failed");
        (test, receiver, eth_sender, control_receiver)
    }

    /// Same as [`setup_at_height`], but returns a shell at the given block
    /// height, with a single validator.
    #[inline]
    pub(super) fn setup_at_height<H: Into<BlockHeight>>(
        last_height: H,
    ) -> (
        TestShell,
        UnboundedReceiver<Vec<u8>>,
        Sender<EthereumEvent>,
        Receiver<oracle::control::Command>,
    ) {
        let last_height = last_height.into();
        setup_with_cfg(SetupCfg {
            last_height,
            ..Default::default()
        })
    }

    /// Same as [`setup_with_cfg`], but returns a shell at block height 0,
    /// with a single validator.
    #[inline]
    pub(super) fn setup() -> (
        TestShell,
        UnboundedReceiver<Vec<u8>>,
        Sender<EthereumEvent>,
        Receiver<oracle::control::Command>,
    ) {
        setup_with_cfg(SetupCfg::<u64>::default())
    }

    /// This is just to be used in testing. It is not
    /// a meaningful default.
    impl Default for FinalizeBlock {
        fn default() -> Self {
            FinalizeBlock {
                header: Header {
                    hash: Hash([0; 32]),
                    #[allow(clippy::disallowed_methods)]
                    time: DateTimeUtc::now(),
                    next_validators_hash: Hash([0; 32]),
                },
                byzantine_validators: vec![],
                txs: vec![],
                proposer_address: HEXUPPER
                    .decode(
                        wallet::defaults::validator_keypair()
                            .to_public()
                            .tm_raw_hash()
                            .as_bytes(),
                    )
                    .unwrap(),
                votes: vec![],
            }
        }
    }

    /// Set the Ethereum bridge to be inactive
    pub(super) fn deactivate_bridge(shell: &mut TestShell) {
        use namada::eth_bridge::storage::active_key;
        use namada::eth_bridge::storage::eth_bridge_queries::EthBridgeStatus;
        shell
            .state
            .write(&active_key(), EthBridgeStatus::Disabled)
            .expect("Test failed");
    }

    pub(super) fn get_pkh_from_address<S>(
        storage: &S,
        params: &PosParams,
        address: Address,
        epoch: Epoch,
    ) -> [u8; 20]
    where
        S: StorageRead,
    {
        let ck = validator_consensus_key_handle(&address)
            .get(storage, epoch, params)
            .unwrap()
            .unwrap();
        let hash_string = tm_consensus_key_raw_hash(&ck);
        let decoded = HEXUPPER.decode(hash_string.as_bytes()).unwrap();
        TryFrom::try_from(decoded).unwrap()
    }

    pub(super) fn next_block_for_inflation(
        shell: &mut TestShell,
        proposer_address: Vec<u8>,
        votes: Vec<VoteInfo>,
        byzantine_validators: Option<Vec<Misbehavior>>,
    ) {
        // Let the header time be always ahead of the next epoch min start time
        let header = Header {
            time: shell.state.in_mem().next_epoch_min_start_time.next_second(),
            ..Default::default()
        };
        let mut req = FinalizeBlock {
            header,
            proposer_address,
            votes,
            ..Default::default()
        };
        if let Some(byz_vals) = byzantine_validators {
            req.byzantine_validators = byz_vals;
        }
        shell.finalize_block(req).unwrap();
        shell.commit();
    }
}

#[cfg(test)]
mod shell_tests {
    use namada::core::storage::Epoch;
    use namada::eth_bridge::storage::eth_bridge_queries::is_bridge_comptime_enabled;
    use namada::token::read_denom;
    use namada::tx::data::protocol::{ProtocolTx, ProtocolTxType};
    use namada::tx::data::Fee;
    use namada::tx::{Authorization, Code, Data, Signed};
    use namada::vote_ext::{
        bridge_pool_roots, ethereum_events, ethereum_tx_data_variants,
    };
    use namada::{address, replay_protection};
    use wallet;

    use super::*;
    use crate::shell::token::DenominatedAmount;

    const GAS_LIMIT_MULTIPLIER: u64 = 100_000;

    /// Check that the shell broadcasts validator set updates,
    /// even when the Ethereum oracle is not running (e.g.
    /// because the bridge is disabled).
    #[tokio::test]
    async fn test_broadcast_valset_upd_inspite_oracle_off() {
        if !is_bridge_comptime_enabled() {
            // NOTE: this test doesn't work if the ethereum bridge
            // is disabled at compile time.
            return;
        }

        // this height should result in a validator set
        // update being broadcasted
        let (mut shell, mut broadcaster_rx, _, _) =
            test_utils::setup_with_cfg(test_utils::SetupCfg {
                last_height: 1,
                enable_ethereum_oracle: false,
                ..Default::default()
            });

        // broadcast validator set update
        shell.broadcast_protocol_txs();

        // check data inside tx - it should be a validator set update
        // signed at epoch 0
        let signed_valset_upd = loop {
            // attempt to receive validator set update
            let serialized_tx = tokio::time::timeout(
                std::time::Duration::from_secs(1),
                async { broadcaster_rx.recv().await.unwrap() },
            )
            .await
            .unwrap();
            let tx = Tx::try_from(&serialized_tx[..]).unwrap();

            match ethereum_tx_data_variants::ValSetUpdateVext::try_from(&tx) {
                Ok(signed_valset_upd) => break signed_valset_upd,
                Err(_) => continue,
            }
        };

        assert_eq!(signed_valset_upd.data.signing_epoch, Epoch(0));
    }

    /// Check that broadcasting expired Ethereum events works
    /// as expected.
    #[test]
    fn test_commit_broadcasts_expired_eth_events() {
        if !is_bridge_comptime_enabled() {
            // NOTE: this test doesn't work if the ethereum bridge
            // is disabled at compile time.
            return;
        }

        let (mut shell, mut broadcaster_rx, _, _) =
            test_utils::setup_at_height(5);

        // push expired events to queue
        let ethereum_event_0 = EthereumEvent::TransfersToNamada {
            nonce: 0u64.into(),
            transfers: vec![],
        };
        let ethereum_event_1 = EthereumEvent::TransfersToNamada {
            nonce: 1u64.into(),
            transfers: vec![],
        };
        shell
            .state
            .in_mem_mut()
            .expired_txs_queue
            .push(ExpiredTx::EthereumEvent(ethereum_event_0.clone()));
        shell
            .state
            .in_mem_mut()
            .expired_txs_queue
            .push(ExpiredTx::EthereumEvent(ethereum_event_1.clone()));

        // broadcast them
        shell.broadcast_expired_txs();

        // attempt to receive vote extension tx aggregating
        // all expired events
        let serialized_tx = broadcaster_rx.blocking_recv().unwrap();
        let tx = Tx::try_from(&serialized_tx[..]).unwrap();

        // check data inside tx
        let vote_extension =
            ethereum_tx_data_variants::EthEventsVext::try_from(&tx).unwrap();
        assert_eq!(
            vote_extension.data.ethereum_events,
            vec![ethereum_event_0, ethereum_event_1]
        );
    }

    /// Test that Ethereum events with outdated nonces are
    /// not validated by `CheckTx`.
    #[test]
    fn test_outdated_nonce_mempool_validate() {
        use namada::core::storage::InnerEthEventsQueue;

        const LAST_HEIGHT: BlockHeight = BlockHeight(3);

        if !is_bridge_comptime_enabled() {
            // NOTE: this test doesn't work if the ethereum bridge
            // is disabled at compile time.
            return;
        }

        let (mut shell, _recv, _, _) = test_utils::setup_at_height(LAST_HEIGHT);
        shell
            .state
            .in_mem_mut()
            .eth_events_queue
            // sent transfers to namada nonce to 5
            .transfers_to_namada = InnerEthEventsQueue::new_at(5.into());

        let (protocol_key, _) = wallet::defaults::validator_keys();

        // only bad events
        {
            let ethereum_event = EthereumEvent::TransfersToNamada {
                nonce: 3u64.into(),
                transfers: vec![],
            };
            let ext = {
                let ext = ethereum_events::Vext {
                    validator_addr: wallet::defaults::validator_address(),
                    block_height: LAST_HEIGHT,
                    ethereum_events: vec![ethereum_event],
                }
                .sign(&protocol_key);
                assert!(ext.verify(&protocol_key.ref_to()).is_ok());
                ext
            };
            let tx = EthereumTxData::EthEventsVext(ext.into())
                .sign(&protocol_key, shell.chain_id.clone())
                .to_bytes();
            let rsp = shell.mempool_validate(&tx, Default::default());
            assert!(
                rsp.code != ResultCode::Ok.into(),
                "Validation should have failed"
            );
        }

        // at least one good event
        {
            let e1 = EthereumEvent::TransfersToNamada {
                nonce: 3u64.into(),
                transfers: vec![],
            };
            let e2 = EthereumEvent::TransfersToNamada {
                nonce: 5u64.into(),
                transfers: vec![],
            };
            let ext = {
                let ext = ethereum_events::Vext {
                    validator_addr: wallet::defaults::validator_address(),
                    block_height: LAST_HEIGHT,
                    ethereum_events: vec![e1, e2],
                }
                .sign(&protocol_key);
                assert!(ext.verify(&protocol_key.ref_to()).is_ok());
                ext
            };
            let tx = EthereumTxData::EthEventsVext(ext.into())
                .sign(&protocol_key, shell.chain_id.clone())
                .to_bytes();
            let rsp = shell.mempool_validate(&tx, Default::default());
            assert!(
                rsp.code == ResultCode::Ok.into(),
                "Validation should have passed"
            );
        }
    }

    /// Test that we do not include protocol txs in the mempool,
    /// voting on ethereum events or signing bridge pool roots
    /// and nonces if the bridge is inactive.
    #[test]
    fn test_mempool_filter_protocol_txs_bridge_inactive() {
        let (mut shell, _, _, _) = test_utils::setup_at_height(3);
        test_utils::deactivate_bridge(&mut shell);
        let address = shell
            .mode
            .get_validator_address()
            .expect("Test failed")
            .clone();
        let protocol_key = shell.mode.get_protocol_key().expect("Test failed");
        let ethereum_event = EthereumEvent::TransfersToNamada {
            nonce: 0u64.into(),
            transfers: vec![],
        };
        let eth_vext = EthereumTxData::EthEventsVext(
            ethereum_events::Vext {
                validator_addr: address.clone(),
                block_height: shell.state.in_mem().get_last_block_height(),
                ethereum_events: vec![ethereum_event],
            }
            .sign(protocol_key)
            .into(),
        )
        .sign(protocol_key, shell.chain_id.clone())
        .to_bytes();

        let to_sign = test_utils::get_bp_bytes_to_sign();
        let hot_key = shell.mode.get_eth_bridge_keypair().expect("Test failed");
        let sig = Signed::<_, SignableEthMessage>::new(hot_key, to_sign).sig;
        let bp_vext = EthereumTxData::BridgePoolVext(
            bridge_pool_roots::Vext {
                block_height: shell.state.in_mem().get_last_block_height(),
                validator_addr: address,
                sig,
            }
            .sign(protocol_key),
        )
        .sign(protocol_key, shell.chain_id.clone())
        .to_bytes();
        let txs_to_validate = [
            (eth_vext, "Incorrectly validated eth events vext"),
            (bp_vext, "Incorrectly validated bp roots vext"),
        ];
        for (tx_bytes, err_msg) in txs_to_validate {
            let rsp = shell.mempool_validate(&tx_bytes, Default::default());
            assert!(
                rsp.code == ResultCode::InvalidVoteExtension.into(),
                "{err_msg}"
            );
        }
    }

    /// Test if Ethereum events validation behaves as expected,
    /// considering honest validators.
    #[test]
    fn test_mempool_eth_events_vext_normal_op() {
        const LAST_HEIGHT: BlockHeight = BlockHeight(3);

        if !is_bridge_comptime_enabled() {
            // NOTE: this test doesn't work if the ethereum bridge
            // is disabled at compile time.
            return;
        }

        let (shell, _recv, _, _) = test_utils::setup_at_height(LAST_HEIGHT);

        let (protocol_key, _) = wallet::defaults::validator_keys();
        let validator_addr = wallet::defaults::validator_address();

        let ethereum_event = EthereumEvent::TransfersToNamada {
            nonce: 0u64.into(),
            transfers: vec![],
        };
        let ext = {
            let ext = ethereum_events::Vext {
                validator_addr,
                block_height: LAST_HEIGHT,
                ethereum_events: vec![ethereum_event],
            }
            .sign(&protocol_key);
            assert!(ext.verify(&protocol_key.ref_to()).is_ok());
            ext
        };
        let tx = EthereumTxData::EthEventsVext(ext.into())
            .sign(&protocol_key, shell.chain_id.clone())
            .to_bytes();
        let rsp = shell.mempool_validate(&tx, Default::default());
        assert_eq!(rsp.code, 0.into());
    }

    /// Test if Ethereum events validation fails, if the underlying
    /// protocol transaction type is different from the vote extension
    /// contained in the transaction's data field.
    #[test]
    fn test_mempool_eth_events_vext_data_mismatch() {
        const LAST_HEIGHT: BlockHeight = BlockHeight(3);

        let (shell, _recv, _, _) = test_utils::setup_at_height(LAST_HEIGHT);

        let (protocol_key, _) = wallet::defaults::validator_keys();
        let validator_addr = wallet::defaults::validator_address();

        let ethereum_event = EthereumEvent::TransfersToNamada {
            nonce: 0u64.into(),
            transfers: vec![],
        };
        let ext = {
            let ext = ethereum_events::Vext {
                validator_addr,
                block_height: LAST_HEIGHT,
                ethereum_events: vec![ethereum_event],
            }
            .sign(&protocol_key);
            assert!(ext.verify(&protocol_key.ref_to()).is_ok());
            ext
        };
        let tx = {
            let mut tx =
                Tx::from_type(TxType::Protocol(Box::new(ProtocolTx {
                    pk: protocol_key.ref_to(),
                    tx: ProtocolTxType::BridgePoolVext,
                })));
            // invalid tx type, it doesn't match the
            // tx type declared in the header
            tx.set_data(Data::new(ext.serialize_to_vec()));
            tx.add_section(Section::Authorization(Authorization::new(
                tx.sechashes(),
                [(0, protocol_key)].into_iter().collect(),
                None,
            )));
            tx
        }
        .to_bytes();
        let rsp = shell.mempool_validate(&tx, Default::default());
        assert_eq!(rsp.code, ResultCode::InvalidVoteExtension.into());
    }

    /// Mempool validation must reject unsigned wrappers
    #[test]
    fn test_missing_signature() {
        let (shell, _recv, _, _) = test_utils::setup();

        let keypair = super::test_utils::gen_keypair();

        let mut unsigned_wrapper =
            Tx::from_type(TxType::Wrapper(Box::new(WrapperTx::new(
                Fee {
                    amount_per_gas_unit: DenominatedAmount::native(
                        token::Amount::from_uint(100, 0)
                            .expect("This can't fail"),
                    ),
                    token: shell.state.in_mem().native_token.clone(),
                },
                keypair.ref_to(),
                0.into(),
            ))));
        unsigned_wrapper.header.chain_id = shell.chain_id.clone();
        unsigned_wrapper
            .set_code(Code::new("wasm_code".as_bytes().to_owned(), None));
        unsigned_wrapper
            .set_data(Data::new("transaction data".as_bytes().to_owned()));

        let mut result = shell.mempool_validate(
            unsigned_wrapper.to_bytes().as_ref(),
            MempoolTxType::NewTransaction,
        );
        assert_eq!(result.code, ResultCode::InvalidSig.into());
        result = shell.mempool_validate(
            unsigned_wrapper.to_bytes().as_ref(),
            MempoolTxType::RecheckTransaction,
        );
        assert_eq!(result.code, ResultCode::InvalidSig.into());
    }

    /// Mempool validation must reject wrappers with an invalid signature
    #[test]
    fn test_invalid_signature() {
        let (shell, _recv, _, _) = test_utils::setup();

        let keypair = super::test_utils::gen_keypair();

        let mut invalid_wrapper =
            Tx::from_type(TxType::Wrapper(Box::new(WrapperTx::new(
                Fee {
                    amount_per_gas_unit: DenominatedAmount::native(
                        token::Amount::from_uint(100, 0)
                            .expect("This can't fail"),
                    ),
                    token: shell.state.in_mem().native_token.clone(),
                },
                keypair.ref_to(),
                0.into(),
            ))));
        invalid_wrapper.header.chain_id = shell.chain_id.clone();
        invalid_wrapper
            .set_code(Code::new("wasm_code".as_bytes().to_owned(), None));
        invalid_wrapper
            .set_data(Data::new("transaction data".as_bytes().to_owned()));
        invalid_wrapper.add_section(Section::Authorization(
            Authorization::new(
                invalid_wrapper.sechashes(),
                [(0, keypair)].into_iter().collect(),
                None,
            ),
        ));

        // we mount a malleability attack to try and remove the fee
        let mut new_wrapper =
            invalid_wrapper.header().wrapper().expect("Test failed");
        new_wrapper.fee.amount_per_gas_unit =
            DenominatedAmount::native(0.into());
        invalid_wrapper.update_header(TxType::Wrapper(Box::new(new_wrapper)));

        let mut result = shell.mempool_validate(
            invalid_wrapper.to_bytes().as_ref(),
            MempoolTxType::NewTransaction,
        );
        assert_eq!(result.code, ResultCode::InvalidSig.into());
        result = shell.mempool_validate(
            invalid_wrapper.to_bytes().as_ref(),
            MempoolTxType::RecheckTransaction,
        );
        assert_eq!(result.code, ResultCode::InvalidSig.into());
    }

    /// Mempool validation must reject non-wrapper txs
    #[test]
    fn test_wrong_tx_type() {
        let (shell, _recv, _, _) = test_utils::setup();

        let mut tx = Tx::new(shell.chain_id.clone(), None);
        tx.add_code("wasm_code".as_bytes().to_owned(), None);

        let result = shell.mempool_validate(
            tx.to_bytes().as_ref(),
            MempoolTxType::NewTransaction,
        );
        assert_eq!(result.code, ResultCode::InvalidTx.into());
        assert_eq!(
            result.log,
            "Mempool validation failed: Raw transactions cannot be accepted \
             into the mempool"
        )
    }

    /// Mempool validation must reject already applied wrapper and decrypted
    /// transactions
    #[test]
    fn test_replay_attack() {
        let (mut shell, _recv, _, _) = test_utils::setup();

        let mut wrapper =
            Tx::from_type(TxType::Wrapper(Box::new(WrapperTx::new(
                Fee {
                    amount_per_gas_unit: DenominatedAmount::native(
                        token::Amount::from_uint(100, 0)
                            .expect("This can't fail"),
                    ),
                    token: shell.state.in_mem().native_token.clone(),
                },
                wallet::defaults::albert_keypair().ref_to(),
                GAS_LIMIT_MULTIPLIER.into(),
            ))));
        wrapper.header.chain_id = shell.chain_id.clone();
        wrapper.set_code(Code::new("wasm_code".as_bytes().to_owned(), None));
        wrapper.set_data(Data::new("transaction data".as_bytes().to_owned()));
        wrapper.add_section(Section::Authorization(Authorization::new(
            wrapper.sechashes(),
            [(0, wallet::defaults::albert_keypair())]
                .into_iter()
                .collect(),
            None,
        )));

        // Write wrapper hash to storage
        let mut batch = namada::state::testing::TestState::batch();
        let wrapper_hash = wrapper.header_hash();
        let wrapper_hash_key = replay_protection::current_key(&wrapper_hash);
        shell
            .state
            .write_replay_protection_entry(&mut batch, &wrapper_hash_key)
            .expect("Test failed");

        // Try wrapper tx replay attack
        let result = shell.mempool_validate(
            wrapper.to_bytes().as_ref(),
            MempoolTxType::NewTransaction,
        );
        assert_eq!(result.code, ResultCode::ReplayTx.into());
        assert_eq!(
            result.log,
            format!(
                "Mempool validation failed: Wrapper transaction hash {} \
                 already in storage, replay attempt",
                wrapper_hash
            )
        );

        let result = shell.mempool_validate(
            wrapper.to_bytes().as_ref(),
            MempoolTxType::RecheckTransaction,
        );
        assert_eq!(result.code, ResultCode::ReplayTx.into());
        assert_eq!(
            result.log,
            format!(
                "Mempool validation failed: Wrapper transaction hash {} \
                 already in storage, replay attempt",
                wrapper_hash
            )
        );

        // Modify wrapper to avoid a replay of it
        wrapper.update_header(TxType::Wrapper(Box::new(WrapperTx::new(
            Fee {
                amount_per_gas_unit: DenominatedAmount::native(
                    token::Amount::from_uint(100, 0).expect("This can't fail"),
                ),
                token: shell.state.in_mem().native_token.clone(),
            },
            wallet::defaults::bertha_keypair().ref_to(),
            GAS_LIMIT_MULTIPLIER.into(),
        ))));
        wrapper.add_section(Section::Authorization(Authorization::new(
            wrapper.sechashes(),
            [(0, wallet::defaults::bertha_keypair())]
                .into_iter()
                .collect(),
            None,
        )));
        let batch_hash = wrapper.raw_header_hash();
        // Write batch hash in storage
        let batch_hash_key = replay_protection::current_key(&batch_hash);
        shell
            .state
            .write_replay_protection_entry(&mut batch, &batch_hash_key)
            .expect("Test failed");

        // Try batch replay attack
        let result = shell.mempool_validate(
            wrapper.to_bytes().as_ref(),
            MempoolTxType::NewTransaction,
        );
        assert_eq!(result.code, ResultCode::ReplayTx.into());
        assert_eq!(
            result.log,
            format!(
                "Mempool validation failed: Batch transaction hash {} already \
                 in storage, replay attempt",
                batch_hash
            )
        );

        let result = shell.mempool_validate(
            wrapper.to_bytes().as_ref(),
            MempoolTxType::RecheckTransaction,
        );
        assert_eq!(result.code, ResultCode::ReplayTx.into());
        assert_eq!(
            result.log,
            format!(
                "Mempool validation failed: Batch transaction hash {} already \
                 in storage, replay attempt",
                batch_hash
            )
        )
    }

    /// Check that a transaction with a wrong chain id gets discarded
    #[test]
    fn test_wrong_chain_id() {
        let (shell, _recv, _, _) = test_utils::setup();

        let keypair = super::test_utils::gen_keypair();

        let wrong_chain_id = ChainId("Wrong chain id".to_string());
        let mut tx = Tx::new(wrong_chain_id.clone(), None);
        tx.add_code("wasm_code".as_bytes().to_owned(), None)
            .add_data("transaction data".as_bytes().to_owned())
            .sign_wrapper(keypair);

        let result = shell.mempool_validate(
            tx.to_bytes().as_ref(),
            MempoolTxType::NewTransaction,
        );
        assert_eq!(result.code, ResultCode::InvalidChainId.into());
        assert_eq!(
            result.log,
            format!(
                "Mempool validation failed: Tx carries a wrong chain id: \
                 expected {}, found {}",
                shell.chain_id, wrong_chain_id
            )
        )
    }

    /// Check that an expired transaction gets rejected
    #[test]
    fn test_expired_tx() {
        let (shell, _recv, _, _) = test_utils::setup();

        let keypair = super::test_utils::gen_keypair();

        let mut tx =
            Tx::new(shell.chain_id.clone(), Some(DateTimeUtc::default()));
        tx.add_code("wasm_code".as_bytes().to_owned(), None)
            .add_data("transaction data".as_bytes().to_owned())
            .sign_wrapper(keypair);

        let result = shell.mempool_validate(
            tx.to_bytes().as_ref(),
            MempoolTxType::NewTransaction,
        );
        assert_eq!(result.code, ResultCode::ExpiredTx.into());
    }

    /// Check that a tx requiring more gas than the block limit gets rejected
    #[test]
    fn test_exceeding_max_block_gas_tx() {
        let (shell, _recv, _, _) = test_utils::setup();

        let block_gas_limit =
            parameters::get_max_block_gas(&shell.state).unwrap();
        let keypair = super::test_utils::gen_keypair();

        let mut wrapper =
            Tx::from_type(TxType::Wrapper(Box::new(WrapperTx::new(
                Fee {
                    amount_per_gas_unit: DenominatedAmount::native(100.into()),
                    token: shell.state.in_mem().native_token.clone(),
                },
                keypair.ref_to(),
                (block_gas_limit + 1).into(),
            ))));
        wrapper.header.chain_id = shell.chain_id.clone();
        wrapper.set_code(Code::new("wasm_code".as_bytes().to_owned(), None));
        wrapper.set_data(Data::new("transaction data".as_bytes().to_owned()));
        wrapper.add_section(Section::Authorization(Authorization::new(
            wrapper.sechashes(),
            [(0, keypair)].into_iter().collect(),
            None,
        )));

        let result = shell.mempool_validate(
            wrapper.to_bytes().as_ref(),
            MempoolTxType::NewTransaction,
        );
        assert_eq!(result.code, ResultCode::AllocationError.into());
    }

    // Check that a tx requiring more gas than its limit gets rejected
    #[test]
    fn test_exceeding_gas_limit_tx() {
        let (shell, _recv, _, _) = test_utils::setup();
        let keypair = super::test_utils::gen_keypair();

        let mut wrapper =
            Tx::from_type(TxType::Wrapper(Box::new(WrapperTx::new(
                Fee {
                    amount_per_gas_unit: DenominatedAmount::native(100.into()),
                    token: shell.state.in_mem().native_token.clone(),
                },
                keypair.ref_to(),
                0.into(),
            ))));
        wrapper.header.chain_id = shell.chain_id.clone();
        wrapper.set_code(Code::new("wasm_code".as_bytes().to_owned(), None));
        wrapper.set_data(Data::new("transaction data".as_bytes().to_owned()));
        wrapper.add_section(Section::Authorization(Authorization::new(
            wrapper.sechashes(),
            [(0, keypair)].into_iter().collect(),
            None,
        )));

        let result = shell.mempool_validate(
            wrapper.to_bytes().as_ref(),
            MempoolTxType::NewTransaction,
        );
        assert_eq!(result.code, ResultCode::TxGasLimit.into());
    }

    // Check that a wrapper using a non-whitelisted token for fee payment is
    // rejected
    #[test]
    fn test_fee_non_whitelisted_token() {
        let (shell, _recv, _, _) = test_utils::setup();
        let apfel_denom = read_denom(&shell.state, &address::testing::apfel())
            .expect("unable to read denomination from storage")
            .expect("unable to find denomination of apfels");

        let mut wrapper =
            Tx::from_type(TxType::Wrapper(Box::new(WrapperTx::new(
                Fee {
                    amount_per_gas_unit: DenominatedAmount::new(
                        100.into(),
                        apfel_denom,
                    ),
                    token: address::testing::apfel(),
                },
                wallet::defaults::albert_keypair().ref_to(),
                GAS_LIMIT_MULTIPLIER.into(),
            ))));
        wrapper.header.chain_id = shell.chain_id.clone();
        wrapper.set_code(Code::new("wasm_code".as_bytes().to_owned(), None));
        wrapper.set_data(Data::new("transaction data".as_bytes().to_owned()));
        wrapper.add_section(Section::Authorization(Authorization::new(
            wrapper.sechashes(),
            [(0, wallet::defaults::albert_keypair())]
                .into_iter()
                .collect(),
            None,
        )));

        let result = shell.mempool_validate(
            wrapper.to_bytes().as_ref(),
            MempoolTxType::NewTransaction,
        );
        assert_eq!(result.code, ResultCode::FeeError.into());
    }

    // Check that a wrapper setting a fee amount lower than the minimum required
    // is rejected
    #[test]
    fn test_fee_wrong_minimum_amount() {
        let (shell, _recv, _, _) = test_utils::setup();

        let mut wrapper =
            Tx::from_type(TxType::Wrapper(Box::new(WrapperTx::new(
                Fee {
                    amount_per_gas_unit: DenominatedAmount::native(0.into()),
                    token: shell.state.in_mem().native_token.clone(),
                },
                wallet::defaults::albert_keypair().ref_to(),
                GAS_LIMIT_MULTIPLIER.into(),
            ))));
        wrapper.header.chain_id = shell.chain_id.clone();
        wrapper.set_code(Code::new("wasm_code".as_bytes().to_owned(), None));
        wrapper.set_data(Data::new("transaction data".as_bytes().to_owned()));
        wrapper.add_section(Section::Authorization(Authorization::new(
            wrapper.sechashes(),
            [(0, wallet::defaults::albert_keypair())]
                .into_iter()
                .collect(),
            None,
        )));

        let result = shell.mempool_validate(
            wrapper.to_bytes().as_ref(),
            MempoolTxType::NewTransaction,
        );
        assert_eq!(result.code, ResultCode::FeeError.into());
    }

    // Check that a wrapper transactions whose fees cannot be paid is rejected
    #[test]
    fn test_insufficient_balance_for_fee() {
        let (shell, _recv, _, _) = test_utils::setup();

        let mut wrapper =
            Tx::from_type(TxType::Wrapper(Box::new(WrapperTx::new(
                Fee {
                    amount_per_gas_unit: DenominatedAmount::native(
                        1_000_000_000.into(),
                    ),
                    token: shell.state.in_mem().native_token.clone(),
                },
                wallet::defaults::albert_keypair().ref_to(),
                150_000.into(),
            ))));
        wrapper.header.chain_id = shell.chain_id.clone();
        wrapper.set_code(Code::new("wasm_code".as_bytes().to_owned(), None));
        wrapper.set_data(Data::new("transaction data".as_bytes().to_owned()));
        wrapper.add_section(Section::Authorization(Authorization::new(
            wrapper.sechashes(),
            [(0, wallet::defaults::albert_keypair())]
                .into_iter()
                .collect(),
            None,
        )));

        let result = shell.mempool_validate(
            wrapper.to_bytes().as_ref(),
            MempoolTxType::NewTransaction,
        );
        assert_eq!(result.code, ResultCode::FeeError.into());
    }

    // Check that a fee overflow in the wrapper transaction is rejected
    #[test]
    fn test_wrapper_fee_overflow() {
        let (shell, _recv, _, _) = test_utils::setup();

        let mut wrapper =
            Tx::from_type(TxType::Wrapper(Box::new(WrapperTx::new(
                Fee {
                    amount_per_gas_unit: DenominatedAmount::native(
                        token::Amount::max(),
                    ),
                    token: shell.state.in_mem().native_token.clone(),
                },
                wallet::defaults::albert_keypair().ref_to(),
                GAS_LIMIT_MULTIPLIER.into(),
            ))));
        wrapper.header.chain_id = shell.chain_id.clone();
        wrapper.set_code(Code::new("wasm_code".as_bytes().to_owned(), None));
        wrapper.set_data(Data::new("transaction data".as_bytes().to_owned()));
        wrapper.add_section(Section::Authorization(Authorization::new(
            wrapper.sechashes(),
            [(0, wallet::defaults::albert_keypair())]
                .into_iter()
                .collect(),
            None,
        )));

        let result = shell.mempool_validate(
            wrapper.to_bytes().as_ref(),
            MempoolTxType::NewTransaction,
        );
        assert_eq!(result.code, ResultCode::FeeError.into());
    }

    /// Test max tx bytes parameter in CheckTx
    #[test]
    fn test_max_tx_bytes_check_tx() {
        let (shell, _recv, _, _) = test_utils::setup();

        let max_tx_bytes: u32 = {
            let key = parameters::storage::get_max_tx_bytes_key();
            shell
                .state
                .read(&key)
                .expect("Failed to read from storage")
                .expect("Max tx bytes should have been written to storage")
        };

        let new_tx = |size: u32| {
            let keypair = super::test_utils::gen_keypair();
            let mut wrapper =
                Tx::from_type(TxType::Wrapper(Box::new(WrapperTx::new(
                    Fee {
                        amount_per_gas_unit: DenominatedAmount::native(
                            100.into(),
                        ),
                        token: shell.state.in_mem().native_token.clone(),
                    },
                    keypair.ref_to(),
                    GAS_LIMIT_MULTIPLIER.into(),
                ))));
            wrapper.header.chain_id = shell.chain_id.clone();
            wrapper
                .set_code(Code::new("wasm_code".as_bytes().to_owned(), None));
            wrapper.set_data(Data::new(vec![0; size as usize]));
            wrapper.add_section(Section::Authorization(Authorization::new(
                wrapper.sechashes(),
                [(0, keypair)].into_iter().collect(),
                None,
            )));
            wrapper
        };

        // test a small tx
        let result = shell.mempool_validate(
            new_tx(50).to_bytes().as_ref(),
            MempoolTxType::NewTransaction,
        );
        assert!(result.code != ResultCode::TooLarge.into());

        // max tx bytes + 1, on the other hand, is not
        let result = shell.mempool_validate(
            new_tx(max_tx_bytes + 1).to_bytes().as_ref(),
            MempoolTxType::NewTransaction,
        );
        assert_eq!(result.code, ResultCode::TooLarge.into());
    }
}<|MERGE_RESOLUTION|>--- conflicted
+++ resolved
@@ -124,13 +124,10 @@
     Storage(#[from] namada::state::StorageError),
     #[error("Transaction replay attempt: {0}")]
     ReplayAttempt(String),
-<<<<<<< HEAD
     #[error("Error with snapshots: {0}")]
     Snapshot(std::io::Error),
-=======
     #[error("Received an invalid block proposal")]
     InvalidBlockProposal,
->>>>>>> fc3241df
 }
 
 impl From<Error> for TxResult {
@@ -1220,25 +1217,6 @@
                     return response;
                 }
 
-<<<<<<< HEAD
-                // Validate wrapper fees
-                if let Err(e) = mempool_fee_check(
-                    &mut ShellParams::new(
-                        &RefCell::new(gas_meter),
-                        &mut self.state.with_temp_write_log(),
-                        &mut self.vp_wasm_cache.clone(),
-                        &mut self.tx_wasm_cache.clone(),
-                    ),
-                    &tx,
-                    &wrapper,
-                ) {
-                    response.code = ResultCode::FeeError.into();
-                    response.log = format!("{INVALID_MSG}: {e}");
-                    return response;
-                }
-
-=======
->>>>>>> fc3241df
                 // Validate the inner txs after. Even if the batch is non-atomic
                 // we still reject it if just one of the inner txs is
                 // invalid
@@ -1257,16 +1235,16 @@
                     }
                 }
 
-                // TODO(namada#2597): validate masp fee payment if normal fee
-                // payment fails Validate wrapper fees
+                // Validate wrapper fees
                 if let Err(e) = mempool_fee_check(
-                    &wrapper,
                     &mut ShellParams::new(
                         &RefCell::new(gas_meter),
                         &mut self.state.with_temp_write_log(),
                         &mut self.vp_wasm_cache.clone(),
                         &mut self.tx_wasm_cache.clone(),
                     ),
+                    &tx,
+                    &wrapper,
                 ) {
                     response.code = ResultCode::FeeError.into();
                     response.log = format!("{INVALID_MSG}: {e}");
