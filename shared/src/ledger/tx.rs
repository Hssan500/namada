//! SDK functions to construct different types of transactions
use std::borrow::Cow;
use std::collections::{BTreeMap, HashMap, HashSet};
use std::str::FromStr;
use std::time::Duration;

use borsh::BorshSerialize;
use masp_primitives::asset_type::AssetType;
use masp_primitives::transaction::builder;
use masp_primitives::transaction::builder::Builder;
use masp_primitives::transaction::components::sapling::fees::{
    ConvertView, InputView as SaplingInputView, OutputView as SaplingOutputView,
};
use masp_primitives::transaction::components::transparent::fees::{
    InputView as TransparentInputView, OutputView as TransparentOutputView,
};
use masp_primitives::transaction::components::Amount;
use namada_core::types::address::{masp, masp_tx_key, Address};
use namada_core::types::dec::Dec;
<<<<<<< HEAD
use namada_core::types::token::MaspDenom;
=======
use namada_core::types::storage::Key;
use namada_core::types::token::{MaspDenom, TokenAddress};
>>>>>>> f258a9b6
use namada_proof_of_stake::parameters::PosParams;
use namada_proof_of_stake::types::{CommissionPair, ValidatorState};
use prost::EncodeError;
use thiserror::Error;

use super::rpc::query_wasm_code_hash;
use crate::ibc::applications::transfer::msgs::transfer::MsgTransfer;
use crate::ibc::core::ics04_channel::timeout::TimeoutHeight;
use crate::ibc::signer::Signer;
use crate::ibc::timestamp::Timestamp as IbcTimestamp;
use crate::ibc::tx_msg::Msg;
use crate::ibc::Height as IbcHeight;
use crate::ibc_proto::cosmos::base::v1beta1::Coin;
use crate::ledger::args::{self, InputAmount};
use crate::ledger::governance::storage as gov_storage;
use crate::ledger::masp::{ShieldedContext, ShieldedUtils};
use crate::ledger::rpc::{
    self, format_denominated_amount, validate_amount, TxBroadcastData,
    TxResponse,
};
use crate::ledger::signing::{tx_signer, wrap_tx, TxSigningKey};
use crate::ledger::wallet::{Wallet, WalletUtils};
use crate::proto::{Code, Data, MaspBuilder, Section, Tx};
use crate::tendermint_rpc::endpoint::broadcast::tx_sync::Response;
use crate::tendermint_rpc::error::Error as RpcError;
use crate::types::control_flow::{time, ProceedOrElse};
use crate::types::key::*;
use crate::types::masp::TransferTarget;
use crate::types::storage::Epoch;
use crate::types::time::DateTimeUtc;
use crate::types::transaction::{pos, InitAccount, TxType, UpdateVp};
use crate::types::{storage, token};
use crate::vm;
use crate::vm::WasmValidationError;

/// Initialize account transaction WASM
pub const TX_INIT_ACCOUNT_WASM: &str = "tx_init_account.wasm";
/// Initialize validator transaction WASM path
pub const TX_INIT_VALIDATOR_WASM: &str = "tx_init_validator.wasm";
/// Initialize proposal transaction WASM path
pub const TX_INIT_PROPOSAL: &str = "tx_init_proposal.wasm";
/// Vote transaction WASM path
pub const TX_VOTE_PROPOSAL: &str = "tx_vote_proposal.wasm";
/// Reveal public key transaction WASM path
pub const TX_REVEAL_PK: &str = "tx_reveal_pk.wasm";
/// Update validity predicate WASM path
pub const TX_UPDATE_VP_WASM: &str = "tx_update_vp.wasm";
/// Transfer transaction WASM path
pub const TX_TRANSFER_WASM: &str = "tx_transfer.wasm";
/// IBC transaction WASM path
pub const TX_IBC_WASM: &str = "tx_ibc.wasm";
/// User validity predicate WASM path
pub const VP_USER_WASM: &str = "vp_user.wasm";
/// Bond WASM path
pub const TX_BOND_WASM: &str = "tx_bond.wasm";
/// Unbond WASM path
pub const TX_UNBOND_WASM: &str = "tx_unbond.wasm";
/// Withdraw WASM path
pub const TX_WITHDRAW_WASM: &str = "tx_withdraw.wasm";
/// Change commission WASM path
pub const TX_CHANGE_COMMISSION_WASM: &str =
    "tx_change_validator_commission.wasm";

/// Default timeout in seconds for requests to the `/accepted`
/// and `/applied` ABCI query endpoints.
const DEFAULT_NAMADA_EVENTS_MAX_WAIT_TIME_SECONDS: u64 = 60;

/// Errors to do with transaction events.
#[derive(Error, Debug)]
pub enum Error {
    /// Accepted tx timeout
    #[error("Timed out waiting for tx to be accepted")]
    AcceptTimeout,
    /// Applied tx timeout
    #[error("Timed out waiting for tx to be applied")]
    AppliedTimeout,
    /// Expect a dry running transaction
    #[error(
        "Expected a dry-run transaction, received a wrapper transaction \
         instead: {0:?}"
    )]
    ExpectDryRun(Tx),
    /// Expect a wrapped encrypted running transaction
    #[error("Cannot broadcast a dry-run transaction")]
    ExpectWrappedRun(Tx),
    /// Error during broadcasting a transaction
    #[error("Encountered error while broadcasting transaction: {0}")]
    TxBroadcast(RpcError),
    /// Invalid comission rate set
    #[error("Invalid new commission rate, received {0}")]
    InvalidCommissionRate(Dec),
    /// Invalid validator address
    #[error("The address {0} doesn't belong to any known validator account.")]
    InvalidValidatorAddress(Address),
    /// Not jailed at pipeline epoch
    #[error(
        "The validator address {0} is not jailed at epoch when it would be \
         restored."
    )]
    ValidatorNotCurrentlyJailed(Address),
    /// Validator still frozen and ineligible to be unjailed
    #[error(
        "The validator address {0} is currently frozen and ineligible to be \
         unjailed."
    )]
    ValidatorFrozenFromUnjailing(Address),
    /// Rate of epoch change too large for current epoch
    #[error(
        "New rate, {0}, is too large of a change with respect to the \
         predecessor epoch in which the rate will take effect."
    )]
    TooLargeOfChange(Dec),
    /// Error retrieving from storage
    #[error("Error retrieving from storage")]
    Retrieval,
    /// No unbonded bonds ready to withdraw in the current epoch
    #[error(
        "There are no unbonded bonds ready to withdraw in the current epoch \
         {0}."
    )]
    NoUnbondReady(Epoch),
    /// No unbonded bonds found
    #[error("No unbonded bonds found")]
    NoUnbondFound,
    /// No bonds found
    #[error("No bonds found")]
    NoBondFound,
    /// Lower bond amount than the unbond
    #[error(
        "The total bonds of the source {0} is lower than the amount to be \
         unbonded. Amount to unbond is {1} and the total bonds is {2}."
    )]
    LowerBondThanUnbond(Address, String, String),
    /// Balance is too low
    #[error(
        "The balance of the source {0} of token {1} is lower than the amount \
         to be transferred. Amount to transfer is {2} and the balance is {3}."
    )]
    BalanceTooLow(Address, Address, String, String),
    /// Token Address does not exist on chain
    #[error("The token address {0} doesn't exist on chain.")]
    TokenDoesNotExist(Address),
    /// Source address does not exist on chain
    #[error("The address {0} doesn't exist on chain.")]
    LocationDoesNotExist(Address),
    /// Target Address does not exist on chain
    #[error("The source address {0} doesn't exist on chain.")]
    SourceDoesNotExist(Address),
    /// Source Address does not exist on chain
    #[error("The target address {0} doesn't exist on chain.")]
    TargetLocationDoesNotExist(Address),
    /// No Balance found for token
    #[error("No balance found for the source {0} of token {1}")]
    NoBalanceForToken(Address, Address),
    /// Negative balance after transfer
    #[error(
        "The balance of the source {0} is lower than the amount to be \
         transferred and fees. Amount to transfer is {1} {2} and fees are {3} \
         {4}."
    )]
    NegativeBalanceAfterTransfer(
        Box<Address>,
        String,
        Box<Address>,
        String,
        Box<Address>,
    ),
    /// No Balance found for token
    #[error("{0}")]
    MaspError(builder::Error<std::convert::Infallible>),
    /// Wasm validation failed
    #[error("Validity predicate code validation failed with {0}")]
    WasmValidationFailure(WasmValidationError),
    /// Encoding transaction failure
    #[error("Encoding tx data, {0}, shouldn't fail")]
    EncodeTxFailure(std::io::Error),
    /// Like EncodeTxFailure but for the encode error type
    #[error("Encoding tx data, {0}, shouldn't fail")]
    EncodeFailure(EncodeError),
    /// Encoding public key failure
    #[error("Encoding a public key, {0}, shouldn't fail")]
    EncodeKeyFailure(std::io::Error),
    /// Updating an VP of an implicit account
    #[error(
        "A validity predicate of an implicit address cannot be directly \
         updated. You can use an established address for this purpose."
    )]
    ImplicitUpdate,
    // This should be removed? or rather refactored as it communicates
    // the same information as the ImplicitUpdate
    /// Updating a VP of an internal implicit address
    #[error(
        "A validity predicate of an internal address cannot be directly \
         updated."
    )]
    ImplicitInternalError,
    /// Unexpected Error
    #[error("Unexpected behavior reading the unbonds data has occurred")]
    UnboundError,
    /// Epoch not in storage
    #[error("Proposal end epoch is not in the storage.")]
    EpochNotInStorage,
    /// Other Errors that may show up when using the interface
    #[error("{0}")]
    Other(String),
}

/// Capture the result of running a transaction
pub enum ProcessTxResponse {
    /// Result of submitting a transaction to the blockchain
    Applied(TxResponse),
    /// Result of submitting a transaction to the mempool
    Broadcast(Response),
    /// Result of dry running transaction
    DryRun,
}

impl ProcessTxResponse {
    /// Get the the accounts that were reported to be initialized
    pub fn initialized_accounts(&self) -> Vec<Address> {
        match self {
            Self::Applied(result) => result.initialized_accounts.clone(),
            _ => vec![],
        }
    }
}

/// Prepare a transaction for signing and submission by adding a wrapper header
/// to it.
pub async fn prepare_tx<
    C: crate::ledger::queries::Client + Sync,
    U: WalletUtils,
>(
    client: &C,
    wallet: &mut Wallet<U>,
    args: &args::Tx,
    tx: Tx,
    default_signer: TxSigningKey,
    #[cfg(not(feature = "mainnet"))] requires_pow: bool,
) -> Result<(Tx, Option<Address>, common::PublicKey), Error> {
    let (signer_addr, signer_pk) =
        tx_signer::<C, U>(client, wallet, args, default_signer.clone()).await?;
    if args.dry_run {
        Ok((tx, signer_addr, signer_pk))
    } else {
        let epoch = rpc::query_epoch(client).await;
        Ok((
            wrap_tx(
                client,
                wallet,
                args,
                epoch,
                tx.clone(),
                &signer_pk,
                #[cfg(not(feature = "mainnet"))]
                requires_pow,
            )
            .await,
            signer_addr,
            signer_pk,
        ))
    }
}

/// Submit transaction and wait for result. Returns a list of addresses
/// initialized in the transaction if any. In dry run, this is always empty.
pub async fn process_tx<
    C: crate::ledger::queries::Client + Sync,
    U: WalletUtils,
>(
    client: &C,
    wallet: &mut Wallet<U>,
    args: &args::Tx,
    mut tx: Tx,
) -> Result<ProcessTxResponse, Error> {
    // Remove all the sensitive sections
    tx.protocol_filter();
    // NOTE: use this to print the request JSON body:

    // let request =
    // tendermint_rpc::endpoint::broadcast::tx_commit::Request::new(
    //     tx_bytes.clone().into(),
    // );
    // use tendermint_rpc::Request;
    // let request_body = request.into_json();
    // println!("HTTP request body: {}", request_body);

    if args.dry_run {
        expect_dry_broadcast(TxBroadcastData::DryRun(tx), client).await
    } else {
        // We use this to determine when the wrapper tx makes it on-chain
        let wrapper_hash = tx.header_hash().to_string();
        // We use this to determine when the decrypted inner tx makes it
        // on-chain
        let decrypted_hash = tx
            .clone()
            .update_header(TxType::Raw)
            .header_hash()
            .to_string();
        let to_broadcast = TxBroadcastData::Wrapper {
            tx,
            wrapper_hash,
            decrypted_hash,
        };
        // Either broadcast or submit transaction and collect result into
        // sum type
        if args.broadcast_only {
            broadcast_tx(client, &to_broadcast)
                .await
                .map(ProcessTxResponse::Broadcast)
        } else {
            match submit_tx(client, to_broadcast).await {
                Ok(x) => {
                    save_initialized_accounts::<U>(
                        wallet,
                        args,
                        x.initialized_accounts.clone(),
                    )
                    .await;
                    Ok(ProcessTxResponse::Applied(x))
                }
                Err(x) => Err(x),
            }
        }
    }
}

/// Submit transaction to reveal public key
pub async fn build_reveal_pk<
    C: crate::ledger::queries::Client + Sync,
    U: WalletUtils,
>(
    client: &C,
    wallet: &mut Wallet<U>,
    args: args::RevealPk,
) -> Result<Option<(Tx, Option<Address>, common::PublicKey)>, Error> {
    let args::RevealPk {
        tx: args,
        public_key,
    } = args;
    let public_key = public_key;
    if !is_reveal_pk_needed::<C, U>(client, &public_key, &args).await? {
        let addr: Address = (&public_key).into();
        println!("PK for {addr} is already revealed, nothing to do.");
        Ok(None)
    } else {
        // If not, submit it
        Ok(Some(
            build_reveal_pk_aux::<C, U>(client, wallet, &public_key, &args)
                .await?,
        ))
    }
}

/// Submit transaction to rveeal public key if needed
pub async fn is_reveal_pk_needed<
    C: crate::ledger::queries::Client + Sync,
    U: WalletUtils,
>(
    client: &C,
    public_key: &common::PublicKey,
    args: &args::Tx,
) -> Result<bool, Error>
where
    C: crate::ledger::queries::Client + Sync,
    U: WalletUtils,
{
    let addr: Address = public_key.into();
    // Check if PK revealed
    Ok(args.force || !has_revealed_pk(client, &addr).await)
}

/// Check if the public key for the given address has been revealed
pub async fn has_revealed_pk<C: crate::ledger::queries::Client + Sync>(
    client: &C,
    addr: &Address,
) -> bool {
    rpc::get_public_key(client, addr).await.is_some()
}

/// Submit transaction to reveal the given public key
pub async fn build_reveal_pk_aux<
    C: crate::ledger::queries::Client + Sync,
    U: WalletUtils,
>(
    client: &C,
    wallet: &mut Wallet<U>,
    public_key: &common::PublicKey,
    args: &args::Tx,
) -> Result<(Tx, Option<Address>, common::PublicKey), Error> {
    let addr: Address = public_key.into();
    println!("Submitting a tx to reveal the public key for address {addr}...");
    let tx_data = public_key.try_to_vec().map_err(Error::EncodeKeyFailure)?;

    let tx_code_hash = query_wasm_code_hash(
        client,
        args.tx_reveal_code_path.to_str().unwrap(),
    )
    .await
    .unwrap();

    let mut tx = Tx::new(TxType::Raw);
    tx.header.chain_id = args.chain_id.clone().expect("value should be there");
    tx.header.expiration = args.expiration;
    tx.set_data(Data::new(tx_data));
    tx.set_code(Code::from_hash(tx_code_hash));

    prepare_tx::<C, U>(
        client,
        wallet,
        args,
        tx,
        TxSigningKey::WalletAddress(addr),
        #[cfg(not(feature = "mainnet"))]
        false,
    )
    .await
}

/// Broadcast a transaction to be included in the blockchain and checks that
/// the tx has been successfully included into the mempool of a validator
///
/// In the case of errors in any of those stages, an error message is returned
pub async fn broadcast_tx<C: crate::ledger::queries::Client + Sync>(
    rpc_cli: &C,
    to_broadcast: &TxBroadcastData,
) -> Result<Response, Error> {
    let (tx, wrapper_tx_hash, decrypted_tx_hash) = match to_broadcast {
        TxBroadcastData::Wrapper {
            tx,
            wrapper_hash,
            decrypted_hash,
        } => Ok((tx, wrapper_hash, decrypted_hash)),
        TxBroadcastData::DryRun(tx) => Err(Error::ExpectWrappedRun(tx.clone())),
    }?;

    tracing::debug!(
        transaction = ?to_broadcast,
        "Broadcasting transaction",
    );

    // TODO: configure an explicit timeout value? we need to hack away at
    // `tendermint-rs` for this, which is currently using a hard-coded 30s
    // timeout.
    let response =
        lift_rpc_error(rpc_cli.broadcast_tx_sync(tx.to_bytes().into()).await)?;

    if response.code == 0.into() {
        println!("Transaction added to mempool: {:?}", response);
        // Print the transaction identifiers to enable the extraction of
        // acceptance/application results later
        {
            println!("Wrapper transaction hash: {:?}", wrapper_tx_hash);
            println!("Inner transaction hash: {:?}", decrypted_tx_hash);
        }
        Ok(response)
    } else {
        Err(Error::TxBroadcast(RpcError::server(
            serde_json::to_string(&response).unwrap(),
        )))
    }
}

/// Broadcast a transaction to be included in the blockchain.
///
/// Checks that
/// 1. The tx has been successfully included into the mempool of a validator
/// 2. The tx with encrypted payload has been included on the blockchain
/// 3. The decrypted payload of the tx has been included on the blockchain.
///
/// In the case of errors in any of those stages, an error message is returned
pub async fn submit_tx<C>(
    client: &C,
    to_broadcast: TxBroadcastData,
) -> Result<TxResponse, Error>
where
    C: crate::ledger::queries::Client + Sync,
{
    let (_, wrapper_hash, decrypted_hash) = match &to_broadcast {
        TxBroadcastData::Wrapper {
            tx,
            wrapper_hash,
            decrypted_hash,
        } => Ok((tx, wrapper_hash, decrypted_hash)),
        TxBroadcastData::DryRun(tx) => Err(Error::ExpectWrappedRun(tx.clone())),
    }?;

    // Broadcast the supplied transaction
    broadcast_tx(client, &to_broadcast).await?;

    let deadline = time::Instant::now()
        + time::Duration::from_secs(
            DEFAULT_NAMADA_EVENTS_MAX_WAIT_TIME_SECONDS,
        );

    tracing::debug!(
        transaction = ?to_broadcast,
        ?deadline,
        "Awaiting transaction approval",
    );

    let parsed = {
        let wrapper_query =
            crate::ledger::rpc::TxEventQuery::Accepted(wrapper_hash.as_str());
        let event = rpc::query_tx_status(client, wrapper_query, deadline)
            .await
            .proceed_or(Error::AcceptTimeout)?;
        let parsed = TxResponse::from_event(event);

        println!(
            "Transaction accepted with result: {}",
            serde_json::to_string_pretty(&parsed).unwrap()
        );
        // The transaction is now on chain. We wait for it to be decrypted
        // and applied
        if parsed.code == 0.to_string() {
            // We also listen to the event emitted when the encrypted
            // payload makes its way onto the blockchain
            let decrypted_query =
                rpc::TxEventQuery::Applied(decrypted_hash.as_str());
            let event = rpc::query_tx_status(client, decrypted_query, deadline)
                .await
                .proceed_or(Error::AppliedTimeout)?;
            let parsed = TxResponse::from_event(event);
            println!(
                "Transaction applied with result: {}",
                serde_json::to_string_pretty(&parsed).unwrap()
            );
            Ok(parsed)
        } else {
            Ok(parsed)
        }
    };

    tracing::debug!(
        transaction = ?to_broadcast,
        "Transaction approved",
    );

    parsed
}

/// decode components of a masp note
pub fn decode_component<K, F>(
    (addr, denom, epoch): (Address, MaspDenom, Epoch),
    val: i128,
    res: &mut HashMap<K, token::Change>,
    mk_key: F,
) where
    F: FnOnce(Address, Epoch) -> K,
    K: Eq + std::hash::Hash,
{
    let decoded_change = token::Change::from_masp_denominated(val, denom)
        .expect("expected this to fit");

    res.entry(mk_key(addr, epoch))
        .and_modify(|val| *val += decoded_change)
        .or_insert(decoded_change);
}

/// Save accounts initialized from a tx into the wallet, if any.
pub async fn save_initialized_accounts<U: WalletUtils>(
    wallet: &mut Wallet<U>,
    args: &args::Tx,
    initialized_accounts: Vec<Address>,
) {
    let len = initialized_accounts.len();
    if len != 0 {
        // Store newly initialized account addresses in the wallet
        println!(
            "The transaction initialized {} new account{}",
            len,
            if len == 1 { "" } else { "s" }
        );
        // Store newly initialized account addresses in the wallet
        for (ix, address) in initialized_accounts.iter().enumerate() {
            let encoded = address.encode();
            let alias: Cow<str> = match &args.initialized_account_alias {
                Some(initialized_account_alias) => {
                    if len == 1 {
                        // If there's only one account, use the
                        // alias as is
                        initialized_account_alias.into()
                    } else {
                        // If there're multiple accounts, use
                        // the alias as prefix, followed by
                        // index number
                        format!("{}{}", initialized_account_alias, ix).into()
                    }
                }
                None => U::read_alias(&encoded).into(),
            };
            let alias = alias.into_owned();
            let added = wallet.add_address(
                alias.clone(),
                address.clone(),
                args.wallet_alias_force,
            );
            match added {
                Some(new_alias) if new_alias != encoded => {
                    println!(
                        "Added alias {} for address {}.",
                        new_alias, encoded
                    );
                }
                _ => println!("No alias added for address {}.", encoded),
            };
        }
    }
}

/// Submit validator comission rate change
pub async fn build_validator_commission_change<
    C: crate::ledger::queries::Client + Sync,
    U: WalletUtils,
>(
    client: &C,
    wallet: &mut Wallet<U>,
    args: args::CommissionRateChange,
) -> Result<(Tx, Option<Address>, common::PublicKey), Error> {
    let epoch = rpc::query_epoch(client).await;

    let tx_code_hash =
        query_wasm_code_hash(client, args.tx_code_path.to_str().unwrap())
            .await
            .unwrap();

    let params: PosParams = rpc::get_pos_params(client).await;

    let validator = args.validator.clone();
    if rpc::is_validator(client, &validator).await {
        if args.rate < Dec::zero() || args.rate > Dec::one() {
            eprintln!("Invalid new commission rate, received {}", args.rate);
            return Err(Error::InvalidCommissionRate(args.rate));
        }

        let pipeline_epoch_minus_one = epoch + params.pipeline_len - 1;

        match rpc::query_commission_rate(
            client,
            &validator,
            Some(pipeline_epoch_minus_one),
        )
        .await
        {
            Some(CommissionPair {
                commission_rate,
                max_commission_change_per_epoch,
            }) => {
                if args.rate.abs_diff(&commission_rate)
                    > max_commission_change_per_epoch
                {
                    eprintln!(
                        "New rate is too large of a change with respect to \
                         the predecessor epoch in which the rate will take \
                         effect."
                    );
                    if !args.tx.force {
                        return Err(Error::InvalidCommissionRate(args.rate));
                    }
                }
            }
            None => {
                eprintln!("Error retrieving from storage");
                if !args.tx.force {
                    return Err(Error::Retrieval);
                }
            }
        }
    } else {
        eprintln!("The given address {validator} is not a validator.");
        if !args.tx.force {
            return Err(Error::InvalidValidatorAddress(validator));
        }
    }

    let data = pos::CommissionChange {
        validator: args.validator.clone(),
        new_rate: args.rate,
    };
    let data = data.try_to_vec().map_err(Error::EncodeTxFailure)?;

    let mut tx = Tx::new(TxType::Raw);
    tx.header.chain_id = args.tx.chain_id.clone().unwrap();
    tx.header.expiration = args.tx.expiration;
    tx.set_data(Data::new(data));
    tx.set_code(Code::from_hash(tx_code_hash));

    let default_signer = args.validator.clone();
    prepare_tx::<C, U>(
        client,
        wallet,
        &args.tx,
        tx,
        TxSigningKey::WalletAddress(default_signer),
        #[cfg(not(feature = "mainnet"))]
        false,
    )
    .await
}

/// Submit transaction to unjail a jailed validator
pub async fn build_unjail_validator<
    C: crate::ledger::queries::Client + Sync,
    U: WalletUtils,
>(
    client: &C,
    wallet: &mut Wallet<U>,
    args: args::TxUnjailValidator,
) -> Result<(Tx, Option<Address>, common::PublicKey), Error> {
    if !rpc::is_validator(client, &args.validator).await {
        eprintln!("The given address {} is not a validator.", &args.validator);
        if !args.tx.force {
            return Err(Error::InvalidValidatorAddress(args.validator.clone()));
        }
    }

    let tx_code_hash =
        query_wasm_code_hash(client, args.tx_code_path.to_str().unwrap())
            .await
            .unwrap();

    let data = args
        .validator
        .clone()
        .try_to_vec()
        .map_err(Error::EncodeTxFailure)?;

    let mut tx = Tx::new(TxType::Raw);
    tx.header.chain_id = args.tx.chain_id.clone().unwrap();
    tx.header.expiration = args.tx.expiration;
    tx.set_data(Data::new(data));
    tx.set_code(Code::from_hash(tx_code_hash));

    let default_signer = args.validator;
    prepare_tx(
        client,
        wallet,
        &args.tx,
        tx,
        TxSigningKey::WalletAddress(default_signer),
        #[cfg(not(feature = "mainnet"))]
        false,
    )
    .await
}

/// Submit transaction to unjail a jailed validator
pub async fn submit_unjail_validator<
    C: crate::ledger::queries::Client + Sync,
    U: WalletUtils,
>(
    client: &C,
    wallet: &mut Wallet<U>,
    args: args::TxUnjailValidator,
) -> Result<(), Error> {
    if !rpc::is_validator(client, &args.validator).await {
        eprintln!("The given address {} is not a validator.", &args.validator);
        if !args.tx.force {
            return Err(Error::InvalidValidatorAddress(args.validator.clone()));
        }
    }

    let params: PosParams = rpc::get_pos_params(client).await;
    let current_epoch = rpc::query_epoch(client).await;
    let pipeline_epoch = current_epoch + params.pipeline_len;

    let validator_state_at_pipeline =
        rpc::get_validator_state(client, &args.validator, Some(pipeline_epoch))
            .await
            .expect("Validator state should be defined.");
    if validator_state_at_pipeline != ValidatorState::Jailed {
        eprintln!(
            "The given validator address {} is not jailed at the pipeline \
             epoch when it would be restored to one of the validator sets.",
            &args.validator
        );
        if !args.tx.force {
            return Err(Error::ValidatorNotCurrentlyJailed(
                args.validator.clone(),
            ));
        }
    }

    let last_slash_epoch_key =
        crate::ledger::pos::validator_last_slash_key(&args.validator);
    let last_slash_epoch =
        rpc::query_storage_value::<C, Epoch>(client, &last_slash_epoch_key)
            .await;
    if let Some(last_slash_epoch) = last_slash_epoch {
        let eligible_epoch =
            last_slash_epoch + params.slash_processing_epoch_offset();
        if current_epoch < eligible_epoch {
            eprintln!(
                "The given validator address {} is currently frozen and not \
                 yet eligible to be unjailed.",
                &args.validator
            );
            if !args.tx.force {
                return Err(Error::ValidatorNotCurrentlyJailed(
                    args.validator.clone(),
                ));
            }
        }
    }

    let tx_code_hash =
        query_wasm_code_hash(client, args.tx_code_path.to_str().unwrap())
            .await
            .unwrap();

    let data = args
        .validator
        .clone()
        .try_to_vec()
        .map_err(Error::EncodeTxFailure)?;

    let mut tx = Tx::new(TxType::Raw);
    tx.header.chain_id = args.tx.chain_id.clone().unwrap();
    tx.header.expiration = args.tx.expiration;
    tx.set_data(Data::new(data));
    tx.set_code(Code::from_hash(tx_code_hash));

    let default_signer = args.validator;
    prepare_tx(
        client,
        wallet,
        &args.tx,
        tx,
        TxSigningKey::WalletAddress(default_signer),
        #[cfg(not(feature = "mainnet"))]
        false,
    )
    .await?;
    Ok(())
}

/// Submit transaction to withdraw an unbond
pub async fn build_withdraw<
    C: crate::ledger::queries::Client + Sync,
    U: WalletUtils,
>(
    client: &C,
    wallet: &mut Wallet<U>,
    args: args::Withdraw,
) -> Result<(Tx, Option<Address>, common::PublicKey), Error> {
    let epoch = rpc::query_epoch(client).await;

    let validator =
        known_validator_or_err(args.validator.clone(), args.tx.force, client)
            .await?;

    let source = args.source.clone();

    let tx_code_hash =
        query_wasm_code_hash(client, args.tx_code_path.to_str().unwrap())
            .await
            .unwrap();

    // Check the source's current unbond amount
    let bond_source = source.clone().unwrap_or_else(|| validator.clone());
    let tokens = rpc::query_withdrawable_tokens(
        client,
        &bond_source,
        &validator,
        Some(epoch),
    )
    .await;
    if tokens.is_zero() {
        eprintln!(
            "There are no unbonded bonds ready to withdraw in the current \
             epoch {}.",
            epoch
        );
        rpc::query_and_print_unbonds(client, &bond_source, &validator).await;
        if !args.tx.force {
            return Err(Error::NoUnbondReady(epoch));
        }
    } else {
        println!(
            "Found {} tokens that can be withdrawn.",
            tokens.to_string_native()
        );
        println!("Submitting transaction to withdraw them...");
    }

    let data = pos::Withdraw { validator, source };
    let data = data.try_to_vec().map_err(Error::EncodeTxFailure)?;

    let mut tx = Tx::new(TxType::Raw);
    tx.header.chain_id = args.tx.chain_id.clone().unwrap();
    tx.header.expiration = args.tx.expiration;
    tx.set_data(Data::new(data));
    tx.set_code(Code::from_hash(tx_code_hash));

    let default_signer = args.source.unwrap_or(args.validator);
    prepare_tx::<C, U>(
        client,
        wallet,
        &args.tx,
        tx,
        TxSigningKey::WalletAddress(default_signer),
        #[cfg(not(feature = "mainnet"))]
        false,
    )
    .await
}

/// Submit a transaction to unbond
pub async fn build_unbond<
    C: crate::ledger::queries::Client + Sync,
    U: WalletUtils,
>(
    client: &C,
    wallet: &mut Wallet<U>,
    args: args::Unbond,
) -> Result<
    (
        Tx,
        Option<Address>,
        common::PublicKey,
        Option<(Epoch, token::Amount)>,
    ),
    Error,
> {
    let source = args.source.clone();
    // Check the source's current bond amount
    let bond_source = source.clone().unwrap_or_else(|| args.validator.clone());

    let tx_code_hash =
        query_wasm_code_hash(client, args.tx_code_path.to_str().unwrap())
            .await
            .unwrap();

    if !args.tx.force {
        known_validator_or_err(args.validator.clone(), args.tx.force, client)
            .await?;

        let bond_amount =
            rpc::query_bond(client, &bond_source, &args.validator, None).await;
        println!(
            "Bond amount available for unbonding: {} NAM",
            bond_amount.to_string_native()
        );

        if args.amount > bond_amount {
            eprintln!(
                "The total bonds of the source {} is lower than the amount to \
                 be unbonded. Amount to unbond is {} and the total bonds is \
                 {}.",
                bond_source,
                args.amount.to_string_native(),
                bond_amount.to_string_native()
            );
            if !args.tx.force {
                return Err(Error::LowerBondThanUnbond(
                    bond_source,
                    args.amount.to_string_native(),
                    bond_amount.to_string_native(),
                ));
            }
        }
    }

    // Query the unbonds before submitting the tx
    let unbonds =
        rpc::query_unbond_with_slashing(client, &bond_source, &args.validator)
            .await;
    let mut withdrawable = BTreeMap::<Epoch, token::Amount>::new();
    for ((_start_epoch, withdraw_epoch), amount) in unbonds.into_iter() {
        let to_withdraw = withdrawable.entry(withdraw_epoch).or_default();
        *to_withdraw += amount;
    }
    let latest_withdrawal_pre = withdrawable.into_iter().last();

    let data = pos::Unbond {
        validator: args.validator.clone(),
        amount: args.amount,
        source,
    };
    let data = data.try_to_vec().map_err(Error::EncodeTxFailure)?;

    let mut tx = Tx::new(TxType::Raw);
    tx.header.chain_id = args.tx.chain_id.clone().unwrap();
    tx.header.expiration = args.tx.expiration;
    tx.set_data(Data::new(data));
    tx.set_code(Code::from_hash(tx_code_hash));

    let default_signer = args.source.unwrap_or_else(|| args.validator.clone());
    let (tx, signer_addr, default_signer) = prepare_tx::<C, U>(
        client,
        wallet,
        &args.tx,
        tx,
        TxSigningKey::WalletAddress(default_signer),
        #[cfg(not(feature = "mainnet"))]
        false,
    )
    .await?;

    Ok((tx, signer_addr, default_signer, latest_withdrawal_pre))
}

/// Query the unbonds post-tx
pub async fn query_unbonds<C: crate::ledger::queries::Client + Sync>(
    client: &C,
    args: args::Unbond,
    latest_withdrawal_pre: Option<(Epoch, token::Amount)>,
) -> Result<(), Error> {
    let source = args.source.clone();
    // Check the source's current bond amount
    let bond_source = source.clone().unwrap_or_else(|| args.validator.clone());

    // Query the unbonds post-tx
    let unbonds =
        rpc::query_unbond_with_slashing(client, &bond_source, &args.validator)
            .await;
    let mut withdrawable = BTreeMap::<Epoch, token::Amount>::new();
    for ((_start_epoch, withdraw_epoch), amount) in unbonds.into_iter() {
        let to_withdraw = withdrawable.entry(withdraw_epoch).or_default();
        *to_withdraw += amount;
    }
    let (latest_withdraw_epoch_post, latest_withdraw_amount_post) =
        withdrawable.into_iter().last().unwrap();

    if let Some((latest_withdraw_epoch_pre, latest_withdraw_amount_pre)) =
        latest_withdrawal_pre
    {
        match latest_withdraw_epoch_post.cmp(&latest_withdraw_epoch_pre) {
            std::cmp::Ordering::Less => {
                if args.tx.force {
                    eprintln!(
                        "Unexpected behavior reading the unbonds data has \
                         occurred"
                    );
                } else {
                    return Err(Error::UnboundError);
                }
            }
            std::cmp::Ordering::Equal => {
                println!(
                    "Amount {} withdrawable starting from epoch {}",
                    (latest_withdraw_amount_post - latest_withdraw_amount_pre)
                        .to_string_native(),
                    latest_withdraw_epoch_post
                );
            }
            std::cmp::Ordering::Greater => {
                println!(
                    "Amount {} withdrawable starting from epoch {}",
                    latest_withdraw_amount_post.to_string_native(),
                    latest_withdraw_epoch_post,
                );
            }
        }
    } else {
        println!(
            "Amount {} withdrawable starting from epoch {}",
            latest_withdraw_amount_post.to_string_native(),
            latest_withdraw_epoch_post,
        );
    }
    Ok(())
}

/// Submit a transaction to bond
pub async fn build_bond<
    C: crate::ledger::queries::Client + Sync,
    U: WalletUtils,
>(
    client: &C,
    wallet: &mut Wallet<U>,
    args: args::Bond,
) -> Result<(Tx, Option<Address>, common::PublicKey), Error> {
    let validator =
        known_validator_or_err(args.validator.clone(), args.tx.force, client)
            .await?;

    // Check that the source address exists on chain
    let source = args.source.clone();
    let source = match args.source.clone() {
        Some(source) => source_exists_or_err(source, args.tx.force, client)
            .await
            .map(Some),
        None => Ok(source),
    }?;
    // Check bond's source (source for delegation or validator for self-bonds)
    // balance
    let bond_source = source.as_ref().unwrap_or(&validator);
    let balance_key = token::balance_key(&args.native_token, bond_source);

    // TODO Should we state the same error message for the native token?
    check_balance_too_low_err(
        &TokenAddress {
            address: args.native_token,
            sub_prefix: None,
        },
        bond_source,
        args.amount,
        balance_key,
        args.tx.force,
        client,
    )
    .await?;

    let tx_code_hash =
        query_wasm_code_hash(client, args.tx_code_path.to_str().unwrap())
            .await
            .unwrap();

    let bond = pos::Bond {
        validator,
        amount: args.amount,
        source,
    };
    let data = bond.try_to_vec().map_err(Error::EncodeTxFailure)?;

    let mut tx = Tx::new(TxType::Raw);
    tx.header.chain_id = args.tx.chain_id.clone().unwrap();
    tx.header.expiration = args.tx.expiration;
    tx.set_data(Data::new(data));
    tx.set_code(Code::from_hash(tx_code_hash));

    let default_signer = args.source.unwrap_or(args.validator);
    prepare_tx::<C, U>(
        client,
        wallet,
        &args.tx,
        tx,
        TxSigningKey::WalletAddress(default_signer),
        #[cfg(not(feature = "mainnet"))]
        false,
    )
    .await
}

/// Check if current epoch is in the last third of the voting period of the
/// proposal. This ensures that it is safe to optimize the vote writing to
/// storage.
pub async fn is_safe_voting_window<C: crate::ledger::queries::Client + Sync>(
    client: &C,
    proposal_id: u64,
    proposal_start_epoch: Epoch,
) -> Result<bool, Error> {
    let current_epoch = rpc::query_epoch(client).await;

    let proposal_end_epoch_key =
        gov_storage::get_voting_end_epoch_key(proposal_id);
    let proposal_end_epoch =
        rpc::query_storage_value::<C, Epoch>(client, &proposal_end_epoch_key)
            .await;

    match proposal_end_epoch {
        Some(proposal_end_epoch) => {
            Ok(!crate::ledger::native_vp::governance::utils::is_valid_validator_voting_period(
                current_epoch,
                proposal_start_epoch,
                proposal_end_epoch,
            ))
        }
        None => {
            Err(Error::EpochNotInStorage)
        }
    }
}

/// Submit an IBC transfer
pub async fn build_ibc_transfer<
    C: crate::ledger::queries::Client + Sync,
    U: WalletUtils,
>(
    client: &C,
    wallet: &mut Wallet<U>,
    args: args::TxIbcTransfer,
) -> Result<(Tx, Option<Address>, common::PublicKey), Error> {
    // Check that the source address exists on chain
    let source =
        source_exists_or_err(args.source.clone(), args.tx.force, client)
            .await?;
    // We cannot check the receiver

    let token = args.token;

    // Check source balance
    let balance_key = token::balance_key(&token, &source);

    check_balance_too_low_err(
        &TokenAddress {
            address: token.clone(),
            sub_prefix: sub_prefix.clone(),
        },
        &source,
        args.amount,
        balance_key,
        args.tx.force,
        client,
    )
    .await?;

    let tx_code_hash =
        query_wasm_code_hash(client, args.tx_code_path.to_str().unwrap())
            .await
            .unwrap();

    let amount = args
        .amount
        .to_string_native()
        .split('.')
        .next()
        .expect("invalid amount")
        .to_string();
    let token = Coin {
        denom: token.to_string(),
        amount,
    };

    // this height should be that of the destination chain, not this chain
    let timeout_height = match args.timeout_height {
        Some(h) => {
            TimeoutHeight::At(IbcHeight::new(0, h).expect("invalid height"))
        }
        None => TimeoutHeight::Never,
    };

    let now: crate::tendermint::Time = DateTimeUtc::now().try_into().unwrap();
    let now: IbcTimestamp = now.into();
    let timeout_timestamp = if let Some(offset) = args.timeout_sec_offset {
        (now + Duration::new(offset, 0)).unwrap()
    } else if timeout_height == TimeoutHeight::Never {
        // we cannot set 0 to both the height and the timestamp
        (now + Duration::new(3600, 0)).unwrap()
    } else {
        IbcTimestamp::none()
    };

    let msg = MsgTransfer {
        port_id_on_a: args.port_id,
        chan_id_on_a: args.channel_id,
        token,
        sender: Signer::from_str(&source.to_string()).expect("invalid signer"),
        receiver: Signer::from_str(&args.receiver).expect("invalid signer"),
        timeout_height_on_b: timeout_height,
        timeout_timestamp_on_b: timeout_timestamp,
    };
    tracing::debug!("IBC transfer message {:?}", msg);
    let any_msg = msg.to_any();
    let mut data = vec![];
    prost::Message::encode(&any_msg, &mut data)
        .map_err(Error::EncodeFailure)?;

    let mut tx = Tx::new(TxType::Raw);
    tx.header.chain_id = args.tx.chain_id.clone().unwrap();
    tx.header.expiration = args.tx.expiration;
    tx.set_data(Data::new(data));
    tx.set_code(Code::from_hash(tx_code_hash));

    prepare_tx::<C, U>(
        client,
        wallet,
        &args.tx,
        tx,
        TxSigningKey::WalletAddress(args.source),
        #[cfg(not(feature = "mainnet"))]
        false,
    )
    .await
}

/// Try to decode the given asset type and add its decoding to the supplied set.
/// Returns true only if a new decoding has been added to the given set.
async fn add_asset_type<
    C: crate::ledger::queries::Client + Sync,
    U: ShieldedUtils,
>(
    asset_types: &mut HashSet<(Address, MaspDenom, Epoch)>,
    shielded: &mut ShieldedContext<U>,
    client: &C,
    asset_type: AssetType,
) -> bool {
    if let Some(asset_type) =
        shielded.decode_asset_type(client, asset_type).await
    {
        asset_types.insert(asset_type)
    } else {
        false
    }
}

/// Collect the asset types used in the given Builder and decode them. This
/// function provides the data necessary for offline wallets to present asset
/// type information.
async fn used_asset_types<
    C: crate::ledger::queries::Client + Sync,
    U: ShieldedUtils,
    P,
    R,
    K,
    N,
>(
    shielded: &mut ShieldedContext<U>,
    client: &C,
    builder: &Builder<P, R, K, N>,
) -> Result<HashSet<(Address, MaspDenom, Epoch)>, RpcError> {
    let mut asset_types = HashSet::new();
    // Collect all the asset types used in the Sapling inputs
    for input in builder.sapling_inputs() {
        add_asset_type(&mut asset_types, shielded, client, input.asset_type())
            .await;
    }
    // Collect all the asset types used in the transparent inputs
    for input in builder.transparent_inputs() {
        add_asset_type(
            &mut asset_types,
            shielded,
            client,
            input.coin().asset_type(),
        )
        .await;
    }
    // Collect all the asset types used in the Sapling outputs
    for output in builder.sapling_outputs() {
        add_asset_type(&mut asset_types, shielded, client, output.asset_type())
            .await;
    }
    // Collect all the asset types used in the transparent outputs
    for output in builder.transparent_outputs() {
        add_asset_type(&mut asset_types, shielded, client, output.asset_type())
            .await;
    }
    // Collect all the asset types used in the Sapling converts
    for output in builder.sapling_converts() {
        for (asset_type, _) in
            Amount::from(output.conversion().clone()).components()
        {
            add_asset_type(&mut asset_types, shielded, client, *asset_type)
                .await;
        }
    }
    Ok(asset_types)
}

/// Submit an ordinary transfer
pub async fn build_transfer<
    C: crate::ledger::queries::Client + Sync,
    V: WalletUtils,
    U: ShieldedUtils,
>(
    client: &C,
    wallet: &mut Wallet<V>,
    shielded: &mut ShieldedContext<U>,
    mut args: args::TxTransfer,
) -> Result<(Tx, Option<Address>, common::PublicKey, Option<Epoch>, bool), Error>
{
    let source = args.source.effective_address();
    let target = args.target.effective_address();
    let token = args.token.clone();

    // Check that the source address exists on chain
    source_exists_or_err(source.clone(), args.tx.force, client).await?;
    // Check that the target address exists on chain
    target_exists_or_err(target.clone(), args.tx.force, client).await?;
    // Check source balance
    let balance_key = token::balance_key(&token, &source);

    // validate the amount given
    let validated_amount =
        validate_amount(client, args.amount, &token, args.tx.force)
            .await
            .expect("expected to validate amount");
    let validate_fee = validate_amount(
        client,
        args.tx.fee_amount,
        &args.tx.fee_token,
        args.tx.force,
    )
    .await
    .expect("expected to be able to validate fee");

    args.amount = InputAmount::Validated(validated_amount);
    args.tx.fee_amount = InputAmount::Validated(validate_fee);
    let sub_prefix = args
        .sub_prefix
        .as_ref()
        .map(|k| k.parse().expect("Could not parse multi-token sub-prefix"));
    check_balance_too_low_err::<C>(
        &TokenAddress {
            address: token.clone(),
            sub_prefix: sub_prefix.clone(),
        },
        &source,
        validated_amount.amount,
        balance_key,
        args.tx.force,
        client,
    )
    .await?;

    let masp_addr = masp();
    // For MASP sources, use a special sentinel key recognized by VPs as default
    // signer. Also, if the transaction is shielded, redact the amount and token
    // types by setting the transparent value to 0 and token type to a constant.
    // This has no side-effect because transaction is to self.
    let (_amount, token) = if source == masp_addr && target == masp_addr {
        // TODO Refactor me, we shouldn't rely on any specific token here.
        (token::Amount::default(), args.native_token.clone())
    } else {
        (validated_amount.amount, token)
    };
    let default_signer =
        TxSigningKey::WalletAddress(args.source.effective_address());
    // If our chosen signer is the MASP sentinel key, then our shielded inputs
    // will need to cover the gas fees.
    let chosen_signer =
        tx_signer::<C, V>(client, wallet, &args.tx, default_signer.clone())
            .await?
            .1;
    let shielded_gas = masp_tx_key().ref_to() == chosen_signer;
    // Determine whether to pin this transaction to a storage key
    let key = match &args.target {
        TransferTarget::PaymentAddress(pa) if pa.is_pinned() => Some(pa.hash()),
        _ => None,
    };

    #[cfg(not(feature = "mainnet"))]
    let is_source_faucet = rpc::is_faucet_account(client, &source).await;

    let tx_code_hash =
        query_wasm_code_hash(client, args.tx_code_path.to_str().unwrap())
            .await
            .unwrap();

    // Construct the shielded part of the transaction, if any
    let stx_result = shielded
        .gen_shielded_transfer(client, &args, shielded_gas)
        .await;

    let shielded_parts = match stx_result {
        Ok(stx) => Ok(stx),
        Err(builder::Error::InsufficientFunds(_)) => {
            Err(Error::NegativeBalanceAfterTransfer(
                Box::new(source.clone()),
                validated_amount.amount.to_string_native(),
                Box::new(token.clone()),
                validate_fee.amount.to_string_native(),
                Box::new(args.tx.fee_token.clone()),
            ))
        }
        Err(err) => Err(Error::MaspError(err)),
    }?;

    let mut tx = Tx::new(TxType::Raw);
    tx.header.chain_id = args.tx.chain_id.clone().unwrap();
    tx.header.expiration = args.tx.expiration;
    // Add the MASP Transaction and its Builder to facilitate validation
    let (masp_hash, shielded_tx_epoch) = if let Some(shielded_parts) =
        shielded_parts
    {
        // Add a MASP Transaction section to the Tx
        let masp_tx = tx.add_section(Section::MaspTx(shielded_parts.1));
        // Get the hash of the MASP Transaction section
        let masp_hash = masp_tx.get_hash();
        // Get the decoded asset types used in the transaction to give
        // offline wallet users more information
        let asset_types = used_asset_types(shielded, client, &shielded_parts.0)
            .await
            .unwrap_or_default();
        // Add the MASP Transaction's Builder to the Tx
        tx.add_section(Section::MaspBuilder(MaspBuilder {
            asset_types,
            // Store how the Info objects map to Descriptors/Outputs
            metadata: shielded_parts.2,
            // Store the data that was used to construct the Transaction
            builder: shielded_parts.0,
            // Link the Builder to the Transaction by hash code
            target: masp_hash,
        }));
        // The MASP Transaction section hash will be used in Transfer
        (Some(masp_hash), Some(shielded_parts.3))
    } else {
        (None, None)
    };
    // Construct the corresponding transparent Transfer object
    let transfer = token::Transfer {
        source: source.clone(),
        target: target.clone(),
        token: token.clone(),
        amount: validated_amount,
        key: key.clone(),
        // Link the Transfer to the MASP Transaction by hash code
        shielded: masp_hash,
    };
    tracing::debug!("Transfer data {:?}", transfer);
    // Encode the Transfer and store it beside the MASP transaction
    let data = transfer
        .try_to_vec()
        .expect("Encoding tx data shouldn't fail");
    tx.set_data(Data::new(data));
    // Finally store the Traansfer WASM code in the Tx
    tx.set_code(Code::from_hash(tx_code_hash));

    // Dry-run/broadcast/submit the transaction
    let (tx, signer_addr, def_key) = prepare_tx::<C, V>(
        client,
        wallet,
        &args.tx,
        tx,
        default_signer.clone(),
        #[cfg(not(feature = "mainnet"))]
        is_source_faucet,
    )
    .await?;
    Ok((
        tx,
        signer_addr,
        def_key,
        shielded_tx_epoch,
        is_source_faucet,
    ))
}

/// Submit a transaction to initialize an account
pub async fn build_init_account<
    C: crate::ledger::queries::Client + Sync,
    U: WalletUtils,
>(
    client: &C,
    wallet: &mut Wallet<U>,
    args: args::TxInitAccount,
) -> Result<(Tx, Option<Address>, common::PublicKey), Error> {
    let public_key = args.public_key;

    let vp_code_hash =
        query_wasm_code_hash(client, args.vp_code_path.to_str().unwrap())
            .await
            .unwrap();

    let tx_code_hash =
        query_wasm_code_hash(client, args.tx_code_path.to_str().unwrap())
            .await
            .unwrap();

    let mut tx = Tx::new(TxType::Raw);
    tx.header.chain_id = args.tx.chain_id.clone().unwrap();
    tx.header.expiration = args.tx.expiration;
    let extra =
        tx.add_section(Section::ExtraData(Code::from_hash(vp_code_hash)));
    let data = InitAccount {
        public_key,
        vp_code_hash: extra.get_hash(),
    };
    let data = data.try_to_vec().map_err(Error::EncodeTxFailure)?;
    tx.set_data(Data::new(data));
    tx.set_code(Code::from_hash(tx_code_hash));

    prepare_tx::<C, U>(
        client,
        wallet,
        &args.tx,
        tx,
        TxSigningKey::WalletAddress(args.source),
        #[cfg(not(feature = "mainnet"))]
        false,
    )
    .await
}

/// Submit a transaction to update a VP
pub async fn build_update_vp<
    C: crate::ledger::queries::Client + Sync,
    U: WalletUtils,
>(
    client: &C,
    wallet: &mut Wallet<U>,
    args: args::TxUpdateVp,
) -> Result<(Tx, Option<Address>, common::PublicKey), Error> {
    let addr = args.addr.clone();

    // Check that the address is established and exists on chain
    match &addr {
        Address::Established(_) => {
            let exists = rpc::known_address::<C>(client, &addr).await;
            if !exists {
                if args.tx.force {
                    eprintln!("The address {} doesn't exist on chain.", addr);
                    Ok(())
                } else {
                    Err(Error::LocationDoesNotExist(addr.clone()))
                }
            } else {
                Ok(())
            }
        }
        Address::Implicit(_) => {
            if args.tx.force {
                eprintln!(
                    "A validity predicate of an implicit address cannot be \
                     directly updated. You can use an established address for \
                     this purpose."
                );
                Ok(())
            } else {
                Err(Error::ImplicitUpdate)
            }
        }
        Address::Internal(_) => {
            if args.tx.force {
                eprintln!(
                    "A validity predicate of an internal address cannot be \
                     directly updated."
                );
                Ok(())
            } else {
                Err(Error::ImplicitInternalError)
            }
        }
    }?;

    let vp_code_hash =
        query_wasm_code_hash(client, args.vp_code_path.to_str().unwrap())
            .await
            .unwrap();

    let tx_code_hash =
        query_wasm_code_hash(client, args.tx_code_path.to_str().unwrap())
            .await
            .unwrap();

    let mut tx = Tx::new(TxType::Raw);
    tx.header.chain_id = args.tx.chain_id.clone().unwrap();
    tx.header.expiration = args.tx.expiration;
    let extra =
        tx.add_section(Section::ExtraData(Code::from_hash(vp_code_hash)));
    let data = UpdateVp {
        addr,
        vp_code_hash: extra.get_hash(),
    };
    let data = data.try_to_vec().map_err(Error::EncodeTxFailure)?;
    tx.set_data(Data::new(data));
    tx.set_code(Code::from_hash(tx_code_hash));

    prepare_tx::<C, U>(
        client,
        wallet,
        &args.tx,
        tx,
        TxSigningKey::WalletAddress(args.addr),
        #[cfg(not(feature = "mainnet"))]
        false,
    )
    .await
}

/// Submit a custom transaction
pub async fn build_custom<
    C: crate::ledger::queries::Client + Sync,
    U: WalletUtils,
>(
    client: &C,
    wallet: &mut Wallet<U>,
    args: args::TxCustom,
) -> Result<(Tx, Option<Address>, common::PublicKey), Error> {
    let mut tx = Tx::new(TxType::Raw);
    tx.header.chain_id = args.tx.chain_id.clone().unwrap();
    tx.header.expiration = args.tx.expiration;
    args.data_path.map(|data| tx.set_data(Data::new(data)));
    tx.set_code(Code::new(args.code_path));

    prepare_tx::<C, U>(
        client,
        wallet,
        &args.tx,
        tx,
        TxSigningKey::None,
        #[cfg(not(feature = "mainnet"))]
        false,
    )
    .await
}

async fn expect_dry_broadcast<C: crate::ledger::queries::Client + Sync>(
    to_broadcast: TxBroadcastData,
    client: &C,
) -> Result<ProcessTxResponse, Error> {
    match to_broadcast {
        TxBroadcastData::DryRun(tx) => {
            rpc::dry_run_tx(client, tx.to_bytes()).await;
            Ok(ProcessTxResponse::DryRun)
        }
        TxBroadcastData::Wrapper {
            tx,
            wrapper_hash: _,
            decrypted_hash: _,
        } => Err(Error::ExpectDryRun(tx)),
    }
}

fn lift_rpc_error<T>(res: Result<T, RpcError>) -> Result<T, Error> {
    res.map_err(Error::TxBroadcast)
}

/// Returns the given validator if the given address is a validator,
/// otherwise returns an error, force forces the address through even
/// if it isn't a validator
async fn known_validator_or_err<C: crate::ledger::queries::Client + Sync>(
    validator: Address,
    force: bool,
    client: &C,
) -> Result<Address, Error> {
    // Check that the validator address exists on chain
    let is_validator = rpc::is_validator(client, &validator).await;
    if !is_validator {
        if force {
            eprintln!(
                "The address {} doesn't belong to any known validator account.",
                validator
            );
            Ok(validator)
        } else {
            Err(Error::InvalidValidatorAddress(validator))
        }
    } else {
        Ok(validator)
    }
}

/// general pattern for checking if an address exists on the chain, or
/// throwing an error if it's not forced. Takes a generic error
/// message and the error type.
async fn address_exists_or_err<C, F>(
    addr: Address,
    force: bool,
    client: &C,
    message: String,
    err: F,
) -> Result<Address, Error>
where
    C: crate::ledger::queries::Client + Sync,
    F: FnOnce(Address) -> Error,
{
    let addr_exists = rpc::known_address::<C>(client, &addr).await;
    if !addr_exists {
        if force {
            eprintln!("{}", message);
            Ok(addr)
        } else {
            Err(err(addr))
        }
    } else {
        Ok(addr)
    }
}

/// Returns the given source address if the given address exists on chain
/// otherwise returns an error, force forces the address through even
/// if it isn't on chain
async fn source_exists_or_err<C: crate::ledger::queries::Client + Sync>(
    token: Address,
    force: bool,
    client: &C,
) -> Result<Address, Error> {
    let message =
        format!("The source address {} doesn't exist on chain.", token);
    address_exists_or_err(
        token,
        force,
        client,
        message,
        Error::SourceDoesNotExist,
    )
    .await
}

/// Returns the given target address if the given address exists on chain
/// otherwise returns an error, force forces the address through even
/// if it isn't on chain
async fn target_exists_or_err<C: crate::ledger::queries::Client + Sync>(
    token: Address,
    force: bool,
    client: &C,
) -> Result<Address, Error> {
    let message =
        format!("The target address {} doesn't exist on chain.", token);
    address_exists_or_err(
        token,
        force,
        client,
        message,
        Error::TargetLocationDoesNotExist,
    )
    .await
}

/// checks the balance at the given address is enough to transfer the
/// given amount, along with the balance even existing. force
/// overrides this
async fn check_balance_too_low_err<C: crate::ledger::queries::Client + Sync>(
    token: &TokenAddress,
    source: &Address,
    amount: token::Amount,
    balance_key: storage::Key,
    force: bool,
    client: &C,
) -> Result<(), Error> {
    match rpc::query_storage_value::<C, token::Amount>(client, &balance_key)
        .await
    {
        Some(balance) => {
            if balance < amount {
                if force {
                    eprintln!(
                        "The balance of the source {} of token {} is lower \
                         than the amount to be transferred. Amount to \
                         transfer is {} and the balance is {}.",
                        source,
                        token,
                        format_denominated_amount(client, token, amount).await,
                        format_denominated_amount(client, token, balance).await,
                    );
                    Ok(())
                } else {
                    Err(Error::BalanceTooLow(
                        source.clone(),
                        token.address.clone(),
                        amount.to_string_native(),
                        balance.to_string_native(),
                    ))
                }
            } else {
                Ok(())
            }
        }
        None => {
            if force {
                eprintln!(
                    "No balance found for the source {} of token {}",
                    source, token
                );
                Ok(())
            } else {
                Err(Error::NoBalanceForToken(
                    source.clone(),
                    token.address.clone(),
                ))
            }
        }
    }
}

#[allow(dead_code)]
fn validate_untrusted_code_err(
    vp_code: &Vec<u8>,
    force: bool,
) -> Result<(), Error> {
    if let Err(err) = vm::validate_untrusted_wasm(vp_code) {
        if force {
            eprintln!("Validity predicate code validation failed with {}", err);
            Ok(())
        } else {
            Err(Error::WasmValidationFailure(err))
        }
    } else {
        Ok(())
    }
}<|MERGE_RESOLUTION|>--- conflicted
+++ resolved
@@ -17,12 +17,7 @@
 use masp_primitives::transaction::components::Amount;
 use namada_core::types::address::{masp, masp_tx_key, Address};
 use namada_core::types::dec::Dec;
-<<<<<<< HEAD
 use namada_core::types::token::MaspDenom;
-=======
-use namada_core::types::storage::Key;
-use namada_core::types::token::{MaspDenom, TokenAddress};
->>>>>>> f258a9b6
 use namada_proof_of_stake::parameters::PosParams;
 use namada_proof_of_stake::types::{CommissionPair, ValidatorState};
 use prost::EncodeError;
@@ -1116,10 +1111,7 @@
 
     // TODO Should we state the same error message for the native token?
     check_balance_too_low_err(
-        &TokenAddress {
-            address: args.native_token,
-            sub_prefix: None,
-        },
+        &args.native_token,
         bond_source,
         args.amount,
         balance_key,
@@ -1210,10 +1202,7 @@
     let balance_key = token::balance_key(&token, &source);
 
     check_balance_too_low_err(
-        &TokenAddress {
-            address: token.clone(),
-            sub_prefix: sub_prefix.clone(),
-        },
+        &token,
         &source,
         args.amount,
         balance_key,
@@ -1403,15 +1392,8 @@
 
     args.amount = InputAmount::Validated(validated_amount);
     args.tx.fee_amount = InputAmount::Validated(validate_fee);
-    let sub_prefix = args
-        .sub_prefix
-        .as_ref()
-        .map(|k| k.parse().expect("Could not parse multi-token sub-prefix"));
     check_balance_too_low_err::<C>(
-        &TokenAddress {
-            address: token.clone(),
-            sub_prefix: sub_prefix.clone(),
-        },
+        &token,
         &source,
         validated_amount.amount,
         balance_key,
@@ -1819,7 +1801,7 @@
 /// given amount, along with the balance even existing. force
 /// overrides this
 async fn check_balance_too_low_err<C: crate::ledger::queries::Client + Sync>(
-    token: &TokenAddress,
+    token: &Address,
     source: &Address,
     amount: token::Amount,
     balance_key: storage::Key,
@@ -1845,7 +1827,7 @@
                 } else {
                     Err(Error::BalanceTooLow(
                         source.clone(),
-                        token.address.clone(),
+                        token.clone(),
                         amount.to_string_native(),
                         balance.to_string_native(),
                     ))
@@ -1862,10 +1844,7 @@
                 );
                 Ok(())
             } else {
-                Err(Error::NoBalanceForToken(
-                    source.clone(),
-                    token.address.clone(),
-                ))
+                Err(Error::NoBalanceForToken(source.clone(), token.clone()))
             }
         }
     }
