--- conflicted
+++ resolved
@@ -1832,14 +1832,8 @@
 
 #[cfg(test)]
 mod test {
-<<<<<<< HEAD
     use namada::core::address::EstablishedAddressGen;
-=======
-    use namada::core::address::{
-        gen_established_address, EstablishedAddressGen,
-    };
     use namada::core::hash::Hash;
->>>>>>> fd85e377
     use namada::core::storage::{BlockHash, Epochs};
     use namada::state::{MerkleTree, Sha256Hasher};
     use tempfile::tempdir;
