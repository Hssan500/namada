//! Ed25519 keys and related functionality

use std::fmt::{Debug, Display};
use std::hash::{Hash, Hasher};
use std::io::Write;
use std::str::FromStr;

use borsh::{BorshDeserialize, BorshSchema, BorshSerialize};
use data_encoding::HEXLOWER;
#[cfg(feature = "rand")]
use rand::{CryptoRng, RngCore};
use serde::{Deserialize, Serialize};
use zeroize::Zeroize;

use super::{
    ParsePublicKeyError, ParseSecretKeyError, ParseSignatureError, RefTo,
    SchemeType, SigScheme as SigSchemeTrait, SignableBytes, VerifySigError,
};
use crate::ledger::storage::Sha256Hasher;

const PUBLIC_KEY_LENGTH: usize = 32;
const SECRET_KEY_LENGTH: usize = 32;
const SIGNATURE_LENGTH: usize = 64;

/// Ed25519 public key
#[derive(Clone, Debug, Eq, PartialEq, Serialize, Deserialize)]
pub struct PublicKey(pub ed25519_consensus::VerificationKey);

impl super::PublicKey for PublicKey {
    const TYPE: SchemeType = SigScheme::TYPE;

    fn try_from_pk<PK: super::PublicKey>(
        pk: &PK,
    ) -> Result<Self, ParsePublicKeyError> {
        if PK::TYPE == super::common::PublicKey::TYPE {
            super::common::PublicKey::try_from_pk(pk).and_then(|x| match x {
                super::common::PublicKey::Ed25519(epk) => Ok(epk),
                _ => Err(ParsePublicKeyError::MismatchedScheme),
            })
        } else if PK::TYPE == Self::TYPE {
            Self::try_from_slice(pk.try_to_vec().unwrap().as_slice())
                .map_err(ParsePublicKeyError::InvalidEncoding)
        } else {
            Err(ParsePublicKeyError::MismatchedScheme)
        }
    }
}

impl BorshDeserialize for PublicKey {
    fn deserialize(buf: &mut &[u8]) -> std::io::Result<Self> {
        Ok(PublicKey(
            ed25519_consensus::VerificationKey::try_from(
                <[u8; PUBLIC_KEY_LENGTH] as BorshDeserialize>::deserialize(
                    buf,
                )?
                .as_ref(),
            )
            .map_err(|e| {
                std::io::Error::new(std::io::ErrorKind::InvalidInput, e)
            })?,
        ))
    }
}

impl BorshSerialize for PublicKey {
    fn serialize<W: Write>(&self, writer: &mut W) -> std::io::Result<()> {
        BorshSerialize::serialize(&self.0.to_bytes(), writer)
    }
}

impl BorshSchema for PublicKey {
    fn add_definitions_recursively(
        definitions: &mut std::collections::HashMap<
            borsh::schema::Declaration,
            borsh::schema::Definition,
        >,
    ) {
        // Encoded as `[u8; PUBLIC_KEY_LENGTH]`
        let elements = "u8".into();
        let length = PUBLIC_KEY_LENGTH as u32;
        let definition = borsh::schema::Definition::Array { elements, length };
        definitions.insert(Self::declaration(), definition);
    }

    fn declaration() -> borsh::schema::Declaration {
        "ed25519::PublicKey".into()
    }
}

#[allow(clippy::derive_hash_xor_eq)]
impl Hash for PublicKey {
    fn hash<H: Hasher>(&self, state: &mut H) {
        self.0.to_bytes().hash(state);
    }
}

impl PartialOrd for PublicKey {
    fn partial_cmp(&self, other: &Self) -> Option<std::cmp::Ordering> {
        self.0.to_bytes().partial_cmp(&other.0.to_bytes())
    }
}

impl Ord for PublicKey {
    fn cmp(&self, other: &Self) -> std::cmp::Ordering {
        self.0.to_bytes().cmp(&other.0.to_bytes())
    }
}

impl Display for PublicKey {
    fn fmt(&self, f: &mut std::fmt::Formatter<'_>) -> std::fmt::Result {
        write!(f, "{}", HEXLOWER.encode(&self.0.to_bytes()))
    }
}

impl FromStr for PublicKey {
    type Err = ParsePublicKeyError;

    fn from_str(s: &str) -> Result<Self, Self::Err> {
        let vec = HEXLOWER
            .decode(s.as_ref())
            .map_err(ParsePublicKeyError::InvalidHex)?;
        BorshDeserialize::try_from_slice(&vec)
            .map_err(ParsePublicKeyError::InvalidEncoding)
    }
}

/// Ed25519 secret key
#[derive(Debug, Serialize, Deserialize, Zeroize)]
pub struct SecretKey(pub Box<ed25519_consensus::SigningKey>);

impl super::SecretKey for SecretKey {
    type PublicKey = PublicKey;

    const TYPE: SchemeType = SigScheme::TYPE;

    fn try_from_sk<PK: super::SecretKey>(
        pk: &PK,
    ) -> Result<Self, ParseSecretKeyError> {
        if PK::TYPE == super::common::SecretKey::TYPE {
            super::common::SecretKey::try_from_sk(pk).and_then(|x| match x {
                super::common::SecretKey::Ed25519(epk) => Ok(epk),
                _ => Err(ParseSecretKeyError::MismatchedScheme),
            })
        } else if PK::TYPE == Self::TYPE {
            Self::try_from_slice(pk.try_to_vec().unwrap().as_slice())
                .map_err(ParseSecretKeyError::InvalidEncoding)
        } else {
            Err(ParseSecretKeyError::MismatchedScheme)
        }
    }
}

impl RefTo<PublicKey> for SecretKey {
    fn ref_to(&self) -> PublicKey {
        PublicKey(self.0.verification_key())
    }
}

impl Clone for SecretKey {
    fn clone(&self) -> SecretKey {
        SecretKey(Box::new(ed25519_consensus::SigningKey::from(
            self.0.to_bytes(),
        )))
    }
}

impl BorshDeserialize for SecretKey {
    fn deserialize(buf: &mut &[u8]) -> std::io::Result<Self> {
        Ok(SecretKey(Box::new(
            ed25519_consensus::SigningKey::try_from(
                <[u8; SECRET_KEY_LENGTH] as BorshDeserialize>::deserialize(
                    buf,
                )?
                .as_ref(),
            )
            .map_err(|e| {
                std::io::Error::new(std::io::ErrorKind::InvalidInput, e)
            })?,
        )))
    }
}

impl BorshSerialize for SecretKey {
    fn serialize<W: Write>(&self, writer: &mut W) -> std::io::Result<()> {
        BorshSerialize::serialize(&self.0.to_bytes(), writer)
    }
}

impl BorshSchema for SecretKey {
    fn add_definitions_recursively(
        definitions: &mut std::collections::HashMap<
            borsh::schema::Declaration,
            borsh::schema::Definition,
        >,
    ) {
        // Encoded as `[u8; SECRET_KEY_LENGTH]`
        let elements = "u8".into();
        let length = SECRET_KEY_LENGTH as u32;
        let definition = borsh::schema::Definition::Array { elements, length };
        definitions.insert(Self::declaration(), definition);
    }

    fn declaration() -> borsh::schema::Declaration {
        "ed25519::SecretKey".into()
    }
}

impl Display for SecretKey {
    fn fmt(&self, f: &mut std::fmt::Formatter<'_>) -> std::fmt::Result {
        write!(f, "{}", HEXLOWER.encode(&self.0.to_bytes()))
    }
}

impl FromStr for SecretKey {
    type Err = ParseSecretKeyError;

    fn from_str(s: &str) -> Result<Self, Self::Err> {
        let vec = HEXLOWER
            .decode(s.as_ref())
            .map_err(ParseSecretKeyError::InvalidHex)?;
        BorshDeserialize::try_from_slice(&vec)
            .map_err(ParseSecretKeyError::InvalidEncoding)
    }
}

impl Drop for SecretKey {
    fn drop(&mut self) {
        self.0.zeroize();
    }
}

/// Ed25519 signature
#[derive(Clone, Debug, Eq, PartialEq, Serialize, Deserialize)]
pub struct Signature(pub ed25519_consensus::Signature);

impl super::Signature for Signature {
    const TYPE: SchemeType = SigScheme::TYPE;

    fn try_from_sig<PK: super::Signature>(
        pk: &PK,
    ) -> Result<Self, ParseSignatureError> {
        if PK::TYPE == super::common::Signature::TYPE {
            super::common::Signature::try_from_sig(pk).and_then(|x| match x {
                super::common::Signature::Ed25519(epk) => Ok(epk),
                _ => Err(ParseSignatureError::MismatchedScheme),
            })
        } else if PK::TYPE == Self::TYPE {
            Self::try_from_slice(pk.try_to_vec().unwrap().as_slice())
                .map_err(ParseSignatureError::InvalidEncoding)
        } else {
            Err(ParseSignatureError::MismatchedScheme)
        }
    }
}

impl BorshDeserialize for Signature {
    fn deserialize(buf: &mut &[u8]) -> std::io::Result<Self> {
        Ok(Signature(
            ed25519_consensus::Signature::try_from(
                <[u8; SIGNATURE_LENGTH] as BorshDeserialize>::deserialize(buf)?
                    .as_ref(),
            )
            .map_err(|e| {
                std::io::Error::new(std::io::ErrorKind::InvalidInput, e)
            })?,
        ))
    }
}

impl BorshSerialize for Signature {
    fn serialize<W: Write>(&self, writer: &mut W) -> std::io::Result<()> {
        self.0.to_bytes().serialize(writer)
    }
}

impl BorshSchema for Signature {
    fn add_definitions_recursively(
        definitions: &mut std::collections::HashMap<
            borsh::schema::Declaration,
            borsh::schema::Definition,
        >,
    ) {
        // Encoded as `[u8; SIGNATURE_LENGTH]`
        let elements = "u8".into();
        let length = SIGNATURE_LENGTH as u32;
        let definition = borsh::schema::Definition::Array { elements, length };
        definitions.insert(Self::declaration(), definition);
    }

    fn declaration() -> borsh::schema::Declaration {
        "ed25519::Signature".into()
    }
}

#[allow(clippy::derive_hash_xor_eq)]
impl Hash for Signature {
    fn hash<H: Hasher>(&self, state: &mut H) {
        self.0.to_bytes().hash(state);
    }
}

impl PartialOrd for Signature {
    fn partial_cmp(&self, other: &Self) -> Option<std::cmp::Ordering> {
        self.0.to_bytes().partial_cmp(&other.0.to_bytes())
    }
}

/// An implementation of the Ed25519 signature scheme
#[derive(
    Debug,
    Clone,
    BorshSerialize,
    BorshDeserialize,
    PartialEq,
    Eq,
    PartialOrd,
    Ord,
    Hash,
    Serialize,
    Deserialize,
    Default,
)]
pub struct SigScheme;

impl super::SigScheme for SigScheme {
    type Hasher = Sha256Hasher;
    type PublicKey = PublicKey;
    type SecretKey = SecretKey;
    type Signature = Signature;

    const TYPE: SchemeType = SchemeType::Ed25519;

    #[cfg(feature = "rand")]
    fn generate<R>(csprng: &mut R) -> SecretKey
    where
        R: CryptoRng + RngCore,
    {
        SecretKey(Box::new(ed25519_consensus::SigningKey::new(csprng)))
    }

<<<<<<< HEAD
    fn sign(keypair: &SecretKey, data: impl SignableBytes) -> Self::Signature {
        Signature(keypair.0.sign(&data.signable_hash::<Self::Hasher>()))
=======
    fn from_bytes(bytes: [u8; 32]) -> SecretKey {
        SecretKey(Box::new(ed25519_consensus::SigningKey::from(bytes)))
    }

    fn sign(keypair: &SecretKey, data: impl AsRef<[u8]>) -> Self::Signature {
        Signature(keypair.0.sign(data.as_ref()))
>>>>>>> 8cf11e1a
    }

    fn verify_signature(
        pk: &Self::PublicKey,
        data: &impl SignableBytes,
        sig: &Self::Signature,
    ) -> Result<(), VerifySigError> {
        pk.0.verify(&sig.0, &data.signable_hash::<Self::Hasher>())
            .map_err(|err| VerifySigError::SigVerifyError(err.to_string()))
    }
}<|MERGE_RESOLUTION|>--- conflicted
+++ resolved
@@ -338,17 +338,12 @@
         SecretKey(Box::new(ed25519_consensus::SigningKey::new(csprng)))
     }
 
-<<<<<<< HEAD
+    fn from_bytes(bytes: [u8; 32]) -> SecretKey {
+        SecretKey(Box::new(ed25519_consensus::SigningKey::from(bytes)))
+    }
+
     fn sign(keypair: &SecretKey, data: impl SignableBytes) -> Self::Signature {
         Signature(keypair.0.sign(&data.signable_hash::<Self::Hasher>()))
-=======
-    fn from_bytes(bytes: [u8; 32]) -> SecretKey {
-        SecretKey(Box::new(ed25519_consensus::SigningKey::from(bytes)))
-    }
-
-    fn sign(keypair: &SecretKey, data: impl AsRef<[u8]>) -> Self::Signature {
-        Signature(keypair.0.sign(data.as_ref()))
->>>>>>> 8cf11e1a
     }
 
     fn verify_signature(
