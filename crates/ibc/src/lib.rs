--- conflicted
+++ resolved
@@ -78,11 +78,7 @@
 pub use ibc::*;
 pub use msg::*;
 use namada_core::address::{self, Address};
-<<<<<<< HEAD
-use namada_token::{ShieldingTransfer, UnshieldingTransferData};
-=======
 use namada_token::Transfer;
->>>>>>> 98c88ecd
 pub use nft::*;
 use prost::Message;
 use thiserror::Error;
@@ -158,14 +154,7 @@
     pub fn execute(
         &mut self,
         tx_data: &[u8],
-<<<<<<< HEAD
-    ) -> Result<
-        (Option<ShieldingTransfer>, Option<UnshieldingTransferData>),
-        Error,
-    > {
-=======
     ) -> Result<Option<Transfer>, Error> {
->>>>>>> 98c88ecd
         let message = decode_message(tx_data)?;
         match &message {
             IbcMessage::Transfer(msg) => {
@@ -180,7 +169,7 @@
                     msg.message.clone(),
                 )
                 .map_err(Error::TokenTransfer)?;
-                Ok((msg.transfer.clone(), msg.fee_unshield.clone()))
+                Ok(msg.transfer.clone())
             }
             IbcMessage::NftTransfer(msg) => {
                 let mut nft_transfer_ctx =
@@ -191,7 +180,7 @@
                     msg.message.clone(),
                 )
                 .map_err(Error::NftTransfer)?;
-                Ok((msg.transfer.clone(), msg.fee_unshield.clone()))
+                Ok(msg.transfer.clone())
             }
             IbcMessage::RecvPacket(msg) => {
                 let envelope =
@@ -204,7 +193,7 @@
                 } else {
                     None
                 };
-                Ok((transfer, None))
+                Ok(transfer)
             }
             IbcMessage::AckPacket(msg) => {
                 let envelope =
@@ -218,7 +207,7 @@
                     } else {
                         None
                     };
-                Ok((transfer, None))
+                Ok(transfer)
             }
             IbcMessage::Timeout(msg) => {
                 let envelope = MsgEnvelope::Packet(PacketMsg::Timeout(
@@ -226,12 +215,12 @@
                 ));
                 execute(&mut self.ctx, &mut self.router, envelope)
                     .map_err(|e| Error::Context(Box::new(e)))?;
-                Ok((msg.transfer.clone(), None))
+                Ok(msg.transfer.clone())
             }
             IbcMessage::Envelope(envelope) => {
                 execute(&mut self.ctx, &mut self.router, *envelope.clone())
                     .map_err(|e| Error::Context(Box::new(e)))?;
-                Ok((None, None))
+                Ok(None)
             }
         }
     }
@@ -346,7 +335,6 @@
             let msg = MsgTransfer {
                 message,
                 transfer: None,
-                fee_unshield: None,
             };
             return Ok(IbcMessage::Transfer(msg));
         }
@@ -354,7 +342,6 @@
             let msg = MsgNftTransfer {
                 message,
                 transfer: None,
-                fee_unshield: None,
             };
             return Ok(IbcMessage::NftTransfer(msg));
         }
