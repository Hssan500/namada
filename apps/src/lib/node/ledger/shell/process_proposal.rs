--- conflicted
+++ resolved
@@ -378,39 +378,32 @@
     /// Checks if we have found the correct number of Ethereum events
     /// vote extensions in [`DigestCounters`].
     fn has_proper_eth_events_num(&self, c: &DigestCounters) -> bool {
-<<<<<<< HEAD
         #[cfg(feature = "abcipp")]
         {
-            self.storage.last_height.0 > 0 && c.eth_ev_digest_num == 1
+            self.storage.last_height.0 == 0 || c.eth_ev_digest_num == 1
         }
         #[cfg(not(feature = "abcipp"))]
         {
             c.eth_ev_digest_num <= 1
         }
-=======
-        self.storage.last_height.0 == 0 || c.eth_ev_digest_num == 1
->>>>>>> e8e28a17
     }
 
     /// Checks if we have found the correct number of validator set update
     /// vote extensions in [`DigestCounters`].
-    fn has_proper_valset_upd_num(&self, _c: &DigestCounters) -> bool {
+    fn has_proper_valset_upd_num(&self, c: &DigestCounters) -> bool {
         #[cfg(feature = "abcipp")]
         if self
             .storage
             .can_send_validator_set_update(SendValsetUpd::AtPrevHeight)
         {
-<<<<<<< HEAD
-            // TODO: confirm if we need a height check here or not
-            self.storage.last_height.0 > 0 && _c.valset_upd_digest_num == 1
-=======
             self.storage.last_height.0 == 0 || c.valset_upd_digest_num == 1
->>>>>>> e8e28a17
         } else {
             true
         }
         #[cfg(not(feature = "abcipp"))]
-        true
+        {
+            c.valset_upd_digest_num <= 1
+        }
     }
 }
 
