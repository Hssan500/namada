//! IBC library code

mod actions;
pub mod context;
pub mod parameters;
pub mod storage;

use std::cell::RefCell;
use std::collections::BTreeSet;
use std::fmt::Debug;
use std::rc::Rc;
use std::str::FromStr;

pub use actions::transfer_over_ibc;
use borsh::BorshDeserialize;
pub use context::common::IbcCommonContext;
pub use context::nft_transfer::NftTransferContext;
pub use context::nft_transfer_mod::NftTransferModule;
use context::router::IbcRouter;
pub use context::storage::{IbcStorageContext, ProofSpec};
pub use context::token_transfer::TokenTransferContext;
pub use context::transfer_mod::{ModuleWrapper, TransferModule};
use context::IbcContext;
pub use context::ValidationParams;
use namada_core::address::{Address, MASP};
use namada_core::ibc::apps::nft_transfer::handler::{
    send_nft_transfer_execute, send_nft_transfer_validate,
};
use namada_core::ibc::apps::nft_transfer::types::error::NftTransferError;
use namada_core::ibc::apps::nft_transfer::types::packet::PacketData as NftPacketData;
use namada_core::ibc::apps::nft_transfer::types::{
    is_receiver_chain_source as is_nft_receiver_chain_source, PrefixedClassId,
    TokenId, TracePrefix as NftTracePrefix,
};
use namada_core::ibc::apps::transfer::handler::{
    send_transfer_execute, send_transfer_validate,
};
use namada_core::ibc::apps::transfer::types::error::TokenTransferError;
use namada_core::ibc::apps::transfer::types::packet::PacketData;
use namada_core::ibc::apps::transfer::types::{
    is_receiver_chain_source, TracePrefix,
};
use namada_core::ibc::core::channel::types::acknowledgement::{
    Acknowledgement, AcknowledgementStatus,
};
use namada_core::ibc::core::channel::types::msgs::{
    MsgRecvPacket as IbcMsgRecvPacket, PacketMsg,
};
use namada_core::ibc::core::entrypoint::{execute, validate};
use namada_core::ibc::core::handler::types::error::ContextError;
use namada_core::ibc::core::handler::types::msgs::MsgEnvelope;
use namada_core::ibc::core::host::types::error::IdentifierError;
use namada_core::ibc::core::host::types::identifiers::{ChannelId, PortId};
use namada_core::ibc::core::router::types::error::RouterError;
use namada_core::ibc::primitives::proto::Any;
pub use namada_core::ibc::*;
use namada_core::masp::PaymentAddress;
use namada_token::Transfer;
use prost::Message;
use thiserror::Error;

#[allow(missing_docs)]
#[derive(Error, Debug)]
pub enum Error {
    #[error("Decoding IBC data error")]
    DecodingData,
    #[error("Decoding message error: {0}")]
    DecodingMessage(RouterError),
    #[error("IBC context error: {0}")]
    Context(Box<ContextError>),
    #[error("IBC token transfer error: {0}")]
    TokenTransfer(TokenTransferError),
    #[error("IBC NFT transfer error: {0}")]
    NftTransfer(NftTransferError),
    #[error("Trace error: {0}")]
    Trace(String),
    #[error("Invalid chain ID: {0}")]
    ChainId(IdentifierError),
    #[error("Handling MASP transaction error: {0}")]
    MaspTx(String),
}

/// IBC actions to handle IBC operations
#[derive(Debug)]
pub struct IbcActions<'a, C>
where
    C: IbcCommonContext,
{
    ctx: IbcContext<C>,
    router: IbcRouter<'a>,
    verifiers: Rc<RefCell<BTreeSet<Address>>>,
}

impl<'a, C> IbcActions<'a, C>
where
    C: IbcCommonContext + Debug,
{
    /// Make new IBC actions
    pub fn new(
        ctx: Rc<RefCell<C>>,
        verifiers: Rc<RefCell<BTreeSet<Address>>>,
    ) -> Self {
        Self {
            ctx: IbcContext::new(ctx),
            router: IbcRouter::new(),
            verifiers,
        }
    }

    /// Add a transfer module to the router
    pub fn add_transfer_module(&mut self, module: impl ModuleWrapper + 'a) {
        self.router.add_transfer_module(module)
    }

    /// Set the validation parameters
    pub fn set_validation_params(&mut self, params: ValidationParams) {
        self.ctx.validation_params = params;
    }

    /// Execute according to the message in an IBC transaction or VP
    pub fn execute(
        &mut self,
        tx_data: &[u8],
    ) -> Result<Option<Transfer>, Error> {
        let message = decode_message(tx_data)?;
        match &message {
            IbcMessage::Transfer(msg) => {
                let mut token_transfer_ctx = TokenTransferContext::new(
                    self.ctx.inner.clone(),
                    self.verifiers.clone(),
                );
                send_transfer_execute(
                    &mut self.ctx,
                    &mut token_transfer_ctx,
                    msg.message.clone(),
                )
                .map_err(Error::TokenTransfer)?;
                Ok(msg.transfer.clone())
            }
<<<<<<< HEAD
            IbcMessage::NftTransfer(msg) => {
                let mut nft_transfer_ctx =
                    NftTransferContext::new(self.ctx.inner.clone());
                send_nft_transfer_execute(
=======
            IbcMessage::ShieldedTransfer(msg) => {
                let mut token_transfer_ctx = TokenTransferContext::new(
                    self.ctx.inner.clone(),
                    self.verifiers.clone(),
                );
                send_transfer_execute(
>>>>>>> 9ffcd2ec
                    &mut self.ctx,
                    &mut nft_transfer_ctx,
                    msg.message.clone(),
                )
                .map_err(Error::NftTransfer)?;
                Ok(msg.transfer.clone())
            }
            IbcMessage::RecvPacket(msg) => {
                let envelope =
                    MsgEnvelope::Packet(PacketMsg::Recv(msg.message.clone()));
                execute(&mut self.ctx, &mut self.router, envelope)
                    .map_err(|e| Error::Context(Box::new(e)))?;
                let transfer = if self.is_receiving_success()? {
                    // the current ibc-rs execution doesn't store the denom
                    // for the token hash when transfer with MsgRecvPacket
                    self.store_trace(&msg.message)?;
                    // For receiving the token to a shielded address
                    msg.transfer.clone()
                } else {
                    None
                };
                Ok(transfer)
            }
            IbcMessage::AckPacket(msg) => {
                let envelope =
                    MsgEnvelope::Packet(PacketMsg::Ack(msg.message.clone()));
                execute(&mut self.ctx, &mut self.router, envelope)
                    .map_err(|e| Error::Context(Box::new(e)))?;
                let transfer =
                    if !is_ack_successful(&msg.message.acknowledgement)? {
                        // For refunding the token to a shielded address
                        msg.transfer.clone()
                    } else {
                        None
                    };
                Ok(transfer)
            }
            IbcMessage::Timeout(msg) => {
                let envelope = MsgEnvelope::Packet(PacketMsg::Timeout(
                    msg.message.clone(),
                ));
                execute(&mut self.ctx, &mut self.router, envelope)
                    .map_err(|e| Error::Context(Box::new(e)))?;
                Ok(msg.transfer.clone())
            }
            IbcMessage::Envelope(envelope) => {
                execute(&mut self.ctx, &mut self.router, *envelope.clone())
                    .map_err(|e| Error::Context(Box::new(e)))?;
                if let MsgEnvelope::Packet(PacketMsg::Recv(msg)) = &**envelope {
                    if self.is_receiving_success()? {
                        // the current ibc-rs execution doesn't store the denom
                        // for the token hash when transfer with MsgRecvPacket
                        self.store_trace(msg)?;
                    }
                }
                Ok(None)
            }
        }
    }

    /// Store the trace path when transfer with MsgRecvPacket
    fn store_trace(&mut self, msg: &IbcMsgRecvPacket) -> Result<(), Error> {
        // Get the IBC trace, and the receiver from the packet data
        let minted_token_info = if let Ok(data) =
            serde_json::from_slice::<PacketData>(&msg.packet.data)
        {
            let ibc_denom = received_ibc_trace(
                data.token.denom.to_string(),
                &msg.packet.port_id_on_a,
                &msg.packet.chan_id_on_a,
                &msg.packet.port_id_on_b,
                &msg.packet.chan_id_on_b,
            )?;
            if !ibc_denom.contains('/') {
                // Skip to store it because the token has been redeemed
                return Ok(());
            }
            let receiver =
                if PaymentAddress::from_str(data.receiver.as_ref()).is_ok() {
                    MASP.to_string()
                } else {
                    data.receiver.to_string()
                };
            Some((vec![ibc_denom], receiver))
        } else if let Ok(data) =
            serde_json::from_slice::<NftPacketData>(&msg.packet.data)
        {
            let ibc_traces: Result<Vec<String>, _> = data
                .token_ids
                .0
                .iter()
                .map(|id| {
                    let trace = format!("{}/{id}", data.class_id);
                    received_ibc_trace(
                        trace,
                        &msg.packet.port_id_on_a,
                        &msg.packet.chan_id_on_a,
                        &msg.packet.port_id_on_b,
                        &msg.packet.chan_id_on_b,
                    )
                })
                .collect();
            let receiver =
                if PaymentAddress::from_str(data.receiver.as_ref()).is_ok() {
                    MASP.to_string()
                } else {
                    data.receiver.to_string()
                };
            Some((ibc_traces?, receiver))
        } else {
            None
        };

        if let Some((ibc_traces, receiver)) = minted_token_info {
            // If the trace event has the trace hash and the IBC denom or NFT
            // IDs, a token has been minted. The raw IBC trace including the
            // port ID, the channel ID and the base token is stored to be
            // restored from the trace hash.
            for ibc_trace in ibc_traces {
                let trace_hash = storage::calc_hash(&ibc_trace);
                self.ctx
                    .inner
                    .borrow_mut()
                    .store_ibc_trace(&receiver, &trace_hash, &ibc_trace)
                    .map_err(|e| {
                        Error::Trace(format!(
                            "Writing the IBC trace failed: {}",
                            e
                        ))
                    })?;
                let base_token = if let Some((_, base_token)) =
                    is_ibc_denom(&ibc_trace)
                {
                    base_token
                } else if let Some((_, _, token_id)) = is_nft_trace(&ibc_trace)
                {
                    token_id
                } else {
                    // non-prefixed denom
                    continue;
                };
                self.ctx
                    .inner
                    .borrow_mut()
                    .store_ibc_trace(base_token, trace_hash, &ibc_trace)
                    .map_err(|e| {
                        Error::Trace(format!(
                            "Writing the IBC trace failed: {}",
                            e
                        ))
                    })?;
            }
        }
        Ok(())
    }

    /// Check the result of receiving the packet from IBC events
    fn is_receiving_success(&self) -> Result<bool, Error> {
        let mut receive_event = self
            .ctx
            .inner
            .borrow()
            .get_ibc_events(EVENT_TYPE_PACKET)
            .map_err(|_| {
                Error::Trace("Reading the IBC event failed".to_string())
            })?;
        if receive_event.is_empty() {
            // check the packet is for an NFT
            receive_event = self
                .ctx
                .inner
                .borrow()
                .get_ibc_events(EVENT_TYPE_NFT_PACKET)
                .map_err(|_| {
                    Error::Trace("Reading the IBC event failed".to_string())
                })?;
        }
        match receive_event
            .first()
            .as_ref()
            .and_then(|event| event.attributes.get(EVENT_ATTRIBUTE_SUCCESS))
        {
            Some(success) if success == EVENT_VALUE_SUCCESS => Ok(true),
            _ => Ok(false),
        }
    }

    /// Validate according to the message in IBC VP
    pub fn validate(&self, tx_data: &[u8]) -> Result<(), Error> {
        // Use an empty verifiers set placeholder for validation, this is only
        // needed in actual txs to addresses whose VPs should be triggered
        let verifiers = Rc::new(RefCell::new(BTreeSet::<Address>::new()));

        let message = decode_message(tx_data)?;
        match message {
            IbcMessage::Transfer(msg) => {
<<<<<<< HEAD
                let token_transfer_ctx =
                    TokenTransferContext::new(self.ctx.inner.clone());
=======
                let token_transfer_ctx = TokenTransferContext::new(
                    self.ctx.inner.clone(),
                    verifiers.clone(),
                );
                send_transfer_validate(&self.ctx, &token_transfer_ctx, msg)
                    .map_err(Error::TokenTransfer)
            }
            IbcMessage::ShieldedTransfer(msg) => {
                let token_transfer_ctx = TokenTransferContext::new(
                    self.ctx.inner.clone(),
                    verifiers.clone(),
                );
>>>>>>> 9ffcd2ec
                send_transfer_validate(
                    &self.ctx,
                    &token_transfer_ctx,
                    msg.message,
                )
                .map_err(Error::TokenTransfer)
            }
            IbcMessage::NftTransfer(msg) => {
                let nft_transfer_ctx =
                    NftTransferContext::new(self.ctx.inner.clone());
                send_nft_transfer_validate(
                    &self.ctx,
                    &nft_transfer_ctx,
                    msg.message,
                )
                .map_err(Error::NftTransfer)
            }
            IbcMessage::RecvPacket(msg) => validate(
                &self.ctx,
                &self.router,
                MsgEnvelope::Packet(PacketMsg::Recv(msg.message)),
            )
            .map_err(|e| Error::Context(Box::new(e))),
            IbcMessage::AckPacket(msg) => validate(
                &self.ctx,
                &self.router,
                MsgEnvelope::Packet(PacketMsg::Ack(msg.message)),
            )
            .map_err(|e| Error::Context(Box::new(e))),
            IbcMessage::Timeout(msg) => validate(
                &self.ctx,
                &self.router,
                MsgEnvelope::Packet(PacketMsg::Timeout(msg.message)),
            )
            .map_err(|e| Error::Context(Box::new(e))),
            IbcMessage::Envelope(envelope) => {
                validate(&self.ctx, &self.router, *envelope)
                    .map_err(|e| Error::Context(Box::new(e)))
            }
        }
    }
}

fn is_ack_successful(ack: &Acknowledgement) -> Result<bool, Error> {
    let acknowledgement = serde_json::from_slice::<AcknowledgementStatus>(
        ack.as_ref(),
    )
    .map_err(|e| {
        Error::TokenTransfer(TokenTransferError::Other(format!(
            "Decoding the acknowledgement failed: {e}"
        )))
    })?;
    Ok(acknowledgement.is_successful())
}

/// Tries to decode transaction data to an `IbcMessage`
pub fn decode_message(tx_data: &[u8]) -> Result<IbcMessage, Error> {
    // ibc-rs message
    if let Ok(any_msg) = Any::decode(tx_data) {
        if let Ok(envelope) = MsgEnvelope::try_from(any_msg) {
            return Ok(IbcMessage::Envelope(Box::new(envelope)));
        }
    }

    // Transfer message with `IbcShieldedTransfer`
    if let Ok(msg) = MsgTransfer::try_from_slice(tx_data) {
        return Ok(IbcMessage::Transfer(msg));
    }

    // NFT transfer message with `IbcShieldedTransfer`
    if let Ok(msg) = MsgNftTransfer::try_from_slice(tx_data) {
        return Ok(IbcMessage::NftTransfer(msg));
    }

    // Receiving packet message with `IbcShieldedTransfer`
    if let Ok(msg) = MsgRecvPacket::try_from_slice(tx_data) {
        return Ok(IbcMessage::RecvPacket(msg));
    }

    // Acknowledge packet message with `IbcShieldedTransfer`
    if let Ok(msg) = MsgAcknowledgement::try_from_slice(tx_data) {
        return Ok(IbcMessage::AckPacket(msg));
    }
    // Timeout packet message with `IbcShieldedTransfer`
    if let Ok(msg) = MsgTimeout::try_from_slice(tx_data) {
        return Ok(IbcMessage::Timeout(msg));
    }

    Err(Error::DecodingData)
}

fn received_ibc_trace(
    base_trace: impl AsRef<str>,
    src_port_id: &PortId,
    src_channel_id: &ChannelId,
    dest_port_id: &PortId,
    dest_channel_id: &ChannelId,
) -> Result<String, Error> {
    if *dest_port_id == PortId::transfer() {
        let mut prefixed_denom =
            base_trace.as_ref().parse().map_err(Error::TokenTransfer)?;
        if is_receiver_chain_source(
            src_port_id.clone(),
            src_channel_id.clone(),
            &prefixed_denom,
        ) {
            let prefix =
                TracePrefix::new(src_port_id.clone(), src_channel_id.clone());
            prefixed_denom.remove_trace_prefix(&prefix);
        } else {
            let prefix =
                TracePrefix::new(dest_port_id.clone(), dest_channel_id.clone());
            prefixed_denom.add_trace_prefix(prefix);
        }
        return Ok(prefixed_denom.to_string());
    }

    if let Some((trace_path, base_class_id, token_id)) =
        is_nft_trace(&base_trace)
    {
        let mut class_id = PrefixedClassId {
            trace_path,
            base_class_id: base_class_id.parse().map_err(Error::NftTransfer)?,
        };
        if is_nft_receiver_chain_source(
            src_port_id.clone(),
            src_channel_id.clone(),
            &class_id,
        ) {
            let prefix = NftTracePrefix::new(
                src_port_id.clone(),
                src_channel_id.clone(),
            );
            class_id.remove_trace_prefix(&prefix);
        } else {
            let prefix = NftTracePrefix::new(
                dest_port_id.clone(),
                dest_channel_id.clone(),
            );
            class_id.add_trace_prefix(prefix);
        }
        let token_id: TokenId = token_id.parse().map_err(Error::NftTransfer)?;
        return Ok(format!("{class_id}/{token_id}"));
    }

    Err(Error::Trace(format!(
        "Invalid IBC trace: {}",
        base_trace.as_ref()
    )))
}

/// Get the IbcToken from the source/destination ports and channels
pub fn received_ibc_token(
    ibc_denom: impl AsRef<str>,
    src_port_id: &PortId,
    src_channel_id: &ChannelId,
    dest_port_id: &PortId,
    dest_channel_id: &ChannelId,
) -> Result<Address, Error> {
    let ibc_trace = received_ibc_trace(
        ibc_denom,
        src_port_id,
        src_channel_id,
        dest_port_id,
        dest_channel_id,
    )?;
    if ibc_trace.contains('/') {
        Ok(storage::ibc_token(ibc_trace))
    } else {
        Address::decode(ibc_trace)
            .map_err(|e| Error::Trace(format!("Invalid base token: {e}")))
    }
}

#[cfg(any(test, feature = "testing"))]
/// Testing helpers ans strategies for IBC
pub mod testing {
    use std::str::FromStr;

    use ibc::apps::transfer::types::msgs::transfer::MsgTransfer;
    use ibc::apps::transfer::types::packet::PacketData;
    use ibc::apps::transfer::types::{
        Amount, BaseDenom, Memo, PrefixedCoin, PrefixedDenom, TracePath,
        TracePrefix,
    };
    use ibc::core::channel::types::timeout::TimeoutHeight;
    use ibc::core::client::types::Height;
    use ibc::core::host::types::identifiers::{ChannelId, PortId};
    use ibc::core::primitives::Signer;
    use ibc::primitives::proto::Any;
    use ibc::primitives::{Timestamp, ToProto};
    use proptest::prelude::{Just, Strategy};
    use proptest::{collection, prop_compose, prop_oneof};

    prop_compose! {
        /// Generate an arbitrary port ID
        pub fn arb_ibc_port_id()(id in "[a-zA-Z0-9_+.\\-\\[\\]#<>]{2,128}") -> PortId {
            PortId::new(id).expect("generated invalid port ID")
        }
    }

    prop_compose! {
        /// Generate an arbitrary channel ID
        pub fn arb_ibc_channel_id()(id: u64) -> ChannelId {
            ChannelId::new(id)
        }
    }

    prop_compose! {
        /// Generate an arbitrary IBC height
        pub fn arb_ibc_height()(
            revision_number: u64,
            revision_height in 1u64..,
        ) -> Height {
            Height::new(revision_number, revision_height)
                .expect("generated invalid IBC height")
        }
    }

    /// Generate arbitrary timeout data
    pub fn arb_ibc_timeout_data() -> impl Strategy<Value = TimeoutHeight> {
        prop_oneof![
            arb_ibc_height().prop_map(TimeoutHeight::At),
            Just(TimeoutHeight::Never),
        ]
    }

    prop_compose! {
        /// Generate an arbitrary IBC timestamp
        pub fn arb_ibc_timestamp()(nanoseconds: u64) -> Timestamp {
            Timestamp::from_nanoseconds(nanoseconds).expect("generated invalid IBC timestamp")
        }
    }

    prop_compose! {
        /// Generate an arbitrary IBC memo
        pub fn arb_ibc_memo()(memo in "[a-zA-Z0-9_]*") -> Memo {
            memo.into()
        }
    }

    prop_compose! {
        /// Generate an arbitrary IBC memo
        pub fn arb_ibc_signer()(signer in "[a-zA-Z0-9_]*") -> Signer {
            signer.into()
        }
    }

    prop_compose! {
        /// Generate an arbitrary IBC trace prefix
        pub fn arb_ibc_trace_prefix()(
            port_id in arb_ibc_port_id(),
            channel_id in arb_ibc_channel_id(),
        ) -> TracePrefix {
            TracePrefix::new(port_id, channel_id)
        }
    }

    prop_compose! {
        /// Generate an arbitrary IBC trace path
        pub fn arb_ibc_trace_path()(path in collection::vec(arb_ibc_trace_prefix(), 0..10)) -> TracePath {
            TracePath::from(path)
        }
    }

    prop_compose! {
        /// Generate an arbitrary IBC base denomination
        pub fn arb_ibc_base_denom()(base_denom in "[a-zA-Z0-9_]+") -> BaseDenom {
            BaseDenom::from_str(&base_denom).expect("generated invalid IBC base denomination")
        }
    }

    prop_compose! {
        /// Generate an arbitrary IBC prefixed denomination
        pub fn arb_ibc_prefixed_denom()(
            trace_path in arb_ibc_trace_path(),
            base_denom in arb_ibc_base_denom(),
        ) -> PrefixedDenom {
            PrefixedDenom {
                trace_path,
                base_denom,
            }
        }
    }

    prop_compose! {
        /// Generate an arbitrary IBC amount
        pub fn arb_ibc_amount()(value: [u64; 4]) -> Amount {
            value.into()
        }
    }

    prop_compose! {
        /// Generate an arbitrary prefixed coin
        pub fn arb_ibc_prefixed_coin()(
            denom in arb_ibc_prefixed_denom(),
            amount in arb_ibc_amount(),
        ) -> PrefixedCoin {
            PrefixedCoin {
                denom,
                amount,
            }
        }
    }

    prop_compose! {
        /// Generate arbitrary packet data
        pub fn arb_ibc_packet_data()(
            token in arb_ibc_prefixed_coin(),
            sender in arb_ibc_signer(),
            receiver in arb_ibc_signer(),
            memo in arb_ibc_memo(),
        ) -> PacketData {
            PacketData {
                token,
                sender,
                receiver,
                memo,
            }
        }
    }

    prop_compose! {
        /// Generate an arbitrary IBC transfer message
        pub fn arb_ibc_msg_transfer()(
            port_id_on_a in arb_ibc_port_id(),
            chan_id_on_a in arb_ibc_channel_id(),
            packet_data in arb_ibc_packet_data(),
            timeout_height_on_b in arb_ibc_timeout_data(),
            timeout_timestamp_on_b in arb_ibc_timestamp(),
        ) -> MsgTransfer {
            MsgTransfer {
                port_id_on_a,
                chan_id_on_a,
                packet_data,
                timeout_height_on_b,
                timeout_timestamp_on_b,
            }
        }
    }

    prop_compose! {
        /// Generate an arbitrary IBC any object
        pub fn arb_ibc_any()(msg_transfer in arb_ibc_msg_transfer()) -> Any {
            msg_transfer.to_any()
        }
    }
}<|MERGE_RESOLUTION|>--- conflicted
+++ resolved
@@ -137,19 +137,10 @@
                 .map_err(Error::TokenTransfer)?;
                 Ok(msg.transfer.clone())
             }
-<<<<<<< HEAD
             IbcMessage::NftTransfer(msg) => {
                 let mut nft_transfer_ctx =
                     NftTransferContext::new(self.ctx.inner.clone());
                 send_nft_transfer_execute(
-=======
-            IbcMessage::ShieldedTransfer(msg) => {
-                let mut token_transfer_ctx = TokenTransferContext::new(
-                    self.ctx.inner.clone(),
-                    self.verifiers.clone(),
-                );
-                send_transfer_execute(
->>>>>>> 9ffcd2ec
                     &mut self.ctx,
                     &mut nft_transfer_ctx,
                     msg.message.clone(),
@@ -346,23 +337,10 @@
         let message = decode_message(tx_data)?;
         match message {
             IbcMessage::Transfer(msg) => {
-<<<<<<< HEAD
-                let token_transfer_ctx =
-                    TokenTransferContext::new(self.ctx.inner.clone());
-=======
                 let token_transfer_ctx = TokenTransferContext::new(
                     self.ctx.inner.clone(),
                     verifiers.clone(),
                 );
-                send_transfer_validate(&self.ctx, &token_transfer_ctx, msg)
-                    .map_err(Error::TokenTransfer)
-            }
-            IbcMessage::ShieldedTransfer(msg) => {
-                let token_transfer_ctx = TokenTransferContext::new(
-                    self.ctx.inner.clone(),
-                    verifiers.clone(),
-                );
->>>>>>> 9ffcd2ec
                 send_transfer_validate(
                     &self.ctx,
                     &token_transfer_ctx,
