[workspace]
resolver = "2"

members = [
  "apps",
  "benches",
  "core",
  "ethereum_bridge",
  "proof_of_stake",
  "shared",
  "test_utils",
  "tests",
  "tx_prelude",
  "vm_env",
  "macros",
  "vp_prelude",
  "encoding_spec",
]

# wasm packages have to be built separately
exclude = [
  "wasm",
  "wasm_for_tests",
  "test_fixtures",
]

[workspace.package]
authors = ["Heliax AG <hello@heliax.dev>"]
edition = "2021"
documentation = "https://docs.namada.net/"
homepage = "https://namada.net/"
keywords = ["blockchain", "privacy", "crypto", "protocol", "network"]
license = "GPL-3.0"
readme = "README.md"
repository = "https://github.com/anoma/namada"
<<<<<<< HEAD
version = "0.21.1"
=======
version = "0.22.0"
>>>>>>> 9b67281e

[workspace.dependencies]
ark-bls12-381 = {version = "0.3"}
ark-serialize = {version = "0.3"}
ark-std = "0.3.0"
# branch = "bat/arse-merkle-tree"
arse-merkle-tree = {package = "sparse-merkle-tree", git = "https://github.com/heliaxdev/sparse-merkle-tree", rev = "e086b235ed6e68929bf73f617dd61cd17b000a56", default-features = false, features = ["std", "borsh"]}
assert_cmd = "1.0.7"
assert_matches = "1.5.0"
async-trait = {version = "0.1.51"}
base58 = "0.2.0"
base64 = "0.13.0"
bech32 = "0.8.0"
bimap = {version = "0.6.2", features = ["serde"]}
bit-set = "0.5.2"
blake2b-rs = "0.2.0"
byte-unit = "4.0.13"
byteorder = "1.4.2"
borsh = "0.9.0"
chrono = {version = "0.4.22", default-features = false, features = ["clock", "std"]}
circular-queue = "0.2.6"
clap = "4.3.4"
clru = {git = "https://github.com/marmeladema/clru-rs.git", rev = "71ca566"}
color-eyre = "0.5.10"
concat-idents = "1.1.2"
config = "0.11.0"
data-encoding = "2.3.2"
derivation-path = "0.2.0"
derivative = "2.2.0"
directories = "4.0.1"
ed25519-consensus = "1.2.0"
escargot = "0.5.7"
ethabi = "18.0.0"
ethbridge-bridge-contract = {git = "https://github.com/heliaxdev/ethbridge-rs", tag = "v0.23.0"}
ethbridge-bridge-events = {git = "https://github.com/heliaxdev/ethbridge-rs", tag = "v0.23.0"}
ethbridge-events = {git = "https://github.com/heliaxdev/ethbridge-rs", tag = "v0.23.0"}
ethbridge-governance-contract = {git = "https://github.com/heliaxdev/ethbridge-rs", tag = "v0.23.0"}
ethbridge-governance-events = {git = "https://github.com/heliaxdev/ethbridge-rs", tag = "v0.23.0"}
ethbridge-structs = { git = "https://github.com/heliaxdev/ethbridge-rs", tag = "v0.23.0" }
ethers = "2.0.0"
expectrl = "0.7.0"
eyre = "0.6.5"
fd-lock = "3.0.12"
ferveo = {git = "https://github.com/anoma/ferveo", rev = "e5abd0acc938da90140351a65a26472eb495ce4d"}
ferveo-common = {git = "https://github.com/anoma/ferveo", rev = "e5abd0acc938da90140351a65a26472eb495ce4d"}
file-serve = "0.2.0"
flate2 = "1.0.22"
fs_extra = "1.2.0"
futures = "0.3"
git2 = "0.13.25"
ics23 = "0.9.0"
index-set = {git = "https://github.com/heliaxdev/index-set", tag = "v0.7.1", features = ["serialize-borsh", "serialize-serde"]}
itertools = "0.10.0"
lazy_static = "1.4.0"
libc = "0.2.97"
libloading = "0.7.2"
libsecp256k1 = {git = "https://github.com/heliaxdev/libsecp256k1", rev = "bbb3bd44a49db361f21d9db80f9a087c194c0ae9", default-features = false, features = ["std", "static-context"]}
# branch = "murisi/namada-integration"
masp_primitives = { git = "https://github.com/anoma/masp", rev = "50acc5028fbcd52a05970fe7991c7850ab04358e" }
masp_proofs = { git = "https://github.com/anoma/masp", rev = "50acc5028fbcd52a05970fe7991c7850ab04358e", default-features = false, features = ["local-prover"] }
num256 = "0.3.5"
num_cpus = "1.13.0"
num-derive = "0.3.3"
num-rational = "0.4.1"
num-traits = "0.2.14"
once_cell = "1.8.0"
orion = "0.16.0"
paste = "1.0.9"
pretty_assertions = "0.7.2"
primitive-types = "0.12.1"
proptest = "1.2.0"
proptest-state-machine = "0.1.0"
prost = "0.11.6"
prost-types = "0.11.6"
rand = {version = "0.8", default-features = false}
rand_core = {version = "0.6", default-features = false}
rayon = "=1.5.3"
regex = "1.4.5"
reqwest = "0.11.4"
ripemd = "0.1"
rlimit = "0.5.4"
rocksdb = {version = "0.21.0", features = ['zstd', 'jemalloc'], default-features = false}
rpassword = "5.0.1"
serde = {version = "1.0.125", features = ["derive"]}
serde_bytes = "0.11.5"
serde_json = "1.0.62"
sha2 = "0.9.3"
signal-hook = "0.3.9"
slip10_ed25519 = "0.1.3"
# sysinfo with disabled multithread feature
sysinfo = {version = "0.27.8", default-features = false}
tar = "0.4.37"
tempfile = {version = "3.2.0"}
tendermint-config = {git = "https://github.com/heliaxdev/tendermint-rs.git", rev = "b7d1e5afc6f2ccb3fd1545c2174bab1cc48d7fa7"}
tendermint-light-client = {git = "https://github.com/heliaxdev/tendermint-rs.git", rev = "b7d1e5afc6f2ccb3fd1545c2174bab1cc48d7fa7"}
test-log = {version = "0.2.7", default-features = false, features = ["trace"]}
tiny-bip39 = {git = "https://github.com/anoma/tiny-bip39.git", rev = "bf0f6d8713589b83af7a917366ec31f5275c0e57"}
tiny-hderive = "0.3.0"
thiserror = "1.0.38"
tokio = {version = "1.8.2", default-features = false}
tokio-test = "0.4.2"
toml = "0.5.8"
tonic = "0.8.3"
tonic-build = "0.8.4"
tower = "0.4"
# Also, using the same version of tendermint-rs as we do here.
tower-abci = {git = "https://github.com/heliaxdev/tower-abci.git", rev = "cf9573dc02eba0faf1f9807244b156630e4c18d1"}
tracing = "0.1.30"
tracing-appender = "0.2.2"
tracing-log = "0.1.2"
tracing-subscriber = {version = "0.3.7", default-features = false, features = ["env-filter", "fmt"]}
wasmparser = "0.107.0"
winapi = "0.3.9"
zeroize = {version = "1.5.5", features = ["zeroize_derive"]}

[patch.crates-io]
# TODO temp patch for <https://github.com/near/borsh-rs/issues/82>, <https://github.com/near/borsh-rs/issues/84> and more tba.
borsh = {git = "https://github.com/heliaxdev/borsh-rs.git", rev = "cd5223e5103c4f139e0c54cf8259b7ec5ec4073a"}
borsh-derive = {git = "https://github.com/heliaxdev/borsh-rs.git", rev = "cd5223e5103c4f139e0c54cf8259b7ec5ec4073a"}
borsh-derive-internal = {git = "https://github.com/heliaxdev/borsh-rs.git", rev = "cd5223e5103c4f139e0c54cf8259b7ec5ec4073a"}
borsh-schema-derive-internal = {git = "https://github.com/heliaxdev/borsh-rs.git", rev = "cd5223e5103c4f139e0c54cf8259b7ec5ec4073a"}

[profile.release]
lto = true
opt-level = 3
panic = "unwind"
overflow-checks = true<|MERGE_RESOLUTION|>--- conflicted
+++ resolved
@@ -33,11 +33,7 @@
 license = "GPL-3.0"
 readme = "README.md"
 repository = "https://github.com/anoma/namada"
-<<<<<<< HEAD
-version = "0.21.1"
-=======
 version = "0.22.0"
->>>>>>> 9b67281e
 
 [workspace.dependencies]
 ark-bls12-381 = {version = "0.3"}
