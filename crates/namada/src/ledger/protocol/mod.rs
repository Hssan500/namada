//! The ledger's protocol
use std::cell::RefCell;
use std::collections::BTreeSet;
use std::fmt::Debug;

use eyre::{eyre, WrapErr};
use namada_core::booleans::BoolResultUnitExt;
use namada_core::hash::Hash;
use namada_core::masp::MaspTxRefs;
use namada_events::extend::{
    ComposeEvent, Height as HeightAttr, TxHash as TxHashAttr, UserAccount,
};
use namada_events::EventLevel;
use namada_gas::TxGasMeter;
<<<<<<< HEAD
use namada_parameters::get_gas_scale;
use namada_state::TxWrites;
use namada_token::event::{TokenEvent, TokenOperation, UserAccount};
use namada_token::utils::is_masp_transfer;
use namada_tx::action::Read;
=======
use namada_state::StorageWrite;
use namada_token::event::{TokenEvent, TokenOperation};
>>>>>>> 98c88ecd
use namada_tx::data::protocol::{ProtocolTx, ProtocolTxType};
use namada_tx::data::{
    BatchResults, BatchedTxResult, ExtendedTxResult, TxResult, VpStatusFlags,
    VpsResult, WrapperTx,
};
use namada_tx::{BatchedTxRef, Tx, TxCommitments};
use namada_vote_ext::EthereumTxData;
use rayon::iter::{IntoParallelRefIterator, ParallelIterator};
use smooth_operator::checked;
use thiserror::Error;

use crate::address::{Address, InternalAddress};
use crate::ledger::gas::{GasMetering, VpGasMeter};
use crate::ledger::governance::GovernanceVp;
use crate::ledger::native_vp::ethereum_bridge::bridge_pool_vp::BridgePoolVp;
use crate::ledger::native_vp::ethereum_bridge::nut::NonUsableTokens;
use crate::ledger::native_vp::ethereum_bridge::vp::EthBridge;
use crate::ledger::native_vp::ibc::Ibc;
use crate::ledger::native_vp::masp::MaspVp;
use crate::ledger::native_vp::multitoken::MultitokenVp;
use crate::ledger::native_vp::parameters::{self, ParametersVp};
use crate::ledger::native_vp::{self, NativeVp};
use crate::ledger::pgf::PgfVp;
use crate::ledger::pos::{self, PosVP};
use crate::state::{DBIter, State, StorageHasher, StorageRead, WlState, DB};
use crate::storage;
use crate::storage::TxIndex;
use crate::token::Amount;
use crate::vm::wasm::{TxCache, VpCache};
use crate::vm::{self, wasm, WasmCacheAccess};

#[allow(missing_docs)]
#[derive(Error, Debug)]
pub enum Error {
    #[error("No inner transactions were found")]
    MissingInnerTxs,
    #[error("Missing tx section: {0}")]
    MissingSection(String),
    #[error("State error: {0}")]
    StateError(namada_state::Error),
    #[error("Storage error: {0}")]
    StorageError(namada_state::StorageError),
    #[error("Wrapper tx runner error: {0}")]
    WrapperRunnerError(String),
    #[error("Transaction runner error: {0}")]
    TxRunnerError(vm::wasm::run::Error),
    #[error("{0:?}")]
    ProtocolTxError(#[from] eyre::Error),
    #[error("The atomic batch failed at inner transaction {0}")]
    FailingAtomicBatch(Hash),
    #[error("Gas error: {0}")]
    GasError(String),
    #[error("Error while processing transaction's fees: {0}")]
    FeeError(String),
    #[error("Invalid transaction section signature: {0}")]
    InvalidSectionSignature(String),
    #[error(
        "The decrypted transaction {0} has already been applied in this block"
    )]
    ReplayAttempt(Hash),
    #[error("Error executing VP for addresses: {0:?}")]
    VpRunnerError(vm::wasm::run::Error),
    #[error("The address {0} doesn't exist")]
    MissingAddress(Address),
    #[error("IBC native VP: {0}")]
    IbcNativeVpError(crate::ledger::native_vp::ibc::Error),
    #[error("PoS native VP: {0}")]
    PosNativeVpError(pos::vp::Error),
    #[error("PoS native VP panicked")]
    PosNativeVpRuntime,
    #[error("Parameters native VP: {0}")]
    ParametersNativeVpError(parameters::Error),
    #[error("Multitoken native VP: {0}")]
    MultitokenNativeVpError(crate::ledger::native_vp::multitoken::Error),
    #[error("Governance native VP error: {0}")]
    GovernanceNativeVpError(crate::ledger::governance::Error),
    #[error("Pgf native VP error: {0}")]
    PgfNativeVpError(crate::ledger::pgf::Error),
    #[error("Ethereum bridge native VP error: {0:?}")]
    EthBridgeNativeVpError(native_vp::ethereum_bridge::vp::Error),
    #[error("Ethereum bridge pool native VP error: {0:?}")]
    BridgePoolNativeVpError(native_vp::ethereum_bridge::bridge_pool_vp::Error),
    #[error("Non usable tokens native VP error: {0:?}")]
    NutNativeVpError(native_vp::ethereum_bridge::nut::Error),
    #[error("MASP native VP error: {0}")]
    MaspNativeVpError(native_vp::masp::Error),
    #[error("Access to an internal address {0:?} is forbidden")]
    AccessForbidden(InternalAddress),
}

impl Error {
    /// Determine if the error originates from an invalid transaction
    /// section signature. This is required for replay protection.
    const fn invalid_section_signature_flag(&self) -> VpStatusFlags {
        if matches!(self, Self::InvalidSectionSignature(_)) {
            VpStatusFlags::INVALID_SIGNATURE
        } else {
            VpStatusFlags::empty()
        }
    }
}

/// Shell parameters for running wasm transactions.
#[allow(missing_docs)]
#[derive(Debug)]
pub struct ShellParams<'a, S, D, H, CA>
where
    S: State<D = D, H = H> + Sync,
    D: 'static + DB + for<'iter> DBIter<'iter> + Sync,
    H: 'static + StorageHasher + Sync,
    CA: 'static + WasmCacheAccess + Sync,
{
    pub tx_gas_meter: &'a RefCell<TxGasMeter>,
    pub state: &'a mut S,
    pub vp_wasm_cache: &'a mut VpCache<CA>,
    pub tx_wasm_cache: &'a mut TxCache<CA>,
}

impl<'a, S, D, H, CA> ShellParams<'a, S, D, H, CA>
where
    S: State<D = D, H = H> + Sync,
    D: 'static + DB + for<'iter> DBIter<'iter> + Sync,
    H: 'static + StorageHasher + Sync,
    CA: 'static + WasmCacheAccess + Sync,
{
    /// Create a new instance of `ShellParams`
    pub fn new(
        tx_gas_meter: &'a RefCell<TxGasMeter>,
        state: &'a mut S,
        vp_wasm_cache: &'a mut VpCache<CA>,
        tx_wasm_cache: &'a mut TxCache<CA>,
    ) -> Self {
        Self {
            tx_gas_meter,
            state,
            vp_wasm_cache,
            tx_wasm_cache,
        }
    }
}

/// Result of applying a transaction
pub type Result<T> = std::result::Result<T, Error>;

/// The result of a call to [`dispatch_tx`]
pub struct DispatchError {
    /// The result of the function call
    pub error: Error,
    /// The extended tx result produced. It could be produced even in case of
    /// an error
    pub tx_result: Option<ExtendedTxResult<Error>>,
}

impl From<Error> for DispatchError {
    fn from(error: Error) -> Self {
        Self {
            error,
            tx_result: None,
        }
    }
}

/// Arguments for transactions' execution
pub enum DispatchArgs<'a, CA: 'static + WasmCacheAccess + Sync> {
    /// Protocol tx data
    Protocol(&'a ProtocolTx),
    /// Raw tx data
    Raw {
        /// The tx index
        tx_index: TxIndex,
        /// Hash of the header of the wrapper tx containing
        /// this raw tx
        wrapper_hash: Option<&'a Hash>,
        /// The result of the corresponding wrapper tx (missing if governance
        /// transaction)
        wrapper_tx_result: Option<ExtendedTxResult<Error>>,
        /// Vp cache
        vp_wasm_cache: &'a mut VpCache<CA>,
        /// Tx cache
        tx_wasm_cache: &'a mut TxCache<CA>,
    },
    /// Wrapper tx data
    Wrapper {
        /// The wrapper header
        wrapper: &'a WrapperTx,
        /// The transaction bytes for gas accounting
        tx_bytes: &'a [u8],
        /// The tx index
        tx_index: TxIndex,
        /// The block proposer
        block_proposer: &'a Address,
        /// Vp cache
        vp_wasm_cache: &'a mut VpCache<CA>,
        /// Tx cache
        tx_wasm_cache: &'a mut TxCache<CA>,
    },
}

/// Dispatch a given transaction to be applied based on its type. Some storage
/// updates may be derived and applied natively rather than via the wasm
/// environment, in which case validity predicates will be bypassed.
pub fn dispatch_tx<'a, D, H, CA>(
    tx: &Tx,
    dispatch_args: DispatchArgs<'a, CA>,
    tx_gas_meter: &'a RefCell<TxGasMeter>,
    state: &'a mut WlState<D, H>,
) -> std::result::Result<ExtendedTxResult<Error>, DispatchError>
where
    D: 'static + DB + for<'iter> DBIter<'iter> + Sync,
    H: 'static + StorageHasher + Sync,
    CA: 'static + WasmCacheAccess + Sync,
{
    match dispatch_args {
        DispatchArgs::Raw {
            tx_index,
            wrapper_hash,
            wrapper_tx_result,
            vp_wasm_cache,
            tx_wasm_cache,
        } => {
            if let Some(tx_result) = wrapper_tx_result {
                // Replay protection check on the batch
                let tx_hash = tx.raw_header_hash();
                if state.write_log().has_replay_protection_entry(&tx_hash) {
                    // If the same batch has already been committed in
                    // this block, skip execution and return
                    return Err(DispatchError {
                        error: Error::ReplayAttempt(tx_hash),
                        tx_result: None,
                    });
                }

                dispatch_inner_txs(
                    tx,
                    wrapper_hash,
                    tx_result,
                    tx_index,
                    tx_gas_meter,
                    state,
                    vp_wasm_cache,
                    tx_wasm_cache,
                )
            } else {
                // Governance proposal. We don't allow tx batches in this case,
                // just take the first one
                let cmt =
                    tx.first_commitments().ok_or(Error::MissingInnerTxs)?;
                let batched_tx_result = apply_wasm_tx(
                    tx.batch_ref_tx(cmt),
                    &tx_index,
                    ShellParams {
                        tx_gas_meter,
                        state,
                        vp_wasm_cache,
                        tx_wasm_cache,
                    },
                )?;

                Ok(TxResult {
                    gas_used: tx_gas_meter.borrow().get_tx_consumed_gas(),
                    batch_results: {
                        let mut batch_results = BatchResults::new();
                        batch_results.insert_inner_tx_result(
                            wrapper_hash,
                            either::Right(cmt),
                            Ok(batched_tx_result),
                        );
                        batch_results
                    },
                }
                .to_extended_result(None))
            }
        }
        DispatchArgs::Protocol(protocol_tx) => {
            // No bundles of protocol transactions, only take the first one
            let cmt = tx.first_commitments().ok_or(Error::MissingInnerTxs)?;
            let batched_tx_result =
                apply_protocol_tx(protocol_tx.tx, tx.data(cmt), state)?;

            Ok(TxResult {
                batch_results: {
                    let mut batch_results = BatchResults::new();
                    batch_results.insert_inner_tx_result(
                        None,
                        either::Right(cmt),
                        Ok(batched_tx_result),
                    );
                    batch_results
                },
                ..Default::default()
            }
            .to_extended_result(None))
        }
        DispatchArgs::Wrapper {
            wrapper,
            tx_bytes,
            tx_index,
            block_proposer,
            vp_wasm_cache,
            tx_wasm_cache,
        } => {
            let mut shell_params = ShellParams::new(
                tx_gas_meter,
                state,
                vp_wasm_cache,
                tx_wasm_cache,
            );

            apply_wrapper_tx(
                tx,
                wrapper,
                tx_bytes,
                &tx_index,
                tx_gas_meter,
                &mut shell_params,
                Some(block_proposer),
            )
            .map_err(|e| Error::WrapperRunnerError(e.to_string()).into())
        }
    }
}

pub(crate) fn get_batch_txs_to_execute<'a>(
    tx: &'a Tx,
    masp_tx_refs: &MaspTxRefs,
) -> impl Iterator<Item = &'a TxCommitments> {
    let mut batch_iter = tx.commitments().iter();
    if !masp_tx_refs.0.is_empty() {
        // If fees were paid via masp skip the first transaction of the batch
        // which has already been executed
        batch_iter.next();
    }

    batch_iter
}

#[allow(clippy::too_many_arguments)]
fn dispatch_inner_txs<'a, D, H, CA>(
    tx: &Tx,
    wrapper_hash: Option<&'a Hash>,
    mut extended_tx_result: ExtendedTxResult<Error>,
    tx_index: TxIndex,
    tx_gas_meter: &'a RefCell<TxGasMeter>,
    state: &'a mut WlState<D, H>,
    vp_wasm_cache: &'a mut VpCache<CA>,
    tx_wasm_cache: &'a mut TxCache<CA>,
) -> std::result::Result<ExtendedTxResult<Error>, DispatchError>
where
    D: 'static + DB + for<'iter> DBIter<'iter> + Sync,
    H: 'static + StorageHasher + Sync,
    CA: 'static + WasmCacheAccess + Sync,
{
    for cmt in get_batch_txs_to_execute(tx, &extended_tx_result.masp_tx_refs) {
        match apply_wasm_tx(
            tx.batch_ref_tx(cmt),
            &tx_index,
            ShellParams {
                tx_gas_meter,
                state,
                vp_wasm_cache,
                tx_wasm_cache,
            },
        ) {
            Err(Error::GasError(ref msg)) => {
                // Gas error aborts the execution of the entire batch
                extended_tx_result.tx_result.gas_used =
                    tx_gas_meter.borrow().get_tx_consumed_gas();
                extended_tx_result
                    .tx_result
                    .batch_results
                    .insert_inner_tx_result(
                        wrapper_hash,
                        either::Right(cmt),
                        Err(Error::GasError(msg.to_owned())),
                    );
                state.write_log_mut().drop_tx();
                return Err(DispatchError {
                    error: Error::GasError(msg.to_owned()),
                    tx_result: Some(extended_tx_result),
                });
            }
            res => {
                let is_accepted =
                    matches!(&res, Ok(result) if result.is_accepted());

                extended_tx_result
                    .tx_result
                    .batch_results
                    .insert_inner_tx_result(
                        wrapper_hash,
                        either::Right(cmt),
                        res,
                    );
                extended_tx_result.tx_result.gas_used =
                    tx_gas_meter.borrow().get_tx_consumed_gas();
                if is_accepted {
                    // If the transaction was a masp one append the
                    // transaction refs for the events
                    if let Some(masp_section_ref) =
                        namada_tx::action::get_masp_section_ref(state)
                            .map_err(Error::StateError)?
                    {
                        extended_tx_result
                            .masp_tx_refs
                            .0
                            .push(masp_section_ref);
                    }
                    state.write_log_mut().commit_tx_to_batch();
                } else {
                    state.write_log_mut().drop_tx();

                    if tx.header.atomic {
                        // Stop the execution of an atomic batch at the
                        // first failed transaction
                        return Err(DispatchError {
                            error: Error::FailingAtomicBatch(cmt.get_hash()),
                            tx_result: Some(extended_tx_result),
                        });
                    }
                }
            }
        };
    }

    Ok(extended_tx_result)
}

/// Performs the required operation on a wrapper transaction:
///  - replay protection
///  - fee payment
///  - gas accounting
pub(crate) fn apply_wrapper_tx<S, D, H, CA>(
    tx: &Tx,
    wrapper: &WrapperTx,
    tx_bytes: &[u8],
    tx_index: &TxIndex,
    tx_gas_meter: &RefCell<TxGasMeter>,
    shell_params: &mut ShellParams<'_, S, D, H, CA>,
    block_proposer: Option<&Address>,
) -> Result<ExtendedTxResult<Error>>
where
    S: State<D = D, H = H> + Read<Err = namada_state::Error> + TxWrites + Sync,
    D: 'static + DB + for<'iter> DBIter<'iter> + Sync,
    H: 'static + StorageHasher + Sync,
    CA: 'static + WasmCacheAccess + Sync,
{
    // Write wrapper tx hash to storage
    shell_params
        .state
        .write_log_mut()
        .write_tx_hash(tx.header_hash())
        .expect("Error while writing tx hash to storage");

    // Charge or check fees, propagate any errors to prevent committing invalid
    // data
    let payment_result = match block_proposer {
        Some(block_proposer) => {
            transfer_fee(shell_params, block_proposer, tx, wrapper, tx_index)?
        }
        None => check_fees(shell_params, tx, wrapper)?,
    };

    // Commit tx to the block write log even in case of subsequent errors (if
    // the fee payment failed instead, than the previous two functions must
    // have propagated an error)
    shell_params.state.write_log_mut().commit_batch();

    let (batch_results, masp_tx_refs) = payment_result.map_or_else(
        || (BatchResults::default(), None),
        |(batched_result, masp_section_ref)| {
            let mut batch = BatchResults::default();
            batch.insert_inner_tx_result(
                // Ok to unwrap cause if we have a batched result it means
                // we've executed the first tx in the batch
                tx.wrapper_hash().as_ref(),
                either::Right(tx.first_commitments().unwrap()),
                Ok(batched_result),
            );
            (batch, Some(MaspTxRefs(vec![masp_section_ref])))
        },
    );

    // Account for gas
    tx_gas_meter
        .borrow_mut()
        .add_wrapper_gas(tx_bytes)
        .map_err(|err| Error::GasError(err.to_string()))?;

    Ok(TxResult {
        gas_used: tx_gas_meter.borrow().get_tx_consumed_gas(),
        batch_results,
    }
    .to_extended_result(masp_tx_refs))
}

/// Perform the actual transfer of fees from the fee payer to the block
/// proposer. No modifications to the write log are committed or dropped in this
/// function: this logic is up to the caller.
pub fn transfer_fee<S, D, H, CA>(
    shell_params: &mut ShellParams<'_, S, D, H, CA>,
    block_proposer: &Address,
    tx: &Tx,
    wrapper: &WrapperTx,
    tx_index: &TxIndex,
) -> Result<Option<(BatchedTxResult, Hash)>>
where
    S: State<D = D, H = H>
        + StorageRead
        + TxWrites
        + Read<Err = namada_state::Error>
        + Sync,
    D: 'static + DB + for<'iter> DBIter<'iter> + Sync,
    H: 'static + StorageHasher + Sync,
    CA: 'static + WasmCacheAccess + Sync,
{
    match wrapper.get_tx_fee() {
        Ok(fees) => {
            let fees = crate::token::denom_to_amount(
                fees,
                &wrapper.fee.token,
                shell_params.state,
            )
            .map_err(Error::StorageError)?;

            let balance = crate::token::read_balance(
                shell_params.state,
                &wrapper.fee.token,
                &wrapper.fee_payer(),
            )
            .map_err(Error::StorageError)?;

            let (post_bal, valid_batched_tx_result) = if let Some(post_bal) =
                balance.checked_sub(fees)
            {
                fee_token_transfer(
                    shell_params.state,
                    &wrapper.fee.token,
                    &wrapper.fee_payer(),
                    block_proposer,
                    fees,
                )?;

                (post_bal, None)
            } else {
                // See if the first inner transaction of the batch pays the fees
                // with a masp unshield
                if let Ok(Some(valid_batched_tx_result)) =
                    try_masp_fee_payment(shell_params, tx, tx_index)
                {
                    let balance = crate::token::read_balance(
                        shell_params.state,
                        &wrapper.fee.token,
                        &wrapper.fee_payer(),
                    )
                    .expect("Could not read balance key from storage");

                    let post_bal = match balance.checked_sub(fees) {
                        Some(post_bal) => {
                            // This cannot fail given the checked_sub check here
                            // above
                            fee_token_transfer(
                                shell_params.state,
                                &wrapper.fee.token,
                                &wrapper.fee_payer(),
                                block_proposer,
                                fees,
                            )?;

                            post_bal
                        }
                        None => {
                            // This shouldn't happen as it should be prevented
                            // from process_proposal.
                            tracing::error!(
                                "Transfer of tx fee cannot be applied to due \
                                 to insufficient funds. This shouldn't happen."
                            );
                            return Err(Error::FeeError(
                                "Insufficient funds for fee payment"
                                    .to_string(),
                            ));
                        }
                    };

<<<<<<< HEAD
                    // Batched tx result must be returned (and considered) only
                    // if fee payment was successful
                    (post_bal, Some(valid_batched_tx_result))
                } else {
                    // This shouldn't happen as it should be prevented by
                    // process_proposal.
                    tracing::error!(
                        "Transfer of tx fee cannot be applied to due to \
                         insufficient funds. This shouldn't happen."
                    );
                    return Err(Error::FeeError(
                        "Insufficient funds for fee payment".to_string(),
                    ));
                }
            };
=======
                state.write_log_mut().emit_event(
                    TokenEvent {
                        descriptor: FEE_PAYMENT_DESCRIPTOR,
                        level: EventLevel::Tx,
                        operation: TokenOperation::transfer(
                            UserAccount::Internal(wrapper.fee_payer()),
                            UserAccount::Internal(block_proposer.clone()),
                            wrapper.fee.token.clone(),
                            fees.into(),
                            post_bal.into(),
                            target_post_balance,
                        ),
                    }
                    .with(HeightAttr(current_block_height))
                    .with(TxHashAttr(wrapper_tx_hash)),
                );
>>>>>>> 98c88ecd

            let target_post_balance = Some(
                namada_token::read_balance(
                    shell_params.state,
                    &wrapper.fee.token,
                    block_proposer,
                )
                .map_err(Error::StorageError)?
                .into(),
            );

<<<<<<< HEAD
            const FEE_PAYMENT_DESCRIPTOR: std::borrow::Cow<'static, str> =
                std::borrow::Cow::Borrowed("wrapper-fee-payment");
            let current_block_height = shell_params
                .state
                .in_mem()
                .get_last_block_height()
                .next_height();
            shell_params.state.write_log_mut().emit_event(
                TokenEvent {
                    descriptor: FEE_PAYMENT_DESCRIPTOR,
                    level: EventLevel::Tx,
                    token: wrapper.fee.token.clone(),
                    operation: TokenOperation::Transfer {
                        amount: fees.into(),
                        source: UserAccount::Internal(wrapper.fee_payer()),
                        target: UserAccount::Internal(block_proposer.clone()),
                        source_post_balance: post_bal.into(),
                        target_post_balance,
                    },
                }
                .with(HeightAttr(current_block_height))
                .with(TxHashAttr(tx.header_hash())),
            );
=======
                state.write_log_mut().emit_event(
                    TokenEvent {
                        descriptor: FEE_PAYMENT_DESCRIPTOR,
                        level: EventLevel::Tx,
                        operation: TokenOperation::transfer(
                            UserAccount::Internal(wrapper.fee_payer()),
                            UserAccount::Internal(block_proposer.clone()),
                            wrapper.fee.token.clone(),
                            balance.into(),
                            namada_core::uint::ZERO,
                            target_post_balance,
                        ),
                    }
                    .with(HeightAttr(current_block_height))
                    .with(TxHashAttr(wrapper_tx_hash)),
                );
>>>>>>> 98c88ecd

            Ok(valid_batched_tx_result)
        }
        Err(e) => {
            // Fee overflow. This shouldn't happen as it should be prevented
            // by process_proposal.
            tracing::error!(
                "Transfer of tx fee cannot be applied to due to fee overflow. \
                 This shouldn't happen."
            );
            Err(Error::FeeError(format!("{}", e)))
        }
    }
}

fn try_masp_fee_payment<S, D, H, CA>(
    ShellParams {
        tx_gas_meter,
        state,
        vp_wasm_cache,
        tx_wasm_cache,
    }: &mut ShellParams<'_, S, D, H, CA>,
    tx: &Tx,
    tx_index: &TxIndex,
) -> Result<Option<(BatchedTxResult, Hash)>>
where
    S: State<D = D, H = H>
        + StorageRead
        + Read<Err = namada_state::Error>
        + Sync,
    D: 'static + DB + for<'iter> DBIter<'iter> + Sync,
    H: 'static + StorageHasher + Sync,
    CA: 'static + WasmCacheAccess + Sync,
{
    // The fee payment is subject to a gas limit imposed by a protocol
    // parameter. Here we instantiate a custom gas meter for this step and
    // initialize it with the already consumed gas. The gas limit should
    // actually be the lowest between the protocol parameter and the actual gas
    // limit of the transaction
    let max_gas_limit = state
        .read::<u64>(
            &namada_parameters::storage::get_masp_fee_payment_gas_limit_key(),
        )
        .expect("Error reading the storage")
        .expect("Missing masp fee payment gas limit in storage")
        .min(tx_gas_meter.borrow().tx_gas_limit.into());
    let gas_scale = get_gas_scale(&**state).map_err(Error::StorageError)?;

    let mut gas_meter = TxGasMeter::new(
        namada_gas::Gas::from_whole_units(max_gas_limit, gas_scale)
            .ok_or_else(|| {
                Error::GasError("Overflow in gas expansion".to_string())
            })?,
    );
    gas_meter
        .copy_consumed_gas_from(&tx_gas_meter.borrow())
        .map_err(|e| Error::GasError(e.to_string()))?;
    let ref_unshield_gas_meter = RefCell::new(gas_meter);

    let valid_batched_tx_result = {
        match apply_wasm_tx(
            tx.batch_ref_first_tx()
                .ok_or_else(|| Error::MissingInnerTxs)?,
            tx_index,
            ShellParams {
                tx_gas_meter: &ref_unshield_gas_meter,
                state: *state,
                vp_wasm_cache,
                tx_wasm_cache,
            },
        ) {
            Ok(result) => {
                // NOTE: do not commit yet cause this could be exploited to get
                // free masp operations. We can commit only after the entire fee
                // payment has been deemed valid. Also, do not commit to batch
                // cause we might need to discard the effects of this valid
                // unshield (e.g. if it unshield an amount which is not enough
                // to pay the fees)
                if !result.is_accepted() {
                    state.write_log_mut().drop_tx();
                    tracing::error!(
                        "The fee unshielding tx is invalid, some VPs rejected \
                         it: {:#?}",
                        result.vps_result.rejected_vps
                    );
                }

                let masp_ref = namada_tx::action::get_masp_section_ref(*state)
                    .map_err(Error::StateError)?;
                // Ensure that the transaction is actually a masp one, otherwise
                // reject
                (is_masp_transfer(&result.changed_keys) && result.is_accepted())
                    .then(|| {
                        masp_ref
                            .map(|masp_section_ref| (result, masp_section_ref))
                    })
                    .flatten()
            }
            Err(e) => {
                state.write_log_mut().drop_tx();
                tracing::error!(
                    "The fee unshielding tx is invalid, wasm run failed: {}",
                    e
                );
                if let Error::GasError(_) = e {
                    // Propagate only if it is a gas error
                    return Err(e);
                }

                None
            }
        }
    };

    tx_gas_meter
        .borrow_mut()
        .copy_consumed_gas_from(&ref_unshield_gas_meter.borrow())
        .map_err(|e| Error::GasError(e.to_string()))?;

    Ok(valid_batched_tx_result)
}

// Manage the token transfer for the fee payment. If an error is detected the
// write log is dropped to prevent committing an inconsistent state. Propagates
// the result to the caller
fn fee_token_transfer<WLS>(
    state: &mut WLS,
    token: &Address,
    src: &Address,
    dest: &Address,
    amount: Amount,
) -> Result<()>
where
    WLS: State + StorageRead + TxWrites,
{
    crate::token::transfer(
        &mut state.with_tx_writes(),
        token,
        src,
        dest,
        amount,
    )
    .map_err(|err| {
        state.write_log_mut().drop_tx();

        Error::StorageError(err)
    })
}

/// Check if the fee payer has enough transparent balance to pay fees
pub fn check_fees<S, D, H, CA>(
    shell_params: &mut ShellParams<'_, S, D, H, CA>,
    tx: &Tx,
    wrapper: &WrapperTx,
) -> Result<Option<(BatchedTxResult, Hash)>>
where
    S: State<D = D, H = H>
        + StorageRead
        + Read<Err = namada_state::Error>
        + Sync,
    D: 'static + DB + for<'iter> DBIter<'iter> + Sync,
    H: 'static + StorageHasher + Sync,
    CA: 'static + WasmCacheAccess + Sync,
{
    match wrapper.get_tx_fee() {
        Ok(fees) => {
            let fees = crate::token::denom_to_amount(
                fees,
                &wrapper.fee.token,
                shell_params.state,
            )
            .map_err(Error::StorageError)?;

            let balance = crate::token::read_balance(
                shell_params.state,
                &wrapper.fee.token,
                &wrapper.fee_payer(),
            )
            .map_err(Error::StorageError)?;

            checked!(balance - fees).map_or_else(
                |_| {
                    // See if the first inner transaction of the batch pays
                    // the fees with a masp unshield
                    if let Ok(valid_batched_tx_result @ Some(_)) =
                        try_masp_fee_payment(
                            shell_params,
                            tx,
                            &TxIndex::default(),
                        )
                    {
                        let balance = crate::token::read_balance(
                            shell_params.state,
                            &wrapper.fee.token,
                            &wrapper.fee_payer(),
                        )
                        .map_err(Error::StorageError)?;

                        checked!(balance - fees).map_or_else(
                            |_| {
                                Err(Error::FeeError(
                                    "Masp fee payment unshielded an \
                                     insufficient amount"
                                        .to_string(),
                                ))
                            },
                            |_| Ok(valid_batched_tx_result),
                        )
                    } else {
                        Err(Error::FeeError(
                            "Failed masp fee payment".to_string(),
                        ))
                    }
                },
                |_| Ok(None),
            )
        }
        Err(e) => Err(Error::FeeError(e.to_string())),
    }
}

/// Apply a transaction going via the wasm environment. Gas will be metered and
/// validity predicates will be triggered in the normal way.
pub fn apply_wasm_tx<'a, S, D, H, CA>(
    batched_tx: BatchedTxRef<'_>,
    tx_index: &TxIndex,
    shell_params: ShellParams<'a, S, D, H, CA>,
) -> Result<BatchedTxResult>
where
    S: State<D = D, H = H> + Sync,
    D: 'static + DB + for<'iter> DBIter<'iter> + Sync,
    H: 'static + StorageHasher + Sync,
    CA: 'static + WasmCacheAccess + Sync,
{
    let ShellParams {
        tx_gas_meter,
        state,
        vp_wasm_cache,
        tx_wasm_cache,
    } = shell_params;

    let verifiers = execute_tx(
        &batched_tx,
        tx_index,
        state,
        tx_gas_meter,
        vp_wasm_cache,
        tx_wasm_cache,
    )?;

    let vps_result = check_vps(CheckVps {
        batched_tx: &batched_tx,
        tx_index,
        state,
        tx_gas_meter: &mut tx_gas_meter.borrow_mut(),
        verifiers_from_tx: &verifiers,
        vp_wasm_cache,
    })?;

    let initialized_accounts = state.write_log().get_initialized_accounts();
    let changed_keys = state.write_log().get_keys();
    let events = state.write_log_mut().take_events();

    Ok(BatchedTxResult {
        changed_keys,
        vps_result,
        initialized_accounts,
        events,
    })
}

/// Apply a derived transaction to storage based on some protocol transaction.
/// The logic here must be completely deterministic and will be executed by all
/// full nodes every time a protocol transaction is included in a block. Storage
/// is updated natively rather than via the wasm environment, so gas does not
/// need to be metered and validity predicates are bypassed. A [`TxResult`]
/// containing changed keys and the like should be returned in the normal way.
pub(crate) fn apply_protocol_tx<D, H>(
    tx: ProtocolTxType,
    data: Option<Vec<u8>>,
    state: &mut WlState<D, H>,
) -> Result<BatchedTxResult>
where
    D: 'static + DB + for<'iter> DBIter<'iter> + Sync,
    H: 'static + StorageHasher + Sync,
{
    use namada_ethereum_bridge::protocol::transactions;
    use namada_vote_ext::{ethereum_events, validator_set_update};

    let Some(data) = data else {
        return Err(Error::ProtocolTxError(eyre!(
            "Protocol tx data must be present"
        )));
    };
    let ethereum_tx_data = EthereumTxData::deserialize(&tx, &data)
        .wrap_err_with(|| {
            format!(
                "Attempt made to apply an unsupported protocol transaction! - \
                 {tx:?}",
            )
        })
        .map_err(Error::ProtocolTxError)?;

    match ethereum_tx_data {
        EthereumTxData::EthEventsVext(
            namada_vote_ext::ethereum_events::SignedVext(ext),
        ) => {
            let ethereum_events::VextDigest { events, .. } =
                ethereum_events::VextDigest::singleton(ext);
            transactions::ethereum_events::apply_derived_tx(state, events)
                .map_err(Error::ProtocolTxError)
        }
        EthereumTxData::BridgePoolVext(ext) => {
            transactions::bridge_pool_roots::apply_derived_tx(state, ext.into())
                .map_err(Error::ProtocolTxError)
        }
        EthereumTxData::ValSetUpdateVext(ext) => {
            // NOTE(feature = "abcipp"): with ABCI++, we can write the
            // complete proof to storage in one go. the decided vote extension
            // digest must already have >2/3 of the voting power behind it.
            // with ABCI+, multiple vote extension protocol txs may be needed
            // to reach a complete proof.
            let signing_epoch = ext.data.signing_epoch;
            transactions::validator_set_update::aggregate_votes(
                state,
                validator_set_update::VextDigest::singleton(ext),
                signing_epoch,
            )
            .map_err(Error::ProtocolTxError)
        }
        EthereumTxData::EthereumEvents(_)
        | EthereumTxData::BridgePool(_)
        | EthereumTxData::ValidatorSetUpdate(_) => {
            // TODO(namada#198): implement this
            tracing::warn!(
                "Attempt made to apply an unimplemented protocol transaction, \
                 no actions will be taken"
            );
            Ok(BatchedTxResult::default())
        }
    }
}

/// Execute a transaction code. Returns verifiers requested by the transaction.
#[allow(clippy::too_many_arguments)]
fn execute_tx<S, D, H, CA>(
    batched_tx: &BatchedTxRef<'_>,
    tx_index: &TxIndex,
    state: &mut S,
    tx_gas_meter: &RefCell<TxGasMeter>,
    vp_wasm_cache: &mut VpCache<CA>,
    tx_wasm_cache: &mut TxCache<CA>,
) -> Result<BTreeSet<Address>>
where
    S: State<D = D, H = H>,
    D: 'static + DB + for<'iter> DBIter<'iter> + Sync,
    H: 'static + StorageHasher + Sync,
    CA: 'static + WasmCacheAccess + Sync,
{
    wasm::run::tx(
        state,
        tx_gas_meter,
        tx_index,
        batched_tx.tx,
        batched_tx.cmt,
        vp_wasm_cache,
        tx_wasm_cache,
    )
    .map_err(|err| match err {
        wasm::run::Error::GasError(msg) => Error::GasError(msg),
        wasm::run::Error::MissingSection(msg) => Error::MissingSection(msg),
        _ => Error::TxRunnerError(err),
    })
}

/// Arguments to [`check_vps`].
struct CheckVps<'a, S, CA>
where
    S: State,
    CA: 'static + WasmCacheAccess + Sync,
{
    batched_tx: &'a BatchedTxRef<'a>,
    tx_index: &'a TxIndex,
    state: &'a S,
    tx_gas_meter: &'a mut TxGasMeter,
    verifiers_from_tx: &'a BTreeSet<Address>,
    vp_wasm_cache: &'a mut VpCache<CA>,
}

/// Check the acceptance of a transaction by validity predicates
fn check_vps<S, CA>(
    CheckVps {
        batched_tx: tx,
        tx_index,
        state,
        tx_gas_meter,
        verifiers_from_tx,
        vp_wasm_cache,
    }: CheckVps<'_, S, CA>,
) -> Result<VpsResult>
where
    S: State + Sync,
    CA: 'static + WasmCacheAccess + Sync,
{
    let (verifiers, keys_changed) = state
        .write_log()
        .verifiers_and_changed_keys(verifiers_from_tx);

    let vps_result = execute_vps(
        verifiers,
        keys_changed,
        tx,
        tx_index,
        state,
        tx_gas_meter,
        vp_wasm_cache,
    )?;
    tracing::debug!("Total VPs gas cost {:?}", vps_result.gas_used);

    tx_gas_meter
        .add_vps_gas(&vps_result.gas_used)
        .map_err(|err| Error::GasError(err.to_string()))?;

    Ok(vps_result)
}

/// Execute verifiers' validity predicates
#[allow(clippy::too_many_arguments)]
fn execute_vps<S, CA>(
    verifiers: BTreeSet<Address>,
    keys_changed: BTreeSet<storage::Key>,
    batched_tx: &BatchedTxRef<'_>,
    tx_index: &TxIndex,
    state: &S,
    tx_gas_meter: &TxGasMeter,
    vp_wasm_cache: &mut VpCache<CA>,
) -> Result<VpsResult>
where
    S: State + Sync,
    CA: 'static + WasmCacheAccess + Sync,
{
    let vps_result = verifiers
        .par_iter()
        .try_fold(VpsResult::default, |mut result, addr| {
            let gas_meter =
                RefCell::new(VpGasMeter::new_from_tx_meter(tx_gas_meter));
            let tx_accepted = match &addr {
                Address::Implicit(_) | Address::Established(_) => {
                    let (vp_hash, gas) = state
                        .validity_predicate(addr)
                        .map_err(Error::StateError)?;
                    gas_meter
                        .borrow_mut()
                        .consume(gas)
                        .map_err(|err| Error::GasError(err.to_string()))?;
                    let Some(vp_code_hash) = vp_hash else {
                        return Err(Error::MissingAddress(addr.clone()));
                    };

                    wasm::run::vp(
                        vp_code_hash,
                        batched_tx,
                        tx_index,
                        addr,
                        state,
                        &gas_meter,
                        &keys_changed,
                        &verifiers,
                        vp_wasm_cache.clone(),
                    )
                    .map_err(|err| match err {
                        wasm::run::Error::GasError(msg) => Error::GasError(msg),
                        wasm::run::Error::InvalidSectionSignature(msg) => {
                            Error::InvalidSectionSignature(msg)
                        }
                        _ => Error::VpRunnerError(err),
                    })
                }
                Address::Internal(internal_addr) => {
                    let ctx = native_vp::Ctx::new(
                        addr,
                        state,
                        batched_tx.tx,
                        batched_tx.cmt,
                        tx_index,
                        &gas_meter,
                        &keys_changed,
                        &verifiers,
                        vp_wasm_cache.clone(),
                    );

                    match internal_addr {
                        InternalAddress::PoS => {
                            let pos = PosVP { ctx };
                            pos.validate_tx(
                                batched_tx,
                                &keys_changed,
                                &verifiers,
                            )
                            .map_err(Error::PosNativeVpError)
                        }
                        InternalAddress::Ibc => {
                            let ibc = Ibc { ctx };
                            ibc.validate_tx(
                                batched_tx,
                                &keys_changed,
                                &verifiers,
                            )
                            .map_err(Error::IbcNativeVpError)
                        }
                        InternalAddress::Parameters => {
                            let parameters = ParametersVp { ctx };
                            parameters
                                .validate_tx(
                                    batched_tx,
                                    &keys_changed,
                                    &verifiers,
                                )
                                .map_err(Error::ParametersNativeVpError)
                        }
                        InternalAddress::PosSlashPool => Err(
                            Error::AccessForbidden((*internal_addr).clone()),
                        ),
                        InternalAddress::Governance => {
                            let governance = GovernanceVp { ctx };
                            governance
                                .validate_tx(
                                    batched_tx,
                                    &keys_changed,
                                    &verifiers,
                                )
                                .map_err(Error::GovernanceNativeVpError)
                        }
                        InternalAddress::Multitoken => {
                            let multitoken = MultitokenVp { ctx };
                            multitoken
                                .validate_tx(
                                    batched_tx,
                                    &keys_changed,
                                    &verifiers,
                                )
                                .map_err(Error::MultitokenNativeVpError)
                        }
                        InternalAddress::EthBridge => {
                            let bridge = EthBridge { ctx };
                            bridge
                                .validate_tx(
                                    batched_tx,
                                    &keys_changed,
                                    &verifiers,
                                )
                                .map_err(Error::EthBridgeNativeVpError)
                        }
                        InternalAddress::EthBridgePool => {
                            let bridge_pool = BridgePoolVp { ctx };
                            bridge_pool
                                .validate_tx(
                                    batched_tx,
                                    &keys_changed,
                                    &verifiers,
                                )
                                .map_err(Error::BridgePoolNativeVpError)
                        }
                        InternalAddress::Pgf => {
                            let pgf_vp = PgfVp { ctx };
                            pgf_vp
                                .validate_tx(
                                    batched_tx,
                                    &keys_changed,
                                    &verifiers,
                                )
                                .map_err(Error::PgfNativeVpError)
                        }
                        InternalAddress::Nut(_) => {
                            let non_usable_tokens = NonUsableTokens { ctx };
                            non_usable_tokens
                                .validate_tx(
                                    batched_tx,
                                    &keys_changed,
                                    &verifiers,
                                )
                                .map_err(Error::NutNativeVpError)
                        }
                        internal_addr @ (InternalAddress::IbcToken(_)
                        | InternalAddress::Erc20(_)) => {
                            // The address should be a part of a multitoken
                            // key
                            verifiers
                                .contains(&Address::Internal(
                                    InternalAddress::Multitoken,
                                ))
                                .ok_or_else(|| {
                                    Error::AccessForbidden(
                                        internal_addr.clone(),
                                    )
                                })
                        }
                        InternalAddress::Masp => {
                            let masp = MaspVp { ctx };
                            masp.validate_tx(
                                batched_tx,
                                &keys_changed,
                                &verifiers,
                            )
                            .map_err(Error::MaspNativeVpError)
                        }
                        InternalAddress::TempStorage => Err(
                            // Temp storage changes must never be committed
                            Error::AccessForbidden((*internal_addr).clone()),
                        ),
                        InternalAddress::ReplayProtection => Err(
                            // Replay protection entries should never be
                            // written to
                            // via transactions
                            Error::AccessForbidden((*internal_addr).clone()),
                        ),
                    }
                }
            };

            tx_accepted.map_or_else(
                |err| {
                    result
                        .status_flags
                        .insert(err.invalid_section_signature_flag());
                    result.rejected_vps.insert(addr.clone());
                    result.errors.push((addr.clone(), err.to_string()));
                },
                |()| {
                    result.accepted_vps.insert(addr.clone());
                },
            );

            // Execution of VPs can (and must) be short-circuited
            // only in case of a gas overflow to prevent the
            // transaction from consuming resources that have not
            // been acquired in the corresponding wrapper tx. For
            // all the other errors we keep evaluating the vps. This
            // allows to display a consistent VpsResult across all
            // nodes and find any invalid signatures
            result
                .gas_used
                .set(gas_meter.into_inner())
                .map_err(|err| Error::GasError(err.to_string()))?;

            Ok(result)
        })
        .try_reduce(VpsResult::default, |a, b| {
            merge_vp_results(a, b, tx_gas_meter)
        })?;

    Ok(vps_result)
}

/// Merge VP results from parallel runs
fn merge_vp_results(
    a: VpsResult,
    mut b: VpsResult,
    tx_gas_meter: &TxGasMeter,
) -> Result<VpsResult> {
    let mut accepted_vps = a.accepted_vps;
    let mut rejected_vps = a.rejected_vps;
    accepted_vps.extend(b.accepted_vps);
    rejected_vps.extend(b.rejected_vps);
    let mut errors = a.errors;
    errors.append(&mut b.errors);
    let status_flags = a.status_flags | b.status_flags;
    let mut gas_used = a.gas_used;

    gas_used
        .merge(b.gas_used, tx_gas_meter)
        .map_err(|err| Error::GasError(err.to_string()))?;

    Ok(VpsResult {
        accepted_vps,
        rejected_vps,
        gas_used,
        errors,
        status_flags,
    })
}

#[cfg(test)]
mod tests {
    use eyre::Result;
    use namada_core::collections::HashMap;
    use namada_core::ethereum_events::testing::DAI_ERC20_ETH_ADDRESS;
    use namada_core::ethereum_events::{EthereumEvent, TransferToNamada};
    use namada_core::keccak::keccak_hash;
    use namada_core::storage::BlockHeight;
    use namada_core::voting_power::FractionalVotingPower;
    use namada_core::{address, key};
    use namada_ethereum_bridge::protocol::transactions::votes::{
        EpochedVotingPower, Votes,
    };
    use namada_ethereum_bridge::storage::eth_bridge_queries::EthBridgeQueries;
    use namada_ethereum_bridge::storage::proof::EthereumProof;
    use namada_ethereum_bridge::storage::{vote_tallies, vp};
    use namada_ethereum_bridge::test_utils;
    use namada_tx::{SignableEthMessage, Signed};
    use namada_vote_ext::bridge_pool_roots::BridgePoolRootVext;
    use namada_vote_ext::ethereum_events::EthereumEventsVext;

    use super::*;

    fn apply_eth_tx<D, H>(
        tx: EthereumTxData,
        state: &mut WlState<D, H>,
    ) -> Result<BatchedTxResult>
    where
        D: 'static + DB + for<'iter> DBIter<'iter> + Sync,
        H: 'static + StorageHasher + Sync,
    {
        let (data, tx) = tx.serialize();
        let tx_result = apply_protocol_tx(tx, Some(data), state)?;
        Ok(tx_result)
    }

    #[test]
    /// Tests that if the same [`ProtocolTxType::EthEventsVext`] is applied
    /// twice within the same block, it doesn't result in voting power being
    /// double counted.
    fn test_apply_protocol_tx_duplicate_eth_events_vext() -> Result<()> {
        let validator_a = address::testing::established_address_2();
        let validator_b = address::testing::established_address_3();
        let validator_a_stake = Amount::native_whole(100);
        let validator_b_stake = Amount::native_whole(100);
        let total_stake = validator_a_stake + validator_b_stake;
        let (mut state, _) = test_utils::setup_storage_with_validators(
            HashMap::from_iter(vec![
                (validator_a.clone(), validator_a_stake),
                (validator_b, validator_b_stake),
            ]),
        );
        let event = EthereumEvent::TransfersToNamada {
            nonce: 0.into(),
            transfers: vec![TransferToNamada {
                amount: Amount::from(100),
                asset: DAI_ERC20_ETH_ADDRESS,
                receiver: address::testing::established_address_4(),
            }],
        };
        let vext = EthereumEventsVext {
            block_height: BlockHeight(100),
            validator_addr: address::testing::established_address_2(),
            ethereum_events: vec![event.clone()],
        };
        let signing_key = key::testing::keypair_1();
        let signed = vext.sign(&signing_key);
        let tx = EthereumTxData::EthEventsVext(
            namada_vote_ext::ethereum_events::SignedVext(signed),
        );

        apply_eth_tx(tx.clone(), &mut state)?;
        apply_eth_tx(tx, &mut state)?;

        let eth_msg_keys = vote_tallies::Keys::from(&event);
        let seen_by: Votes = state.read(&eth_msg_keys.seen_by())?.unwrap();
        assert_eq!(seen_by, Votes::from([(validator_a, BlockHeight(100))]));

        // the vote should have only be applied once
        let voting_power: EpochedVotingPower =
            state.read(&eth_msg_keys.voting_power())?.unwrap();
        let expected = EpochedVotingPower::from([(
            0.into(),
            FractionalVotingPower::HALF * total_stake,
        )]);
        assert_eq!(voting_power, expected);

        Ok(())
    }

    #[test]
    /// Tests that if the same [`ProtocolTxType::BridgePoolVext`] is applied
    /// twice within the same block, it doesn't result in voting power being
    /// double counted.
    fn test_apply_protocol_tx_duplicate_bp_roots_vext() -> Result<()> {
        let validator_a = address::testing::established_address_2();
        let validator_b = address::testing::established_address_3();
        let validator_a_stake = Amount::native_whole(100);
        let validator_b_stake = Amount::native_whole(100);
        let total_stake = validator_a_stake + validator_b_stake;
        let (mut state, keys) = test_utils::setup_storage_with_validators(
            HashMap::from_iter(vec![
                (validator_a.clone(), validator_a_stake),
                (validator_b, validator_b_stake),
            ]),
        );
        vp::bridge_pool::init_storage(&mut state);

        let root = state.ethbridge_queries().get_bridge_pool_root();
        let nonce = state.ethbridge_queries().get_bridge_pool_nonce();
        test_utils::commit_bridge_pool_root_at_height(
            &mut state,
            &root,
            100.into(),
        );
        let to_sign = keccak_hash([root.0, nonce.to_bytes()].concat());
        let signing_key = key::testing::keypair_1();
        let hot_key =
            &keys[&address::testing::established_address_2()].eth_bridge;
        let sig = Signed::<_, SignableEthMessage>::new(hot_key, to_sign).sig;
        let vext = BridgePoolRootVext {
            block_height: BlockHeight(100),
            validator_addr: address::testing::established_address_2(),
            sig,
        }
        .sign(&signing_key);
        let tx = EthereumTxData::BridgePoolVext(vext);
        apply_eth_tx(tx.clone(), &mut state)?;
        apply_eth_tx(tx, &mut state)?;

        let bp_root_keys = vote_tallies::Keys::from((
            &vote_tallies::BridgePoolRoot(EthereumProof::new((root, nonce))),
            100.into(),
        ));
        let root_seen_by: Votes = state.read(&bp_root_keys.seen_by())?.unwrap();
        assert_eq!(
            root_seen_by,
            Votes::from([(validator_a, BlockHeight(100))])
        );
        // the vote should have only be applied once
        let voting_power: EpochedVotingPower =
            state.read(&bp_root_keys.voting_power())?.unwrap();
        let expected = EpochedVotingPower::from([(
            0.into(),
            FractionalVotingPower::HALF * total_stake,
        )]);
        assert_eq!(voting_power, expected);

        Ok(())
    }

    #[test]
    fn test_native_vp_out_of_gas() {
        let (mut state, _validators) = test_utils::setup_default_storage();

        // some random token address
        let token_address = Address::Established([0xff; 20].into());

        let src_address = Address::Established([0xab; 20].into());
        let dst_address = Address::Established([0xba; 20].into());

        // supply an address with 1000 of said token
        namada_token::credit_tokens(
            &mut state,
            &token_address,
            &src_address,
            1000.into(),
        )
        .unwrap();

        // commit storage changes. this will act as the
        // initial state of the chain
        state.commit_tx_batch();
        state.commit_block().unwrap();

        // "execute" a dummy tx, by manually performing its state changes
        let (dummy_tx, changed_keys, verifiers) = {
            let mut tx = Tx::from_type(namada_tx::data::TxType::Raw);
            tx.set_code(namada_tx::Code::new(vec![], None));
            tx.set_data(namada_tx::Data::new(vec![]));

            // transfer half of the supply of src to dst
            namada_token::transfer(
                &mut state,
                &token_address,
                &src_address,
                &dst_address,
                500.into(),
            )
            .unwrap();

            let changed_keys = {
                let mut set = BTreeSet::new();
                set.insert(namada_token::storage_key::balance_key(
                    &token_address,
                    &src_address,
                ));
                set.insert(namada_token::storage_key::balance_key(
                    &token_address,
                    &dst_address,
                ));
                set
            };

            let verifiers = {
                let mut set = BTreeSet::new();
                set.insert(Address::Internal(InternalAddress::Multitoken));
                set
            };

            (tx, changed_keys, verifiers)
        };

        // temp vp cache
        let (mut vp_cache, _) =
            wasm::compilation_cache::common::testing::cache();

        // gas meter with no gas left
        let gas_meter = TxGasMeter::new(0);

        let batched_tx = dummy_tx.batch_ref_first_tx().unwrap();
        let result = execute_vps(
            verifiers,
            changed_keys,
            &batched_tx,
            &TxIndex::default(),
            &state,
            &gas_meter,
            &mut vp_cache,
        );
        assert!(matches!(result.unwrap_err(), Error::GasError(_)));
    }
}<|MERGE_RESOLUTION|>--- conflicted
+++ resolved
@@ -12,16 +12,11 @@
 };
 use namada_events::EventLevel;
 use namada_gas::TxGasMeter;
-<<<<<<< HEAD
 use namada_parameters::get_gas_scale;
 use namada_state::TxWrites;
-use namada_token::event::{TokenEvent, TokenOperation, UserAccount};
+use namada_token::event::{TokenEvent, TokenOperation};
 use namada_token::utils::is_masp_transfer;
 use namada_tx::action::Read;
-=======
-use namada_state::StorageWrite;
-use namada_token::event::{TokenEvent, TokenOperation};
->>>>>>> 98c88ecd
 use namada_tx::data::protocol::{ProtocolTx, ProtocolTxType};
 use namada_tx::data::{
     BatchResults, BatchedTxResult, ExtendedTxResult, TxResult, VpStatusFlags,
@@ -606,7 +601,6 @@
                         }
                     };
 
-<<<<<<< HEAD
                     // Batched tx result must be returned (and considered) only
                     // if fee payment was successful
                     (post_bal, Some(valid_batched_tx_result))
@@ -622,24 +616,6 @@
                     ));
                 }
             };
-=======
-                state.write_log_mut().emit_event(
-                    TokenEvent {
-                        descriptor: FEE_PAYMENT_DESCRIPTOR,
-                        level: EventLevel::Tx,
-                        operation: TokenOperation::transfer(
-                            UserAccount::Internal(wrapper.fee_payer()),
-                            UserAccount::Internal(block_proposer.clone()),
-                            wrapper.fee.token.clone(),
-                            fees.into(),
-                            post_bal.into(),
-                            target_post_balance,
-                        ),
-                    }
-                    .with(HeightAttr(current_block_height))
-                    .with(TxHashAttr(wrapper_tx_hash)),
-                );
->>>>>>> 98c88ecd
 
             let target_post_balance = Some(
                 namada_token::read_balance(
@@ -651,7 +627,6 @@
                 .into(),
             );
 
-<<<<<<< HEAD
             const FEE_PAYMENT_DESCRIPTOR: std::borrow::Cow<'static, str> =
                 std::borrow::Cow::Borrowed("wrapper-fee-payment");
             let current_block_height = shell_params
@@ -663,36 +638,18 @@
                 TokenEvent {
                     descriptor: FEE_PAYMENT_DESCRIPTOR,
                     level: EventLevel::Tx,
-                    token: wrapper.fee.token.clone(),
-                    operation: TokenOperation::Transfer {
-                        amount: fees.into(),
-                        source: UserAccount::Internal(wrapper.fee_payer()),
-                        target: UserAccount::Internal(block_proposer.clone()),
-                        source_post_balance: post_bal.into(),
+                    operation: TokenOperation::transfer(
+                        UserAccount::Internal(wrapper.fee_payer()),
+                        UserAccount::Internal(block_proposer.clone()),
+                        wrapper.fee.token.clone(),
+                        fees.into(),
+                        post_bal.into(),
                         target_post_balance,
-                    },
+                    ),
                 }
                 .with(HeightAttr(current_block_height))
                 .with(TxHashAttr(tx.header_hash())),
             );
-=======
-                state.write_log_mut().emit_event(
-                    TokenEvent {
-                        descriptor: FEE_PAYMENT_DESCRIPTOR,
-                        level: EventLevel::Tx,
-                        operation: TokenOperation::transfer(
-                            UserAccount::Internal(wrapper.fee_payer()),
-                            UserAccount::Internal(block_proposer.clone()),
-                            wrapper.fee.token.clone(),
-                            balance.into(),
-                            namada_core::uint::ZERO,
-                            target_post_balance,
-                        ),
-                    }
-                    .with(HeightAttr(current_block_height))
-                    .with(TxHashAttr(wrapper_tx_hash)),
-                );
->>>>>>> 98c88ecd
 
             Ok(valid_batched_tx_result)
         }
