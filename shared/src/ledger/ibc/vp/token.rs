--- conflicted
+++ resolved
@@ -265,11 +265,6 @@
             .map_err(|e| Error::Denom(e.to_string()))?;
         let amount =
             Amount::try_from(data.token.amount).map_err(Error::Amount)?;
-<<<<<<< HEAD
-        let prefix = storage::ibc_token_prefix(data.token.denom.to_string())
-            .map_err(|e| Error::Denom(e.to_string()))?;
-=======
->>>>>>> 1b39e989
 
         let change = if is_receiver_chain_source(
             packet.port_id_on_a.clone(),
