--- conflicted
+++ resolved
@@ -29,11 +29,7 @@
     timeout-minutes: 30
     runs-on: ${{ matrix.os }}
     container: 
-<<<<<<< HEAD
-      image: ghcr.io/anoma/namada:wasm-0.8.0
-=======
       image: ghcr.io/anoma/namada:wasm-0.11.0
->>>>>>> 70b760ae
     strategy:
       fail-fast: false
       matrix:
@@ -147,13 +143,8 @@
       fail-fast: false
       matrix:
         os: [ubuntu-latest]
-<<<<<<< HEAD
-        nightly_version: [nightly-2022-05-20]
+        nightly_version: [nightly-2022-11-03]
         mold_version: [1.7.0]
-=======
-        nightly_version: [nightly-2022-11-03]
-        mold_version: [1.6.0]
->>>>>>> 70b760ae
         make:
           - name: ABCI
             suffix: ''
