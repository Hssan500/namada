#[cfg(feature = "vp_user")]
pub mod vp_user;

#[cfg(feature = "vp_testnet_faucet")]
pub mod vp_testnet_faucet;

/// A tx to initialize a new established address with a given public key and
/// a validity predicate.
#[cfg(feature = "tx_init_account")]
pub mod tx_init_account {
    use anoma_tx_prelude::*;

    #[transaction]
    fn apply_tx(tx_data: Vec<u8>) {
        let signed = SignedTxData::try_from_slice(&tx_data[..]).unwrap();
        let tx_data =
            transaction::InitAccount::try_from_slice(&signed.data.unwrap()[..])
                .unwrap();
        debug_log!("apply_tx called to init a new established account");

        let address = init_account(&tx_data.vp_code);
        let pk_key = key::pk_key(&address);
        write(&pk_key.to_string(), &tx_data.public_key);
    }
}

/// A tx to initialize a new validator account and staking reward account with a
/// given public keys and a validity predicates.
#[cfg(feature = "tx_init_validator")]
pub mod tx_init_validator {
    use anoma_tx_prelude::transaction::InitValidator;
    use anoma_tx_prelude::*;

    #[transaction]
    fn apply_tx(tx_data: Vec<u8>) {
        let signed = SignedTxData::try_from_slice(&tx_data[..]).unwrap();
        let init_validator =
            InitValidator::try_from_slice(&signed.data.unwrap()[..]).unwrap();
        debug_log!("apply_tx called to init a new validator account");

        // Register the validator in PoS
        match proof_of_stake::init_validator(init_validator) {
            Ok((validator_address, staking_reward_address)) => {
                debug_log!(
                    "Created validator {} and staking reward account {}",
                    validator_address.encode(),
                    staking_reward_address.encode()
                )
            }
            Err(err) => {
                debug_log!("Validator creation failed with: {}", err);
                panic!()
            }
        }
    }
}

/// A tx for a PoS bond that stakes tokens via a self-bond or delegation.
#[cfg(feature = "tx_bond")]
pub mod tx_bond {
    use anoma_tx_prelude::proof_of_stake::bond_tokens;
    use anoma_tx_prelude::*;

    #[transaction]
    fn apply_tx(tx_data: Vec<u8>) {
        let signed = SignedTxData::try_from_slice(&tx_data[..]).unwrap();
        let bond =
            transaction::pos::Bond::try_from_slice(&signed.data.unwrap()[..])
                .unwrap();

        if let Err(err) =
            bond_tokens(bond.source.as_ref(), &bond.validator, bond.amount)
        {
            debug_log!("Bond failed with: {}", err);
            panic!()
        }
    }
}

/// A tx for a PoS unbond that removes staked tokens from a self-bond or a
/// delegation to be withdrawn in or after unbonding epoch.
#[cfg(feature = "tx_unbond")]
pub mod tx_unbond {
    use anoma_tx_prelude::proof_of_stake::unbond_tokens;
    use anoma_tx_prelude::*;

    #[transaction]
    fn apply_tx(tx_data: Vec<u8>) {
        let signed = SignedTxData::try_from_slice(&tx_data[..]).unwrap();
        let unbond =
            transaction::pos::Unbond::try_from_slice(&signed.data.unwrap()[..])
                .unwrap();

        if let Err(err) = unbond_tokens(
            unbond.source.as_ref(),
            &unbond.validator,
            unbond.amount,
        ) {
            debug_log!("Unbonding failed with: {}", err);
            panic!()
        }
    }
}

/// A tx for a PoS unbond that removes staked tokens from a self-bond or a
/// delegation to be withdrawn in or after unbonding epoch.
#[cfg(feature = "tx_withdraw")]
pub mod tx_withdraw {
    use anoma_tx_prelude::proof_of_stake::withdraw_tokens;
    use anoma_tx_prelude::*;

    #[transaction]
    fn apply_tx(tx_data: Vec<u8>) {
        let signed = SignedTxData::try_from_slice(&tx_data[..]).unwrap();
        let withdraw = transaction::pos::Withdraw::try_from_slice(
            &signed.data.unwrap()[..],
        )
        .unwrap();

        match withdraw_tokens(withdraw.source.as_ref(), &withdraw.validator) {
            Ok(slashed) => {
                debug_log!("Withdrawal slashed for {}", slashed);
            }
            Err(err) => {
                debug_log!("Withdrawal failed with: {}", err);
                panic!()
            }
        }
    }
}

/// A tx for a token transfer crafted by matchmaker from intents.
/// This tx uses `intent::IntentTransfers` wrapped inside
/// `SignedTxData` as its input as declared in `shared` crate.
#[cfg(feature = "tx_from_intent")]
pub mod tx_from_intent {
    use anoma_tx_prelude::*;

    #[transaction]
    fn apply_tx(tx_data: Vec<u8>) {
        let signed = SignedTxData::try_from_slice(&tx_data[..]).unwrap();

        let tx_data =
            intent::IntentTransfers::try_from_slice(&signed.data.unwrap()[..]);

        let tx_data = tx_data.unwrap();

        // make sure that the matchmaker has to validate this tx
        insert_verifier(&tx_data.source);

        for token::Transfer {
            source,
            target,
            token,
            amount,
        } in tx_data.matches.transfers
        {
            token::transfer(&source, &target, &token, amount);
        }

        tx_data
            .matches
            .exchanges
            .values()
            .into_iter()
            .for_each(intent::invalidate_exchange);
    }
}

/// A tx for token transfer.
/// This tx uses `token::Transfer` wrapped inside `SignedTxData`
/// as its input as declared in `shared` crate.
#[cfg(feature = "tx_transfer")]
pub mod tx_transfer {
    use anoma_tx_prelude::*;

    #[transaction]
    fn apply_tx(tx_data: Vec<u8>) {
        let signed = SignedTxData::try_from_slice(&tx_data[..]).unwrap();
        let transfer =
            token::Transfer::try_from_slice(&signed.data.unwrap()[..]).unwrap();
        debug_log!("apply_tx called with transfer: {:#?}", transfer);
        let token::Transfer {
            source,
            target,
            token,
            amount,
        } = transfer;
        token::transfer(&source, &target, &token, amount)
    }
}

/// A tx for updating an account's validity predicate.
/// This tx wraps the validity predicate inside `SignedTxData` as
/// its input as declared in `shared` crate.
#[cfg(feature = "tx_update_vp")]
pub mod tx_update_vp {
    use anoma_tx_prelude::*;

    #[transaction]
    fn apply_tx(tx_data: Vec<u8>) {
        let signed = SignedTxData::try_from_slice(&tx_data[..]).unwrap();
        let update_vp =
            transaction::UpdateVp::try_from_slice(&signed.data.unwrap()[..])
                .unwrap();
        debug_log!("update VP for: {:#?}", update_vp.addr);
        update_validity_predicate(&update_vp.addr, update_vp.vp_code)
    }
}

<<<<<<< HEAD
/// A tx for IBC.
/// This tx executes an IBC operation according to the given IBC message as the
/// tx_data. This tx uses an IBC message wrapped inside
/// `key::ed25519::SignedTxData` as its input as declared in `ibc` crate.
#[cfg(feature = "tx_ibc")]
pub mod tx_ibc {
    use anoma_tx_prelude::*;

    #[transaction]
    fn apply_tx(tx_data: Vec<u8>) {
        let signed = SignedTxData::try_from_slice(&tx_data[..]).unwrap();
        Ibc.dispatch(&signed.data.unwrap()).unwrap()
    }
}

=======
>>>>>>> b89f36b2
/// A VP for a token.
#[cfg(feature = "vp_token")]
pub mod vp_token {
    use anoma_vp_prelude::*;

    #[validity_predicate]
    fn validate_tx(
        _tx_data: Vec<u8>,
        addr: Address,
        keys_changed: HashSet<storage::Key>,
        verifiers: HashSet<Address>,
    ) -> bool {
        debug_log!(
            "validate_tx called with token addr: {}, key_changed: {:?}, \
             verifiers: {:?}",
            addr,
            keys_changed,
            verifiers
        );

        if !is_tx_whitelisted() {
            return false;
        }

        let vp_check =
            keys_changed
                .iter()
                .all(|key| match key.is_validity_predicate() {
                    Some(_) => {
                        let vp: Vec<u8> =
                            read_bytes_post(key.to_string()).unwrap();
                        is_vp_whitelisted(&vp)
                    }
                    None => true,
                });

        vp_check && token::vp(&addr, &keys_changed, &verifiers)
    }
}

/// A tx to create a new NFT.
#[cfg(feature = "tx_init_nft")]
pub mod tx_init_nft {
    use anoma_vm_env::tx_prelude::*;

    #[transaction]
    fn apply_tx(tx_data: Vec<u8>) {
        let signed = SignedTxData::try_from_slice(&tx_data[..]).unwrap();
        let tx_data = transaction::nft::CreateNft::try_from_slice(
            &signed.data.unwrap()[..],
        )
        .unwrap();
        log_string("apply_tx called to create a new NFT");

        nft::init_nft(tx_data);
    }
}

/// A tx to mint new nft tokens.
#[cfg(feature = "tx_mint_nft")]
pub mod tx_mint_nft {
    use anoma_vm_env::tx_prelude::*;

    #[transaction]
    fn apply_tx(tx_data: Vec<u8>) {
        let signed = SignedTxData::try_from_slice(&tx_data[..]).unwrap();
        let tx_data = transaction::nft::MintNft::try_from_slice(
            &signed.data.unwrap()[..],
        )
        .unwrap();
        log_string("apply_tx called to mint a new NFT tokens");

        nft::mint_tokens(tx_data);
    }
}

/// A VP for a nft.
#[cfg(feature = "vp_nft")]
pub mod vp_nft;<|MERGE_RESOLUTION|>--- conflicted
+++ resolved
@@ -208,7 +208,6 @@
     }
 }
 
-<<<<<<< HEAD
 /// A tx for IBC.
 /// This tx executes an IBC operation according to the given IBC message as the
 /// tx_data. This tx uses an IBC message wrapped inside
@@ -224,8 +223,6 @@
     }
 }
 
-=======
->>>>>>> b89f36b2
 /// A VP for a token.
 #[cfg(feature = "vp_token")]
 pub mod vp_token {
