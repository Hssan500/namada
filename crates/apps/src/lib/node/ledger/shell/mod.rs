//! The ledger shell connects the ABCI++ interface with the Namada ledger app.
//!
//! Any changes applied before [`Shell::finalize_block`] might have to be
//! reverted, so any changes applied in the methods [`Shell::prepare_proposal`]
//! and [`Shell::process_proposal`] must be also reverted
//! (unless we can simply overwrite them in the next block).
//! More info in <https://github.com/anoma/namada/issues/362>.
pub mod block_alloc;
mod finalize_block;
mod governance;
mod init_chain;
pub use init_chain::InitChainValidation;
use namada::vm::wasm::run::check_tx_allowed;
use namada_sdk::state::StateRead;
pub mod prepare_proposal;
use namada::state::State;
pub mod process_proposal;
pub(super) mod queries;
mod stats;
#[cfg(any(test, feature = "testing"))]
#[allow(dead_code)]
pub mod testing;
pub mod utils;
mod vote_extensions;

use std::cell::RefCell;
use std::collections::BTreeSet;
use std::path::{Path, PathBuf};
#[allow(unused_imports)]
use std::rc::Rc;

use borsh::BorshDeserialize;
use borsh_ext::BorshSerializeExt;
use masp_primitives::transaction::Transaction;
use namada::core::address::Address;
use namada::core::chain::ChainId;
use namada::core::ethereum_events::EthereumEvent;
use namada::core::key::*;
use namada::core::storage::{BlockHeight, Key, TxIndex};
use namada::core::time::DateTimeUtc;
use namada::core::{address, hints};
use namada::ethereum_bridge::protocol::validation::bridge_pool_roots::validate_bp_roots_vext;
use namada::ethereum_bridge::protocol::validation::ethereum_events::validate_eth_events_vext;
use namada::ethereum_bridge::protocol::validation::validator_set_update::validate_valset_upd_vext;
use namada::ledger::events::log::EventLog;
use namada::ledger::events::Event;
use namada::ledger::gas::{Gas, TxGasMeter};
use namada::ledger::pos::namada_proof_of_stake::types::{
    ConsensusValidator, ValidatorSetUpdate,
};
use namada::ledger::protocol::{get_fee_unshielding_transaction, ShellParams};
use namada::ledger::{parameters, protocol};
use namada::parameters::validate_tx_bytes;
use namada::proof_of_stake::storage::read_pos_params;
use namada::state::tx_queue::ExpiredTx;
use namada::state::{
    DBIter, FullAccessState, Sha256Hasher, StorageHasher, StorageRead,
    TempWlState, WlState, DB, EPOCH_SWITCH_BLOCKS_DELAY,
};
use namada::token;
pub use namada::tx::data::ResultCode;
use namada::tx::data::{TxType, WrapperTx, WrapperTxErr};
use namada::tx::{Section, Tx};
use namada::vm::wasm::{TxCache, VpCache};
use namada::vm::{WasmCacheAccess, WasmCacheRwAccess};
use namada::vote_ext::EthereumTxData;
use namada_sdk::eth_bridge::{EthBridgeQueries, EthereumOracleConfig};
use namada_sdk::tendermint::AppHash;
use thiserror::Error;
use tokio::sync::mpsc::{Receiver, UnboundedSender};

use super::ethereum_oracle::{self as oracle, last_processed_block};
use crate::config::{self, genesis, TendermintMode, ValidatorLocalConfig};
use crate::facade::tendermint::v0_37::abci::{request, response};
use crate::facade::tendermint::{self, validator};
use crate::facade::tendermint_proto::v0_37::crypto::public_key;
use crate::node::ledger;
use crate::node::ledger::shims::abcipp_shim_types::shim;
use crate::node::ledger::shims::abcipp_shim_types::shim::response::TxResult;
use crate::node::ledger::{storage, tendermint_node};
use crate::wallet::{ValidatorData, ValidatorKeys};

fn key_to_tendermint(
    pk: &common::PublicKey,
) -> std::result::Result<public_key::Sum, ParsePublicKeyError> {
    match pk {
        common::PublicKey::Ed25519(_) => ed25519::PublicKey::try_from_pk(pk)
            .map(|pk| public_key::Sum::Ed25519(pk.serialize_to_vec())),
        common::PublicKey::Secp256k1(_) => {
            secp256k1::PublicKey::try_from_pk(pk)
                .map(|pk| public_key::Sum::Secp256k1(pk.serialize_to_vec()))
        }
    }
}

#[derive(Error, Debug)]
pub enum Error {
    #[error("Error removing the DB data: {0}")]
    RemoveDB(std::io::Error),
    #[error("chain ID mismatch: {0}")]
    ChainId(String),
    #[error("Error decoding a transaction from bytes: {0}")]
    TxDecoding(namada::tx::DecodeError),
    #[error("Error trying to apply a transaction: {0}")]
    TxApply(protocol::Error),
    #[error("{0}")]
    Tendermint(tendermint_node::Error),
    #[error("{0}")]
    Ethereum(super::ethereum_oracle::Error),
    #[error("Server error: {0}")]
    TowerServer(String),
    #[error("{0}")]
    Broadcaster(tokio::sync::mpsc::error::TryRecvError),
    #[error("Error executing proposal {0}: {1}")]
    BadProposal(u64, String),
    #[error("Error reading wasm: {0:?}")]
    ReadingWasm(#[from] eyre::Error),
    #[error("Error loading wasm: {0}")]
    LoadingWasm(String),
    #[error("Error reading from or writing to storage: {0}")]
    Storage(#[from] namada::state::StorageError),
    #[error("Transaction replay attempt: {0}")]
    ReplayAttempt(String),
}

impl From<Error> for TxResult {
    fn from(err: Error) -> Self {
        TxResult {
            code: 1,
            info: err.to_string(),
        }
    }
}

pub type Result<T> = std::result::Result<T, Error>;

pub fn reset(config: config::Ledger) -> Result<()> {
    // simply nuke the DB files
    let db_path = &config.db_dir();
    match std::fs::remove_dir_all(db_path) {
        Err(e) if e.kind() == std::io::ErrorKind::NotFound => (),
        res => res.map_err(Error::RemoveDB)?,
    };
    // reset Tendermint state
    tendermint_node::reset(config.cometbft_dir()).map_err(Error::Tendermint)?;
    Ok(())
}

pub fn rollback(config: config::Ledger) -> Result<()> {
    // Rollback Tendermint state
    tracing::info!("Rollback Tendermint state");
    let tendermint_block_height =
        tendermint_node::rollback(config.cometbft_dir())
            .map_err(Error::Tendermint)?;

    // Rollback Namada state
    let db_path = config.shell.db_dir(&config.chain_id);
    let mut db = storage::PersistentDB::open(db_path, None);
    tracing::info!("Rollback Namada state");

    db.rollback(tendermint_block_height)
        .map_err(|e| Error::Storage(namada::state::StorageError::new(e)))
}

#[derive(Debug)]
#[allow(dead_code, clippy::large_enum_variant)]
pub(super) enum ShellMode {
    Validator {
        data: ValidatorData,
        broadcast_sender: UnboundedSender<Vec<u8>>,
        eth_oracle: Option<EthereumOracleChannels>,
        local_config: Option<ValidatorLocalConfig>,
    },
    Full,
    Seed,
}

/// A channel for pulling events from the Ethereum oracle
/// and queueing them up for inclusion in vote extensions
#[derive(Debug)]
pub(super) struct EthereumReceiver {
    channel: Receiver<EthereumEvent>,
    queue: BTreeSet<EthereumEvent>,
}

impl EthereumReceiver {
    /// Create a new [`EthereumReceiver`] from a channel connected
    /// to an Ethereum oracle
    pub fn new(channel: Receiver<EthereumEvent>) -> Self {
        Self {
            channel,
            queue: BTreeSet::new(),
        }
    }

    /// Pull Ethereum events from the oracle and queue them to
    /// be voted on.
    ///
    /// Since vote extensions require ordering of Ethereum
    /// events, we do that here. We also de-duplicate events.
    /// Events may be filtered out of the queue with a provided
    /// predicate.
    pub fn fill_queue<F>(&mut self, mut keep_event: F)
    where
        F: FnMut(&EthereumEvent) -> bool,
    {
        let mut new_events = 0;
        let mut filtered_events = 0;
        while let Ok(eth_event) = self.channel.try_recv() {
            if keep_event(&eth_event) && self.queue.insert(eth_event) {
                new_events += 1;
            } else {
                filtered_events += 1;
            }
        }
        if new_events + filtered_events > 0 {
            tracing::info!(
                new_events,
                filtered_events,
                "received Ethereum events"
            );
        }
    }

    /// Get a copy of the queue
    pub fn get_events(&self) -> Vec<EthereumEvent> {
        self.queue.iter().cloned().collect()
    }

    /// Remove the given [`EthereumEvent`] from the queue, if present.
    ///
    /// **INVARIANT:** This method preserves the sorting and de-duplication
    /// of events in the queue.
    pub fn remove_event(&mut self, event: &EthereumEvent) {
        self.queue.remove(event);
    }
}

impl ShellMode {
    /// Get the validator address if ledger is in validator mode
    pub fn get_validator_address(&self) -> Option<&Address> {
        match &self {
            ShellMode::Validator { data, .. } => Some(&data.address),
            _ => None,
        }
    }

    /// Remove an Ethereum event from the internal queue
    pub fn dequeue_eth_event(&mut self, event: &EthereumEvent) {
        if let ShellMode::Validator {
            eth_oracle:
                Some(EthereumOracleChannels {
                    ethereum_receiver, ..
                }),
            ..
        } = self
        {
            ethereum_receiver.remove_event(event);
        }
    }

    /// Get the protocol keypair for this validator.
    pub fn get_protocol_key(&self) -> Option<&common::SecretKey> {
        match self {
            ShellMode::Validator {
                data:
                    ValidatorData {
                        keys:
                            ValidatorKeys {
                                protocol_keypair, ..
                            },
                        ..
                    },
                ..
            } => Some(protocol_keypair),
            _ => None,
        }
    }

    /// Get the Ethereum bridge keypair for this validator.
    #[cfg_attr(not(test), allow(dead_code))]
    pub fn get_eth_bridge_keypair(&self) -> Option<&common::SecretKey> {
        match self {
            ShellMode::Validator {
                data:
                    ValidatorData {
                        keys:
                            ValidatorKeys {
                                eth_bridge_keypair, ..
                            },
                        ..
                    },
                ..
            } => Some(eth_bridge_keypair),
            _ => None,
        }
    }

    /// If this node is a validator, broadcast a tx
    /// to the mempool using the broadcaster subprocess
    pub fn broadcast(&self, data: Vec<u8>) {
        if let Self::Validator {
            broadcast_sender, ..
        } = self
        {
            broadcast_sender
                .send(data)
                .expect("The broadcaster should be running for a validator");
        }
    }
}

#[derive(Clone, Debug, Default)]
pub enum MempoolTxType {
    /// A transaction that has not been validated by this node before
    #[default]
    NewTransaction,
    /// A transaction that has been validated at some previous level that may
    /// need to be validated again
    RecheckTransaction,
}

#[derive(Debug)]
pub struct Shell<D = storage::PersistentDB, H = Sha256Hasher>
where
    D: DB + for<'iter> DBIter<'iter> + Sync + 'static,
    H: StorageHasher + Sync + 'static,
{
    /// The id of the current chain
    pub chain_id: ChainId,
    /// The persistent storage with write log
    pub state: FullAccessState<D, H>,
    /// Path to the base directory with DB data and configs
    #[allow(dead_code)]
    pub(crate) base_dir: PathBuf,
    /// Path to the WASM directory for files used in the genesis block.
    pub(super) wasm_dir: PathBuf,
    /// Information about the running shell instance
    #[allow(dead_code)]
    mode: ShellMode,
    /// VP WASM compilation cache
    pub vp_wasm_cache: VpCache<WasmCacheRwAccess>,
    /// Tx WASM compilation cache
    pub tx_wasm_cache: TxCache<WasmCacheRwAccess>,
    /// Taken from config `storage_read_past_height_limit`. When set, will
    /// limit the how many block heights in the past can the storage be
    /// queried for reading values.
    storage_read_past_height_limit: Option<u64>,
    /// Log of events emitted by `FinalizeBlock` ABCI calls.
    event_log: EventLog,
}

/// Merkle tree storage key filter. Return `false` for keys that shouldn't be
/// merklized.
pub fn is_merklized_storage_key(key: &namada_sdk::storage::Key) -> bool {
    !(token::storage_key::is_masp_key(key)
        && *key != token::storage_key::masp_convert_anchor_key()
        && *key != token::storage_key::masp_token_map_key()
        && *key != token::storage_key::masp_assets_hash_key()
        && !token::storage_key::is_masp_commitment_anchor_key(key)
        || namada::ibc::storage::is_ibc_counter_key(key)
        || namada::proof_of_stake::storage_key::is_delegation_targets_key(key))
}

/// Channels for communicating with an Ethereum oracle.
#[derive(Debug)]
pub struct EthereumOracleChannels {
    ethereum_receiver: EthereumReceiver,
    control_sender: oracle::control::Sender,
    last_processed_block_receiver: last_processed_block::Receiver,
}

impl EthereumOracleChannels {
    pub fn new(
        events_receiver: Receiver<EthereumEvent>,
        control_sender: oracle::control::Sender,
        last_processed_block_receiver: last_processed_block::Receiver,
    ) -> Self {
        Self {
            ethereum_receiver: EthereumReceiver::new(events_receiver),
            control_sender,
            last_processed_block_receiver,
        }
    }
}

impl<D, H> Shell<D, H>
where
    D: DB + for<'iter> DBIter<'iter> + Sync + 'static,
    H: StorageHasher + Sync + 'static,
{
    /// Create a new shell from a path to a database and a chain id. Looks
    /// up the database with this data and tries to load the last state.
    #[allow(clippy::too_many_arguments)]
    pub fn new(
        config: config::Ledger,
        wasm_dir: PathBuf,
        broadcast_sender: UnboundedSender<Vec<u8>>,
        eth_oracle: Option<EthereumOracleChannels>,
        db_cache: Option<&D::Cache>,
        vp_wasm_compilation_cache: u64,
        tx_wasm_compilation_cache: u64,
    ) -> Self {
        let chain_id = config.chain_id;
        let db_path = config.shell.db_dir(&chain_id);
        let base_dir = config.shell.base_dir;
        let mode = config.shell.tendermint_mode;
        let storage_read_past_height_limit =
            config.shell.storage_read_past_height_limit;
        if !Path::new(&base_dir).is_dir() {
            std::fs::create_dir(&base_dir)
                .expect("Creating directory for Namada should not fail");
        }

        // For all tests except integration use hard-coded native token addr ...
        #[cfg(all(
            any(test, feature = "testing", feature = "benches"),
            not(feature = "integration"),
        ))]
        let native_token = address::testing::nam();
        // ... Otherwise, look it up from the genesis file
        #[cfg(not(all(
            any(test, feature = "testing", feature = "benches"),
            not(feature = "integration"),
        )))]
        let native_token = {
            let chain_dir = base_dir.join(chain_id.as_str());
            let genesis =
                genesis::chain::Finalized::read_toml_files(&chain_dir)
                    .expect("Missing genesis files");
            genesis.get_native_token().clone()
        };

        // load last state from storage
        let state = FullAccessState::open(
            db_path,
            db_cache,
            chain_id.clone(),
            native_token,
            config.shell.storage_read_past_height_limit,
            is_merklized_storage_key,
        );
        let vp_wasm_cache_dir =
            base_dir.join(chain_id.as_str()).join("vp_wasm_cache");
        let tx_wasm_cache_dir =
            base_dir.join(chain_id.as_str()).join("tx_wasm_cache");
        // load in keys and address from wallet if mode is set to `Validator`
        let mode = match mode {
            TendermintMode::Validator => {
                #[cfg(not(test))]
                {
                    let wallet_path = &base_dir.join(chain_id.as_str());
                    tracing::debug!(
                        "Loading wallet from {}",
                        wallet_path.to_string_lossy()
                    );
                    let mut wallet = crate::wallet::load(wallet_path)
                        .expect("Validator node must have a wallet");
                    let validator_local_config_path =
                        wallet_path.join("validator_local_config.toml");

                    let validator_local_config: Option<ValidatorLocalConfig> =
                        if Path::is_file(&validator_local_config_path) {
                            Some(
                                toml::from_slice(
                                    &std::fs::read(validator_local_config_path)
                                        .unwrap(),
                                )
                                .unwrap(),
                            )
                        } else {
                            None
                        };

                    wallet
                        .take_validator_data()
                        .map(|data| ShellMode::Validator {
                            data,
                            broadcast_sender,
                            eth_oracle,
                            local_config: validator_local_config,
                        })
                        .expect(
                            "Validator data should have been stored in the \
                             wallet",
                        )
                }
                #[cfg(test)]
                {
                    let (protocol_keypair, eth_bridge_keypair) =
                        crate::wallet::defaults::validator_keys();
                    ShellMode::Validator {
                        data: ValidatorData {
                            address: crate::wallet::defaults::validator_address(
                            ),
                            keys: ValidatorKeys {
                                protocol_keypair,
                                eth_bridge_keypair,
                            },
                        },
                        broadcast_sender,
                        eth_oracle,
                        local_config: None,
                    }
                }
            }
            TendermintMode::Full => ShellMode::Full,
            TendermintMode::Seed => ShellMode::Seed,
        };

        let mut shell = Self {
            chain_id,
            state,
            base_dir,
            wasm_dir,
            mode,
            vp_wasm_cache: VpCache::new(
                vp_wasm_cache_dir,
                vp_wasm_compilation_cache as usize,
            ),
            tx_wasm_cache: TxCache::new(
                tx_wasm_cache_dir,
                tx_wasm_compilation_cache as usize,
            ),
            storage_read_past_height_limit,
            // TODO: config event log params
            event_log: EventLog::default(),
        };
        shell.update_eth_oracle(&Default::default());
        shell
    }

    /// Return a reference to the [`EventLog`].
    #[inline]
    pub fn event_log(&self) -> &EventLog {
        &self.event_log
    }

    /// Return a mutable reference to the [`EventLog`].
    #[inline]
    pub fn event_log_mut(&mut self) -> &mut EventLog {
        &mut self.event_log
    }

    /// Load the Merkle root hash and the height of the last committed block, if
    /// any. This is returned when ABCI sends an `info` request.
    pub fn last_state(&self) -> response::Info {
        if ledger::migrating_state().is_some() {
            // When migrating state, return a height of 0, such
            // that CometBFT calls InitChain and subsequently
            // updates the apphash in its state.
            return response::Info {
                last_block_height: 0u32.into(),
                ..response::Info::default()
            };
        }
        let mut response = response::Info {
            last_block_height: tendermint::block::Height::from(0_u32),
            ..Default::default()
        };
        let result = self.state.in_mem().get_state();

        match result {
            Some((root, height)) => {
                tracing::info!(
                    "Last state root hash: {}, height: {}",
                    root,
                    height
                );
                response.last_block_app_hash =
                    AppHash::try_from(root.0.to_vec())
                        .expect("expected a valid app hash");
                response.last_block_height =
                    height.try_into().expect("Invalid block height");
            }
            None => {
                tracing::info!(
                    "No state could be found, chain is not initialized"
                );
            }
        };

        response
    }

    /// Read the value for a storage key dropping any error
    pub fn read_storage_key<T>(&self, key: &Key) -> Option<T>
    where
        T: Clone + BorshDeserialize,
    {
        let result = self.state.db_read(key);

        match result {
            Ok((bytes, _gas)) => match bytes {
                Some(bytes) => match T::try_from_slice(&bytes) {
                    Ok(value) => Some(value),
                    Err(_) => None,
                },
                None => None,
            },
            Err(_) => None,
        }
    }

    /// Read the bytes for a storage key dropping any error
    pub fn read_storage_key_bytes(&self, key: &Key) -> Option<Vec<u8>> {
        let result = self.state.db_read(key);

        match result {
            Ok((bytes, _gas)) => bytes,
            Err(_) => None,
        }
    }

    /// Get the next epoch for which we can request validator set changed
    pub fn get_validator_set_update_epoch(
        &self,
        current_epoch: namada_sdk::storage::Epoch,
    ) -> namada_sdk::storage::Epoch {
        if let Some(delay) = self.state.in_mem().update_epoch_blocks_delay {
            if delay == EPOCH_SWITCH_BLOCKS_DELAY {
                // If we're about to update validator sets for the
                // upcoming epoch, we can still remove the validator
                current_epoch.next()
            } else {
                // If we're waiting to switch to a new epoch, it's too
                // late to update validator sets
                // on the next epoch, so we need to
                // wait for the one after.
                current_epoch.next().next()
            }
        } else {
            current_epoch.next()
        }
    }

    /// Commit a block. Persist the application state and return the Merkle root
    /// hash.
    pub fn commit(&mut self) -> response::Commit {
        self.bump_last_processed_eth_block();

        self.state
            .commit_block()
            .expect("Encountered a storage error while committing a block");

        let merkle_root = self.state.in_mem().merkle_root();
        let committed_height = self.state.in_mem().get_last_block_height();
        tracing::info!(
            "Committed block hash: {merkle_root}, height: {committed_height}",
        );

        self.broadcast_queued_txs();

        response::Commit {
            // NB: by passing 0, we forbid CometBFT from deleting
            // data pertaining to past blocks
            retain_height: tendermint::block::Height::from(0_u32),
            // NB: current application hash
            data: merkle_root.0.to_vec().into(),
        }
    }

    /// Updates the Ethereum oracle's last processed block.
    #[inline]
    fn bump_last_processed_eth_block(&mut self) {
        if let ShellMode::Validator {
            eth_oracle: Some(eth_oracle),
            ..
        } = &self.mode
        {
            // update the oracle's last processed eth block
            let last_processed_block = eth_oracle
                .last_processed_block_receiver
                .borrow()
                .as_ref()
                .cloned();
            match last_processed_block {
                Some(eth_height) => {
                    tracing::info!(
                        "Ethereum oracle's most recently processed Ethereum \
                         block is {}",
                        eth_height
                    );
                    self.state.in_mem_mut().ethereum_height = Some(eth_height);
                }
                None => tracing::info!(
                    "Ethereum oracle has not yet fully processed any Ethereum \
                     blocks"
                ),
            }
        }
    }

    /// Empties all the ledger's queues of transactions to be broadcasted
    /// via CometBFT's P2P network.
    #[inline]
    fn broadcast_queued_txs(&mut self) {
        if let ShellMode::Validator { .. } = &self.mode {
            self.broadcast_protocol_txs();
            self.broadcast_expired_txs();
        }
    }

    /// Broadcast any pending protocol transactions.
    fn broadcast_protocol_txs(&mut self) {
        use crate::node::ledger::shell::vote_extensions::iter_protocol_txs;

        let ext = self.craft_extension();

        let protocol_key = self
            .mode
            .get_protocol_key()
            .expect("Validators should have protocol keys");

        let protocol_txs = iter_protocol_txs(ext).map(|protocol_tx| {
            protocol_tx
                .sign(protocol_key, self.chain_id.clone())
                .to_bytes()
        });

        for tx in protocol_txs {
            self.mode.broadcast(tx);
        }
    }

    /// Broadcast any expired transactions.
    fn broadcast_expired_txs(&mut self) {
        let eth_events = {
            let mut events: Vec<_> = self
                .state
                .in_mem_mut()
                .expired_txs_queue
                .drain()
                .map(|expired_tx| match expired_tx {
                    ExpiredTx::EthereumEvent(event) => event,
                })
                .collect();
            events.sort();
            events
        };
        if hints::likely(eth_events.is_empty()) {
            // more often than not, there won't by any expired
            // Ethereum events to retransmit
            return;
        }
        if let Some(vote_extension) = self.sign_ethereum_events(eth_events) {
            let protocol_key = self
                .mode
                .get_protocol_key()
                .expect("Validators should have protocol keys");

            let signed_tx = EthereumTxData::EthEventsVext(
                namada::vote_ext::ethereum_events::SignedVext(vote_extension),
            )
            .sign(protocol_key, self.chain_id.clone())
            .to_bytes();

            self.mode.broadcast(signed_tx);
        }
    }

    /// If a handle to an Ethereum oracle was provided to the [`Shell`], attempt
    /// to send it an updated configuration, using a configuration
    /// based on Ethereum bridge parameters in blockchain storage.
    ///
    /// This method must be safe to call even before ABCI `InitChain` has been
    /// called (i.e. when storage is empty), as we may want to do this check
    /// every time the shell starts up (including the first time ever at which
    /// time storage will be empty).
    ///
    /// This method is also called during `FinalizeBlock` to update the oracle
    /// if relevant storage changes have occurred. This includes deactivating
    /// and reactivating the bridge.
    fn update_eth_oracle(&mut self, changed_keys: &BTreeSet<Key>) {
        if let ShellMode::Validator {
            eth_oracle: Some(EthereumOracleChannels { control_sender, .. }),
            ..
        } = &mut self.mode
        {
            // We *always* expect a value describing the status of the Ethereum
            // bridge to be present under [`eth_bridge::storage::active_key`],
            // once a chain has been initialized. We need to explicitly check if
            // this key is present here because we may be starting up the shell
            // for the first time ever, in which case the chain hasn't been
            // initialized yet.
            let has_key = self
                .state
                .has_key(&namada::eth_bridge::storage::active_key())
                .expect(
                    "We should always be able to check whether a key exists \
                     in storage or not",
                );
            if !has_key {
                tracing::info!(
                    "Not starting oracle yet as storage has not been \
                     initialized"
                );
                return;
            }
            let Some(config) = EthereumOracleConfig::read(&self.state) else {
                tracing::info!(
                    "Not starting oracle as the Ethereum bridge config \
                     couldn't be found in storage"
                );
                return;
            };
            let active = if !self.state.ethbridge_queries().is_bridge_active() {
                if !changed_keys
                    .contains(&namada::eth_bridge::storage::active_key())
                {
                    tracing::info!(
                        "Not starting oracle as the Ethereum bridge is \
                         disabled"
                    );
                    return;
                } else {
                    tracing::info!(
                        "Disabling oracle as the bridge has been disabled"
                    );
                    false
                }
            } else {
                true
            };

            let start_block = self
                .state
                .in_mem()
                .ethereum_height
                .clone()
                .unwrap_or(config.eth_start_height);
            tracing::info!(
                ?start_block,
                "Found Ethereum height from which the Ethereum oracle should \
                 start"
            );
            let config = namada::eth_bridge::oracle::config::Config {
                min_confirmations: config.min_confirmations.into(),
                bridge_contract: config.contracts.bridge.address,
                start_block,
                active,
            };
            tracing::info!(
                ?config,
                "Starting the Ethereum oracle using values from block storage"
            );
            if let Err(error) = control_sender
                .try_send(oracle::control::Command::UpdateConfig(config))
            {
                match error {
                    tokio::sync::mpsc::error::TrySendError::Full(_) => {
                        panic!(
                            "The Ethereum oracle communication channel is \
                             full!"
                        )
                    }
                    tokio::sync::mpsc::error::TrySendError::Closed(_) => {
                        panic!(
                            "The Ethereum oracle can no longer be \
                             communicated with"
                        )
                    }
                }
            }
        }
    }

    /// Validate a transaction request. On success, the transaction will
    /// included in the mempool and propagated to peers, otherwise it will be
    /// rejected.
    pub fn mempool_validate(
        &self,
        tx_bytes: &[u8],
        r#_type: MempoolTxType,
    ) -> response::CheckTx {
        use namada::tx::data::protocol::ProtocolTxType;
        use namada::vote_ext::ethereum_tx_data_variants;

        let mut response = response::CheckTx::default();

        const VALID_MSG: &str = "Mempool validation passed";
        const INVALID_MSG: &str = "Mempool validation failed";

        // check tx bytes
        //
        // NB: always keep this as the first tx check,
        // as it is a pretty cheap one
        if !validate_tx_bytes(&self.state, tx_bytes.len())
            .expect("Failed to get max tx bytes param from storage")
        {
            response.code = ResultCode::TooLarge.into();
            response.log = format!("{INVALID_MSG}: Tx too large");
            return response;
        }

        // Tx format check
        let tx = match Tx::try_from(tx_bytes).map_err(Error::TxDecoding) {
            Ok(t) => t,
            Err(msg) => {
                response.code = ResultCode::InvalidTx.into();
                response.log = format!("{INVALID_MSG}: {msg}");
                return response;
            }
        };

        // Tx chain id
        if tx.header.chain_id != self.chain_id {
            response.code = ResultCode::InvalidChainId.into();
            response.log = format!(
                "{INVALID_MSG}: Tx carries a wrong chain id: expected {}, \
                 found {}",
                self.chain_id, tx.header.chain_id
            );
            return response;
        }

        // Tx expiration
        if let Some(exp) = tx.header.expiration {
            let last_block_timestamp = self
                .state
                .get_last_block_timestamp()
                .expect("Failed to retrieve last block timestamp");

            if last_block_timestamp > exp {
                response.code = ResultCode::ExpiredTx.into();
                response.log = format!(
                    "{INVALID_MSG}: Tx expired at {exp:#?}, last committed \
                     block time: {last_block_timestamp:#?}",
                );
                return response;
            }
        }

        // Tx signature check
        let tx_type = match tx.validate_tx() {
            Ok(_) => tx.header(),
            Err(msg) => {
                response.code = ResultCode::InvalidSig.into();
                response.log = format!("{INVALID_MSG}: {msg}");
                return response;
            }
        };

        // try to parse a vote extension protocol tx from
        // the provided tx data
        macro_rules! try_vote_extension {
            ($kind:expr, $rsp:expr, $result:expr $(,)?) => {
                match $result {
                    Ok(ext) => ext,
                    Err(err) => {
                        $rsp.code = ResultCode::InvalidVoteExtension.into();
                        $rsp.log = format!(
                            "{INVALID_MSG}: Invalid {} vote extension: {err}",
                            $kind,
                        );
                        return $rsp;
                    }
                }
            };
        }

        match tx_type.tx_type {
            TxType::Protocol(protocol_tx) => match protocol_tx.tx {
                ProtocolTxType::EthEventsVext => {
                    if let Some(cmt) = tx.first_commitments() {
                        let ext = try_vote_extension!(
                            "Ethereum events",
                            response,
                            ethereum_tx_data_variants::EthEventsVext::try_from(
                                tx.batch_ref_tx(cmt)
                            ),
                        );
                        if let Err(err) = validate_eth_events_vext(
                            &self.state,
                            &ext.0,
                            self.state.in_mem().get_last_block_height(),
                        ) {
                            response.code =
                                ResultCode::InvalidVoteExtension.into();
                            response.log = format!(
                                "{INVALID_MSG}: Invalid Ethereum events vote \
                                 extension: {err}",
                            );
                        } else {
                            response.log = String::from(VALID_MSG);
                        }
                    } else {
                        response.code = ResultCode::InvalidVoteExtension.into();
                        response.log = format!(
                            "{INVALID_MSG}: Invalid Ethereum events vote \
                             extension: Missing inner protocol transaction",
                        );
                    }
                }
                ProtocolTxType::BridgePoolVext => {
                    if let Some(cmt) = tx.first_commitments() {
                        let ext = try_vote_extension!(
                            "Bridge pool roots",
                            response,
                            ethereum_tx_data_variants::BridgePoolVext::try_from(
                                tx.batch_ref_tx(cmt)
                            ),
                        );
                        if let Err(err) = validate_bp_roots_vext(
                            &self.state,
                            &ext.0,
                            self.state.in_mem().get_last_block_height(),
                        ) {
                            response.code =
                                ResultCode::InvalidVoteExtension.into();
                            response.log = format!(
                                "{INVALID_MSG}: Invalid Bridge pool roots \
                                 vote extension: {err}",
                            );
                        } else {
                            response.log = String::from(VALID_MSG);
                        }
                    } else {
                        response.code = ResultCode::InvalidVoteExtension.into();
                        response.log = format!(
                            "{INVALID_MSG}: Invalid Bridge pool roots vote \
                             extension: Missing inner protocol transaction",
                        );
                    }
                }
                ProtocolTxType::ValSetUpdateVext => {
                    if let Some(cmt) = tx.first_commitments() {
                        let ext = try_vote_extension!(
                        "validator set update",
                        response,
                        ethereum_tx_data_variants::ValSetUpdateVext::try_from(
                            tx.batch_ref_tx(cmt)
                        ),
                    );
                        if let Err(err) = validate_valset_upd_vext(
                            &self.state,
                            &ext,
                            // n.b. only accept validator set updates
                            // issued at the last committed epoch
                            // (signing off on the validators of the
                            // next epoch). at the second height
                            // within an epoch, the new epoch is
                            // committed to storage, so `last_epoch`
                            // reflects the current value of the
                            // epoch.
                            self.state.in_mem().last_epoch,
                        ) {
                            response.code =
                                ResultCode::InvalidVoteExtension.into();
                            response.log = format!(
                                "{INVALID_MSG}: Invalid validator set update \
                                 vote extension: {err}",
                            );
                        } else {
                            response.log = String::from(VALID_MSG);
                            // validator set update votes should be decided
                            // as soon as possible
                            response.priority = i64::MAX;
                        }
                    } else {
                        response.code = ResultCode::InvalidVoteExtension.into();
                        response.log = format!(
                            "{INVALID_MSG}: Invalid validator set update vote \
                             extension: Missing inner protocol transaction",
                        );
                    }
                }
                _ => {
                    response.code = ResultCode::InvalidTx.into();
                    response.log = format!(
                        "{INVALID_MSG}: The given protocol tx cannot be added \
                         to the mempool"
                    );
                }
            },
            TxType::Wrapper(wrapper) => {
                // Validate wrapper first
                // Tx gas limit
                let mut gas_meter = TxGasMeter::new(wrapper.gas_limit);
                if gas_meter.add_wrapper_gas(tx_bytes).is_err() {
                    response.code = ResultCode::TxGasLimit.into();
                    response.log = "{INVALID_MSG}: Wrapper transaction \
                                    exceeds its gas limit"
                        .to_string();
                    return response;
                }

                // Max block gas
                let block_gas_limit: Gas = Gas::from_whole_units(
                    namada::parameters::get_max_block_gas(&self.state).unwrap(),
                );
                if gas_meter.tx_gas_limit > block_gas_limit {
                    response.code = ResultCode::AllocationError.into();
                    response.log = "{INVALID_MSG}: Wrapper transaction \
                                    exceeds the maximum block gas limit"
                        .to_string();
                    return response;
                }

                let wrapper_hash = &tx.header_hash();
                if self.state.has_replay_protection_entry(wrapper_hash).expect(
                    "Error while checking wrapper tx hash key in storage",
                ) {
                    response.code = ResultCode::ReplayTx.into();
                    response.log = format!(
                        "{INVALID_MSG}: Wrapper transaction hash {} already \
                         in storage, replay attempt",
                        wrapper_hash
                    );
                    return response;
                }

                // Validate wrapper fees
                if let Err(e) = mempool_fee_check(
                    &wrapper,
                    get_fee_unshielding_transaction(&tx, &wrapper),
                    &mut ShellParams::new(
                        &RefCell::new(gas_meter),
                        &mut self.state.with_temp_write_log(),
                        &mut self.vp_wasm_cache.clone(),
                        &mut self.tx_wasm_cache.clone(),
                    ),
                ) {
                    response.code = ResultCode::FeeError.into();
                    response.log = format!("{INVALID_MSG}: {e}");
                    return response;
                }

                // Validate the inner txs after. Even if the batch is non-atomic
                // we still reject it if just one of the inner txs is
                // invalid
                for cmt in tx.commitments() {
                    // Tx allowlist
                    if let Err(err) =
                        check_tx_allowed(&tx.batch_ref_tx(cmt), &self.state)
                    {
                        response.code = ResultCode::TxNotAllowlisted.into();
                        response.log = format!(
                            "{INVALID_MSG}: Wrapper transaction code didn't \
                             pass the allowlist checks {}",
                            err
                        );
                        return response;
                    }

                    // Replay protection check at the batch level (no single
                    // inner-tx hash)
                    let inner_tx_hash = tx.raw_header_hash();
                    if self
                        .state
                        .has_replay_protection_entry(&tx.raw_header_hash())
                        .expect(
                            "Error while checking inner tx hash key in storage",
                        )
                    {
                        response.code = ResultCode::ReplayTx.into();
                        response.log = format!(
                            "{INVALID_MSG}: Batch transaction hash {} already \
                             in storage, replay attempt",
                            inner_tx_hash
                        );
                        return response;
                    }
                }
            }
            TxType::Raw => {
                response.code = ResultCode::InvalidTx.into();
                response.log = format!(
                    "{INVALID_MSG}: Raw transactions cannot be accepted into \
                     the mempool"
                );
            }
        }

        if response.code == ResultCode::Ok.into() {
            response.log = VALID_MSG.into();
        }
        response
    }

    fn get_abci_validator_updates<F, V>(
        &self,
        is_genesis: bool,
        // Generic over the validator conversion from our type to tendermint's,
        // because we're using domain types in InitChain, but FinalizeBlock is
        // shimmed with a different old type. The joy...
        mut validator_conv: F,
    ) -> namada::state::StorageResult<Vec<V>>
    where
        F: FnMut(common::PublicKey, i64) -> V,
    {
        use namada::ledger::pos::namada_proof_of_stake;

        let (current_epoch, _gas) = self.state.in_mem().get_current_epoch();
        let pos_params =
            namada_proof_of_stake::storage::read_pos_params(&self.state)
                .expect("Could not find the PoS parameters");

        let validator_set_update_fn = if is_genesis {
            namada_proof_of_stake::genesis_validator_set_tendermint
        } else {
            namada_proof_of_stake::validator_set_update::validator_set_update_comet
        };

        validator_set_update_fn(
            &self.state,
            &pos_params,
            current_epoch,
            |update| {
                let (consensus_key, power) = match update {
                    ValidatorSetUpdate::Consensus(ConsensusValidator {
                        consensus_key,
                        bonded_stake: power,
                    }) => (consensus_key, power),
                    ValidatorSetUpdate::Deactivated(consensus_key) => {
                        // Any validators that have been dropped from the
                        // consensus set must have voting power set to 0 to
                        // remove them from the consensus set
                        let power = 0_i64;
                        (consensus_key, power)
                    }
                };
                validator_conv(consensus_key, power)
            },
        )
    }

    /// Retrieves the [`BlockHeight`] that is currently being decided.
    #[inline]
    pub fn get_current_decision_height(&self) -> BlockHeight {
        self.state.get_current_decision_height()
    }

    /// Check if we are at a given [`BlockHeight`] offset, `height_offset`,
    /// within the current epoch.
    pub fn is_deciding_offset_within_epoch(&self, height_offset: u64) -> bool {
        self.state.is_deciding_offset_within_epoch(height_offset)
    }
}

/// Checks that neither the wrapper nor the inner transaction batch have already
/// been applied. Requires a [`TempWlState`] to perform the check during
/// block construction and validation
pub fn replay_protection_checks<D, H>(
    wrapper: &Tx,
    temp_state: &mut TempWlState<D, H>,
) -> Result<()>
where
    D: DB + for<'iter> DBIter<'iter> + Sync + 'static,
    H: StorageHasher + Sync + 'static,
{
    let inner_tx_hash = wrapper.raw_header_hash();
    // Check the inner tx hash only against the storage, skip the write
    // log
    if temp_state
        .has_committed_replay_protection_entry(&inner_tx_hash)
        .expect("Error while checking inner tx hash key in storage")
    {
        return Err(Error::ReplayAttempt(format!(
            "Batch transaction hash {} already in storage",
            &inner_tx_hash,
        )));
    }

    let wrapper_hash = wrapper.header_hash();
    if temp_state
        .has_replay_protection_entry(&wrapper_hash)
        .expect("Error while checking wrapper tx hash key in storage")
    {
        return Err(Error::ReplayAttempt(format!(
            "Wrapper transaction hash {} already in storage",
            wrapper_hash
        )));
    }

    // Write wrapper hash to WAL
    temp_state
        .write_tx_hash(wrapper_hash)
        .map_err(|e| Error::ReplayAttempt(e.to_string()))
}

// Perform the fee check in mempool
fn mempool_fee_check<D, H, CA>(
    wrapper: &WrapperTx,
    masp_transaction: Option<Transaction>,
    shell_params: &mut ShellParams<'_, TempWlState<D, H>, D, H, CA>,
) -> Result<()>
where
    D: DB + for<'iter> DBIter<'iter> + Sync + 'static,
    H: StorageHasher + Sync + 'static,
    CA: 'static + WasmCacheAccess + Sync,
{
    let minimum_gas_price = namada::ledger::parameters::read_gas_cost(
        shell_params.state,
        &wrapper.fee.token,
    )
    .expect("Must be able to read gas cost parameter")
    .ok_or(Error::TxApply(protocol::Error::FeeError(format!(
        "The provided {} token is not allowed for fee payment",
        wrapper.fee.token
    ))))?;

    wrapper_fee_check(
        wrapper,
        masp_transaction,
        minimum_gas_price,
        shell_params,
    )?;
    protocol::check_fees(shell_params.state, wrapper).map_err(Error::TxApply)
}

/// Check the validity of the fee payment, including the minimum amounts
/// required and the optional unshield
pub fn wrapper_fee_check<D, H, CA>(
    wrapper: &WrapperTx,
    masp_transaction: Option<Transaction>,
    minimum_gas_price: token::Amount,
    shell_params: &mut ShellParams<'_, TempWlState<D, H>, D, H, CA>,
) -> Result<()>
where
    D: DB + for<'iter> DBIter<'iter> + Sync + 'static,
    H: StorageHasher + Sync + 'static,
    CA: 'static + WasmCacheAccess + Sync,
{
    match token::denom_to_amount(
        wrapper.fee.amount_per_gas_unit,
        &wrapper.fee.token,
        shell_params.state,
    ) {
        Ok(amount_per_gas_unit) if amount_per_gas_unit < minimum_gas_price => {
            // The fees do not match the minimum required
            return Err(Error::TxApply(protocol::Error::FeeError(format!(
                "Fee amount {:?} do not match the minimum required amount \
                 {:?} for token {}",
                wrapper.fee.amount_per_gas_unit,
                minimum_gas_price,
                wrapper.fee.token
            ))));
        }
        Ok(_) => {}
        Err(err) => {
            return Err(Error::TxApply(protocol::Error::FeeError(format!(
                "The precision of the fee amount {:?} is higher than the \
                 denomination for token {}: {}",
                wrapper.fee.amount_per_gas_unit, wrapper.fee.token, err,
            ))));
        }
    }

    if let Some(transaction) = masp_transaction {
        fee_unshielding_validation(wrapper, transaction, shell_params)?;
    }

    Ok(())
}

// Verifies the correctness of the masp transaction for fee payment
fn fee_unshielding_validation<D, H, CA>(
    wrapper: &WrapperTx,
    masp_transaction: Transaction,
    shell_params: &mut ShellParams<'_, TempWlState<D, H>, D, H, CA>,
) -> Result<()>
where
    D: DB + for<'iter> DBIter<'iter> + Sync + 'static,
    H: StorageHasher + Sync + 'static,
    CA: 'static + WasmCacheAccess + Sync,
{
    // Validation of the commitment to this section is done when
    // checking the aggregated signature of the wrapper, no need for
    // further validation

    // Validate data and generate unshielding tx
    check_fee_unshielding(shell_params.state, &masp_transaction)?;

    if namada::ledger::protocol::run_fee_unshielding(
        wrapper,
        shell_params,
        masp_transaction,
    )
    .map_err(|e| {
        Error::TxApply(protocol::Error::FeeUnshieldingError(
            WrapperTxErr::InvalidUnshield(format!(
                "Fee unshielding went out of gas: {}",
                e
            )),
        ))
    })? {
        Ok(())
    } else {
        Err(Error::TxApply(protocol::Error::FeeUnshieldingError(
            WrapperTxErr::InvalidUnshield(
                "Error while applying fee unshielding wasm transaction"
                    .to_string(),
            ),
        )))
    }
}

// Performs validation on the optional fee unshielding data carried by
// the wrapper.
fn check_fee_unshielding<D, H>(
    temp_state: &TempWlState<D, H>,
    unshield: &Transaction,
) -> Result<()>
where
    D: DB + for<'iter> DBIter<'iter> + Sync + 'static,
    H: StorageHasher + Sync + 'static,
{
    // Check that the number of descriptions is within a certain limit
    // to avoid a possible DoS vector
    let sapling_bundle = unshield.sapling_bundle().ok_or(Error::TxApply(
        protocol::Error::FeeUnshieldingError(WrapperTxErr::InvalidUnshield(
            "Missing required sapling bundle".to_string(),
        )),
    ))?;
    let spends = sapling_bundle.shielded_spends.len();
    let converts = sapling_bundle.shielded_converts.len();
    let outs = sapling_bundle.shielded_outputs.len();

    let descriptions = spends
        .checked_add(converts)
        .ok_or_else(|| {
            Error::TxApply(protocol::Error::FeeUnshieldingError(
                WrapperTxErr::InvalidUnshield(
                    "Descriptions overflow".to_string(),
                ),
            ))
        })?
        .checked_add(outs)
        .ok_or_else(|| {
            Error::TxApply(protocol::Error::FeeUnshieldingError(
                WrapperTxErr::InvalidUnshield(
                    "Descriptions overflow".to_string(),
                ),
            ))
        })?;

    let descriptions_limit = temp_state
        .read(
            &parameters::storage::get_fee_unshielding_descriptions_limit_key(),
        )
        .expect("Error reading the storage")
        .expect("Missing fee unshielding descriptions limit param in storage");

<<<<<<< HEAD
    let unshield = wrapper
        .check_and_generate_fee_unshielding(
            transfer_code_hash,
            Some(namada_sdk::tx::TX_TRANSFER_WASM.to_string()),
            descriptions_limit,
            masp_transaction,
        )
        .map_err(|e| Error::TxApply(protocol::Error::FeeUnshieldingError(e)))?;

    let fee_unshielding_gas_limit: GasLimit = temp_state
        .read(&parameters::storage::get_fee_unshielding_gas_limit_key())
        .expect("Error reading from storage")
        .expect("Missing fee unshielding gas limit in storage");

    // Runtime check
    // NOTE: A clean tx write log must be provided to this call for a
    // correct vp validation. Block write log, instead, should contain
    // any prior changes (if any). This is to simulate the
    // unshielding tx (to prevent the already written keys
    // from being passed/triggering VPs) but we cannot
    // commit the tx write log yet cause the tx could still
    // be invalid.
    temp_state.write_log_mut().precommit_tx();

    let result = apply_wasm_tx(
        // Ok to unwrap cause tx is built in protocol
        unshield.batch_ref_tx(unshield.first_commitments().unwrap()),
        &TxIndex::default(),
        ShellParams::new(
            &RefCell::new(TxGasMeter::new(fee_unshielding_gas_limit)),
            temp_state,
            vp_wasm_cache,
            tx_wasm_cache,
        ),
    )
    .map_err(|e| {
=======
    if u64::try_from(descriptions).map_err(|e| {
>>>>>>> ea843f75
        Error::TxApply(protocol::Error::FeeUnshieldingError(
            WrapperTxErr::InvalidUnshield(e.to_string()),
        ))
    })? > descriptions_limit
    {
        return Err(Error::TxApply(protocol::Error::FeeUnshieldingError(
            WrapperTxErr::InvalidUnshield(
                "Descriptions exceed the maximum amount allowed".to_string(),
            ),
        )));
    }

    Ok(())
}

/// for the shell
#[cfg(test)]
mod test_utils {
    use std::ops::{Deref, DerefMut};

    use data_encoding::HEXUPPER;
    use namada::core::ethereum_events::Uint;
    use namada::core::hash::Hash;
    use namada::core::keccak::KeccakHash;
    use namada::core::key::*;
    use namada::core::storage::{Epoch, Header};
    use namada::proof_of_stake::parameters::PosParams;
    use namada::proof_of_stake::storage::validator_consensus_key_handle;
    use namada::state::mockdb::MockDB;
    use namada::state::{LastBlock, StorageWrite};
    use namada::tendermint::abci::types::VoteInfo;
    use tempfile::tempdir;
    use tokio::sync::mpsc::{Sender, UnboundedReceiver};

    use super::*;
    use crate::config::ethereum_bridge::ledger::ORACLE_CHANNEL_BUFFER_SIZE;
    use crate::facade::tendermint::abci::types::Misbehavior;
    use crate::facade::tendermint_proto::google::protobuf::Timestamp;
    use crate::facade::tendermint_proto::v0_37::abci::{
        RequestPrepareProposal, RequestProcessProposal,
    };
    use crate::node::ledger::shims::abcipp_shim_types;
    use crate::node::ledger::shims::abcipp_shim_types::shim::request::{
        FinalizeBlock, ProcessedTx,
    };

    #[derive(Error, Debug)]
    pub enum TestError {
        #[error("Proposal rejected with tx results: {0:?}")]
        #[allow(dead_code)]
        RejectProposal(Vec<ProcessedTx>),
    }

    /// Gets the absolute path to root directory
    pub fn top_level_directory() -> PathBuf {
        let mut current_path = std::env::current_dir()
            .expect("Current directory should exist")
            .canonicalize()
            .expect("Current directory should exist");
        while current_path.file_name().unwrap() != "apps" {
            current_path.pop();
        }
        // Two-dirs up to root
        current_path.pop();
        current_path.pop();
        current_path
    }

    /// Generate a random public/private keypair
    #[inline]
    pub(super) fn gen_keypair() -> common::SecretKey {
        gen_ed25519_keypair()
    }

    /// Generate a random ed25519 public/private keypair
    pub(super) fn gen_ed25519_keypair() -> common::SecretKey {
        use rand::prelude::ThreadRng;
        use rand::thread_rng;

        let mut rng: ThreadRng = thread_rng();
        ed25519::SigScheme::generate(&mut rng).try_to_sk().unwrap()
    }

    /// Generate a random secp256k1 public/private keypair
    pub(super) fn gen_secp256k1_keypair() -> common::SecretKey {
        use rand::prelude::ThreadRng;
        use rand::thread_rng;

        let mut rng: ThreadRng = thread_rng();
        secp256k1::SigScheme::generate(&mut rng)
            .try_to_sk()
            .unwrap()
    }

    /// Invalidate a valid signature `sig`.
    pub(super) fn invalidate_signature(
        sig: common::Signature,
    ) -> common::Signature {
        match sig {
            common::Signature::Ed25519(ed25519::Signature(ref sig)) => {
                let mut sig_bytes = sig.to_bytes();
                sig_bytes[0] = sig_bytes[0].wrapping_add(1);
                common::Signature::Ed25519(ed25519::Signature(sig_bytes.into()))
            }
            common::Signature::Secp256k1(secp256k1::Signature(
                ref sig,
                ref recovery_id,
            )) => {
                let mut sig_bytes = sig.to_vec();
                let recovery_id_bytes = recovery_id.to_byte();
                sig_bytes[0] = sig_bytes[0].wrapping_add(1);
                let bytes: [u8; 65] =
                    [sig_bytes.as_slice(), &[recovery_id_bytes]]
                        .concat()
                        .try_into()
                        .unwrap();
                common::Signature::Secp256k1((&bytes).try_into().unwrap())
            }
        }
    }

    /// Get the default bridge pool vext bytes to be signed.
    pub fn get_bp_bytes_to_sign() -> KeccakHash {
        use namada::core::keccak::{Hasher, Keccak};

        let root = [0; 32];
        let nonce = Uint::from(0).to_bytes();

        let mut output = [0u8; 32];
        let mut hasher = Keccak::v256();
        hasher.update(&root);
        hasher.update(&nonce);
        hasher.finalize(&mut output);

        KeccakHash(output)
    }

    /// A wrapper around the shell that implements
    /// Drop so as to clean up the files that it
    /// generates. Also allows illegal state
    /// modifications for testing purposes
    pub(super) struct TestShell {
        pub shell: Shell<MockDB, Sha256Hasher>,
    }

    impl Deref for TestShell {
        type Target = Shell<MockDB, Sha256Hasher>;

        fn deref(&self) -> &Self::Target {
            &self.shell
        }
    }

    impl DerefMut for TestShell {
        fn deref_mut(&mut self) -> &mut Self::Target {
            &mut self.shell
        }
    }

    #[derive(Clone)]
    /// Helper for testing process proposal which has very different
    /// input types depending on whether the ABCI++ feature is on or not.
    pub struct ProcessProposal {
        pub txs: Vec<Vec<u8>>,
    }

    impl TestShell {
        /// Returns a new shell with
        ///    - A broadcast receiver, which will receive any protocol txs sent
        ///      by the shell.
        ///    - A sender that can send Ethereum events into the ledger, mocking
        ///      the Ethereum fullnode process
        ///    - A receiver for control commands sent by the shell to the
        ///      Ethereum oracle
        pub fn new_at_height<H: Into<BlockHeight>>(
            height: H,
        ) -> (
            Self,
            UnboundedReceiver<Vec<u8>>,
            Sender<EthereumEvent>,
            Receiver<oracle::control::Command>,
        ) {
            let (sender, receiver) = tokio::sync::mpsc::unbounded_channel();
            let (eth_sender, eth_receiver) =
                tokio::sync::mpsc::channel(ORACLE_CHANNEL_BUFFER_SIZE);
            let (_, last_processed_block_receiver) =
                last_processed_block::channel();
            let (control_sender, control_receiver) = oracle::control::channel();
            let eth_oracle = EthereumOracleChannels::new(
                eth_receiver,
                control_sender,
                last_processed_block_receiver,
            );
            let base_dir = tempdir().unwrap().as_ref().canonicalize().unwrap();
            let vp_wasm_compilation_cache = 50 * 1024 * 1024; // 50 kiB
            let tx_wasm_compilation_cache = 50 * 1024 * 1024; // 50 kiB
            let mut shell = Shell::<MockDB, Sha256Hasher>::new(
                config::Ledger::new(
                    base_dir,
                    Default::default(),
                    TendermintMode::Validator,
                ),
                top_level_directory().join("wasm"),
                sender,
                Some(eth_oracle),
                None,
                vp_wasm_compilation_cache,
                tx_wasm_compilation_cache,
            );
            shell.state.in_mem_mut().block.height = height.into();
            (Self { shell }, receiver, eth_sender, control_receiver)
        }

        /// Same as [`TestShell::new_at_height`], but returns a shell at block
        /// height 0.
        #[inline]
        #[allow(dead_code)]
        pub fn new() -> (
            Self,
            UnboundedReceiver<Vec<u8>>,
            Sender<EthereumEvent>,
            Receiver<oracle::control::Command>,
        ) {
            Self::new_at_height(BlockHeight(1))
        }

        /// Forward a InitChain request and expect a success
        pub fn init_chain(
            &mut self,
            req: request::InitChain,
            num_validators: u64,
        ) {
            self.shell
                .init_chain(req, num_validators)
                .expect("Test shell failed to initialize");
        }

        /// Forward a ProcessProposal request and extract the relevant
        /// response data to return
        pub fn process_proposal(
            &self,
            req: ProcessProposal,
        ) -> std::result::Result<Vec<ProcessedTx>, TestError> {
            #[allow(clippy::disallowed_methods)]
            let time = DateTimeUtc::now();
            let (resp, tx_results) =
                self.shell.process_proposal(RequestProcessProposal {
                    txs: req
                        .txs
                        .clone()
                        .into_iter()
                        .map(prost::bytes::Bytes::from)
                        .collect(),
                    proposer_address: HEXUPPER
                        .decode(
                            crate::wallet::defaults::validator_keypair()
                                .to_public()
                                .tm_raw_hash()
                                .as_bytes(),
                        )
                        .unwrap()
                        .into(),
                    time: Some(Timestamp {
                        seconds: time.0.timestamp(),
                        nanos: time.0.timestamp_subsec_nanos() as i32,
                    }),

                    ..Default::default()
                });
            let results = tx_results
                .into_iter()
                .zip(req.txs)
                .map(|(res, tx_bytes)| ProcessedTx {
                    result: res,
                    tx: tx_bytes.into(),
                })
                .collect();
            if resp != tendermint::abci::response::ProcessProposal::Accept {
                Err(TestError::RejectProposal(results))
            } else {
                Ok(results)
            }
        }

        /// Forward a FinalizeBlock request return a vector of
        /// the events created for each transaction
        pub fn finalize_block(
            &mut self,
            req: FinalizeBlock,
        ) -> Result<Vec<Event>> {
            match self.shell.finalize_block(req) {
                Ok(resp) => Ok(resp.events),
                Err(err) => Err(err),
            }
        }

        /// Forward a PrepareProposal request
        pub fn prepare_proposal(
            &self,
            mut req: RequestPrepareProposal,
        ) -> abcipp_shim_types::shim::response::PrepareProposal {
            req.proposer_address = HEXUPPER
                .decode(
                    crate::wallet::defaults::validator_keypair()
                        .to_public()
                        .tm_raw_hash()
                        .as_bytes(),
                )
                .unwrap()
                .into();
            self.shell.prepare_proposal(req)
        }

        /// Start a counter for the next epoch in `num_blocks`.
        pub fn start_new_epoch_in(&mut self, num_blocks: u64) {
            self.state.in_mem_mut().next_epoch_min_start_height =
                self.state.in_mem().get_last_block_height() + num_blocks;
            self.state.in_mem_mut().next_epoch_min_start_time = {
                #[allow(clippy::disallowed_methods)]
                DateTimeUtc::now()
            };
        }

        /// Simultaneously call the `FinalizeBlock` and
        /// `Commit` handlers.
        pub fn finalize_and_commit(&mut self, req: Option<FinalizeBlock>) {
            let mut req = req.unwrap_or_default();
            req.header.time = {
                #[allow(clippy::disallowed_methods)]
                DateTimeUtc::now()
            };

            self.finalize_block(req).expect("Test failed");
            self.commit();
        }

        /// Immediately change to the next epoch.
        pub fn start_new_epoch(&mut self, req: Option<FinalizeBlock>) -> Epoch {
            self.start_new_epoch_in(1);

            let next_epoch_min_start_height =
                self.state.in_mem().next_epoch_min_start_height;
            if let Some(LastBlock { height, .. }) =
                self.state.in_mem_mut().last_block.as_mut()
            {
                *height = next_epoch_min_start_height;
            } else {
                panic!("Test failed");
            }
            self.finalize_and_commit(req.clone());

            for _i in 0..EPOCH_SWITCH_BLOCKS_DELAY {
                self.finalize_and_commit(req.clone());
            }
            self.state.in_mem().get_current_epoch().0
        }
    }

    /// Config parameters to set up a test shell.
    pub struct SetupCfg<H> {
        /// The last committed block height.
        pub last_height: H,
        /// The number of validators to configure
        // in `InitChain`.
        pub num_validators: u64,
        /// Whether to enable the Ethereum oracle or not.
        pub enable_ethereum_oracle: bool,
    }

    impl<H: Default> Default for SetupCfg<H> {
        fn default() -> Self {
            Self {
                last_height: H::default(),
                num_validators: 1,
                enable_ethereum_oracle: true,
            }
        }
    }

    /// Start a new test shell and initialize it. Returns the shell paired with
    /// a broadcast receiver, which will receives any protocol txs sent by the
    /// shell.
    pub(super) fn setup_with_cfg<H: Into<BlockHeight>>(
        SetupCfg {
            last_height,
            num_validators,
            enable_ethereum_oracle,
        }: SetupCfg<H>,
    ) -> (
        TestShell,
        UnboundedReceiver<Vec<u8>>,
        Sender<EthereumEvent>,
        Receiver<oracle::control::Command>,
    ) {
        let (mut test, receiver, eth_sender, control_receiver) =
            TestShell::new_at_height(last_height);
        if !enable_ethereum_oracle {
            if let ShellMode::Validator { eth_oracle, .. } = &mut test.mode {
                // drop the eth oracle event receiver
                _ = eth_oracle.take();
            }
        }
        let req = request::InitChain {
            time: Timestamp {
                seconds: 0,
                nanos: 0,
            }
            .try_into()
            .unwrap(),
            chain_id: ChainId::default().to_string(),
            consensus_params: tendermint::consensus::params::Params {
                block: tendermint::block::Size {
                    max_bytes: 0,
                    max_gas: 0,
                    time_iota_ms: 0,
                },
                evidence: tendermint::evidence::Params {
                    max_age_num_blocks: 0,
                    max_age_duration: tendermint::evidence::Duration(
                        core::time::Duration::MAX,
                    ),
                    max_bytes: 0,
                },
                validator: tendermint::consensus::params::ValidatorParams {
                    pub_key_types: vec![],
                },
                version: None,
                abci: tendermint::consensus::params::AbciParams {
                    vote_extensions_enable_height: None,
                },
            },
            validators: vec![],
            app_state_bytes: vec![].into(),
            initial_height: 1_u32.into(),
        };
        test.init_chain(req, num_validators);
        test.state.commit_block().expect("Test failed");
        (test, receiver, eth_sender, control_receiver)
    }

    /// Same as [`setup_at_height`], but returns a shell at the given block
    /// height, with a single validator.
    #[inline]
    pub(super) fn setup_at_height<H: Into<BlockHeight>>(
        last_height: H,
    ) -> (
        TestShell,
        UnboundedReceiver<Vec<u8>>,
        Sender<EthereumEvent>,
        Receiver<oracle::control::Command>,
    ) {
        let last_height = last_height.into();
        setup_with_cfg(SetupCfg {
            last_height,
            ..Default::default()
        })
    }

    /// Same as [`setup_with_cfg`], but returns a shell at block height 0,
    /// with a single validator.
    #[inline]
    pub(super) fn setup() -> (
        TestShell,
        UnboundedReceiver<Vec<u8>>,
        Sender<EthereumEvent>,
        Receiver<oracle::control::Command>,
    ) {
        setup_with_cfg(SetupCfg::<u64>::default())
    }

    /// This is just to be used in testing. It is not
    /// a meaningful default.
    impl Default for FinalizeBlock {
        fn default() -> Self {
            FinalizeBlock {
                header: Header {
                    hash: Hash([0; 32]),
                    #[allow(clippy::disallowed_methods)]
                    time: DateTimeUtc::now(),
                    next_validators_hash: Hash([0; 32]),
                },
                byzantine_validators: vec![],
                txs: vec![],
                proposer_address: HEXUPPER
                    .decode(
                        crate::wallet::defaults::validator_keypair()
                            .to_public()
                            .tm_raw_hash()
                            .as_bytes(),
                    )
                    .unwrap(),
                votes: vec![],
            }
        }
    }

    /// Set the Ethereum bridge to be inactive
    pub(super) fn deactivate_bridge(shell: &mut TestShell) {
        use namada::eth_bridge::storage::active_key;
        use namada::eth_bridge::storage::eth_bridge_queries::EthBridgeStatus;
        shell
            .state
            .write(&active_key(), EthBridgeStatus::Disabled)
            .expect("Test failed");
    }

    pub(super) fn get_pkh_from_address<S>(
        storage: &S,
        params: &PosParams,
        address: Address,
        epoch: Epoch,
    ) -> [u8; 20]
    where
        S: StorageRead,
    {
        let ck = validator_consensus_key_handle(&address)
            .get(storage, epoch, params)
            .unwrap()
            .unwrap();
        let hash_string = tm_consensus_key_raw_hash(&ck);
        let decoded = HEXUPPER.decode(hash_string.as_bytes()).unwrap();
        TryFrom::try_from(decoded).unwrap()
    }

    pub(super) fn next_block_for_inflation(
        shell: &mut TestShell,
        proposer_address: Vec<u8>,
        votes: Vec<VoteInfo>,
        byzantine_validators: Option<Vec<Misbehavior>>,
    ) {
        // Let the header time be always ahead of the next epoch min start time
        let header = Header {
            time: shell.state.in_mem().next_epoch_min_start_time.next_second(),
            ..Default::default()
        };
        let mut req = FinalizeBlock {
            header,
            proposer_address,
            votes,
            ..Default::default()
        };
        if let Some(byz_vals) = byzantine_validators {
            req.byzantine_validators = byz_vals;
        }
        shell.finalize_block(req).unwrap();
        shell.commit();
    }
}

#[cfg(test)]
mod shell_tests {
    use namada::core::storage::Epoch;
    use namada::eth_bridge::storage::eth_bridge_queries::is_bridge_comptime_enabled;
    use namada::replay_protection;
    use namada::token::read_denom;
    use namada::tx::data::protocol::{ProtocolTx, ProtocolTxType};
    use namada::tx::data::Fee;
    use namada::tx::{Authorization, Code, Data, Signed};
    use namada::vote_ext::{
        bridge_pool_roots, ethereum_events, ethereum_tx_data_variants,
    };

    use super::*;
    use crate::node::ledger::shell::token::DenominatedAmount;
    use crate::wallet;

    const GAS_LIMIT_MULTIPLIER: u64 = 100_000;

    /// Check that the shell broadcasts validator set updates,
    /// even when the Ethereum oracle is not running (e.g.
    /// because the bridge is disabled).
    #[tokio::test]
    async fn test_broadcast_valset_upd_inspite_oracle_off() {
        if !is_bridge_comptime_enabled() {
            // NOTE: this test doesn't work if the ethereum bridge
            // is disabled at compile time.
            return;
        }

        // this height should result in a validator set
        // update being broadcasted
        let (mut shell, mut broadcaster_rx, _, _) =
            test_utils::setup_with_cfg(test_utils::SetupCfg {
                last_height: 1,
                enable_ethereum_oracle: false,
                ..Default::default()
            });

        // broadcast validator set update
        shell.broadcast_protocol_txs();

        // check data inside tx - it should be a validator set update
        // signed at epoch 0
        let signed_valset_upd = loop {
            // attempt to receive validator set update
            let serialized_tx = tokio::time::timeout(
                std::time::Duration::from_secs(1),
                async { broadcaster_rx.recv().await.unwrap() },
            )
            .await
            .unwrap();
            let tx = Tx::try_from(&serialized_tx[..]).unwrap();

            match ethereum_tx_data_variants::ValSetUpdateVext::try_from(
                tx.batch_ref_first_tx(),
            ) {
                Ok(signed_valset_upd) => break signed_valset_upd,
                Err(_) => continue,
            }
        };

        assert_eq!(signed_valset_upd.data.signing_epoch, Epoch(0));
    }

    /// Check that broadcasting expired Ethereum events works
    /// as expected.
    #[test]
    fn test_commit_broadcasts_expired_eth_events() {
        if !is_bridge_comptime_enabled() {
            // NOTE: this test doesn't work if the ethereum bridge
            // is disabled at compile time.
            return;
        }

        let (mut shell, mut broadcaster_rx, _, _) =
            test_utils::setup_at_height(5);

        // push expired events to queue
        let ethereum_event_0 = EthereumEvent::TransfersToNamada {
            nonce: 0u64.into(),
            transfers: vec![],
        };
        let ethereum_event_1 = EthereumEvent::TransfersToNamada {
            nonce: 1u64.into(),
            transfers: vec![],
        };
        shell
            .state
            .in_mem_mut()
            .expired_txs_queue
            .push(ExpiredTx::EthereumEvent(ethereum_event_0.clone()));
        shell
            .state
            .in_mem_mut()
            .expired_txs_queue
            .push(ExpiredTx::EthereumEvent(ethereum_event_1.clone()));

        // broadcast them
        shell.broadcast_expired_txs();

        // attempt to receive vote extension tx aggregating
        // all expired events
        let serialized_tx = broadcaster_rx.blocking_recv().unwrap();
        let tx = Tx::try_from(&serialized_tx[..]).unwrap();

        // check data inside tx
        let vote_extension =
            ethereum_tx_data_variants::EthEventsVext::try_from(
                tx.batch_ref_first_tx(),
            )
            .unwrap();
        assert_eq!(
            vote_extension.data.ethereum_events,
            vec![ethereum_event_0, ethereum_event_1]
        );
    }

    /// Test that Ethereum events with outdated nonces are
    /// not validated by `CheckTx`.
    #[test]
    fn test_outdated_nonce_mempool_validate() {
        use namada::core::storage::InnerEthEventsQueue;

        const LAST_HEIGHT: BlockHeight = BlockHeight(3);

        if !is_bridge_comptime_enabled() {
            // NOTE: this test doesn't work if the ethereum bridge
            // is disabled at compile time.
            return;
        }

        let (mut shell, _recv, _, _) = test_utils::setup_at_height(LAST_HEIGHT);
        shell
            .state
            .in_mem_mut()
            .eth_events_queue
            // sent transfers to namada nonce to 5
            .transfers_to_namada = InnerEthEventsQueue::new_at(5.into());

        let (protocol_key, _) = wallet::defaults::validator_keys();

        // only bad events
        {
            let ethereum_event = EthereumEvent::TransfersToNamada {
                nonce: 3u64.into(),
                transfers: vec![],
            };
            let ext = {
                let ext = ethereum_events::Vext {
                    validator_addr: wallet::defaults::validator_address(),
                    block_height: LAST_HEIGHT,
                    ethereum_events: vec![ethereum_event],
                }
                .sign(&protocol_key);
                assert!(ext.verify(&protocol_key.ref_to()).is_ok());
                ext
            };
            let tx = EthereumTxData::EthEventsVext(ext.into())
                .sign(&protocol_key, shell.chain_id.clone())
                .to_bytes();
            let rsp = shell.mempool_validate(&tx, Default::default());
            assert!(
                rsp.code != ResultCode::Ok.into(),
                "Validation should have failed"
            );
        }

        // at least one good event
        {
            let e1 = EthereumEvent::TransfersToNamada {
                nonce: 3u64.into(),
                transfers: vec![],
            };
            let e2 = EthereumEvent::TransfersToNamada {
                nonce: 5u64.into(),
                transfers: vec![],
            };
            let ext = {
                let ext = ethereum_events::Vext {
                    validator_addr: wallet::defaults::validator_address(),
                    block_height: LAST_HEIGHT,
                    ethereum_events: vec![e1, e2],
                }
                .sign(&protocol_key);
                assert!(ext.verify(&protocol_key.ref_to()).is_ok());
                ext
            };
            let tx = EthereumTxData::EthEventsVext(ext.into())
                .sign(&protocol_key, shell.chain_id.clone())
                .to_bytes();
            let rsp = shell.mempool_validate(&tx, Default::default());
            assert!(
                rsp.code == ResultCode::Ok.into(),
                "Validation should have passed"
            );
        }
    }

    /// Test that we do not include protocol txs in the mempool,
    /// voting on ethereum events or signing bridge pool roots
    /// and nonces if the bridge is inactive.
    #[test]
    fn test_mempool_filter_protocol_txs_bridge_inactive() {
        let (mut shell, _, _, _) = test_utils::setup_at_height(3);
        test_utils::deactivate_bridge(&mut shell);
        let address = shell
            .mode
            .get_validator_address()
            .expect("Test failed")
            .clone();
        let protocol_key = shell.mode.get_protocol_key().expect("Test failed");
        let ethereum_event = EthereumEvent::TransfersToNamada {
            nonce: 0u64.into(),
            transfers: vec![],
        };
        let eth_vext = EthereumTxData::EthEventsVext(
            ethereum_events::Vext {
                validator_addr: address.clone(),
                block_height: shell.state.in_mem().get_last_block_height(),
                ethereum_events: vec![ethereum_event],
            }
            .sign(protocol_key)
            .into(),
        )
        .sign(protocol_key, shell.chain_id.clone())
        .to_bytes();

        let to_sign = test_utils::get_bp_bytes_to_sign();
        let hot_key = shell.mode.get_eth_bridge_keypair().expect("Test failed");
        let sig = Signed::<_, SignableEthMessage>::new(hot_key, to_sign).sig;
        let bp_vext = EthereumTxData::BridgePoolVext(
            bridge_pool_roots::Vext {
                block_height: shell.state.in_mem().get_last_block_height(),
                validator_addr: address,
                sig,
            }
            .sign(protocol_key),
        )
        .sign(protocol_key, shell.chain_id.clone())
        .to_bytes();
        let txs_to_validate = [
            (eth_vext, "Incorrectly validated eth events vext"),
            (bp_vext, "Incorrectly validated bp roots vext"),
        ];
        for (tx_bytes, err_msg) in txs_to_validate {
            let rsp = shell.mempool_validate(&tx_bytes, Default::default());
            assert!(
                rsp.code == ResultCode::InvalidVoteExtension.into(),
                "{err_msg}"
            );
        }
    }

    /// Test if Ethereum events validation behaves as expected,
    /// considering honest validators.
    #[test]
    fn test_mempool_eth_events_vext_normal_op() {
        const LAST_HEIGHT: BlockHeight = BlockHeight(3);

        if !is_bridge_comptime_enabled() {
            // NOTE: this test doesn't work if the ethereum bridge
            // is disabled at compile time.
            return;
        }

        let (shell, _recv, _, _) = test_utils::setup_at_height(LAST_HEIGHT);

        let (protocol_key, _) = wallet::defaults::validator_keys();
        let validator_addr = wallet::defaults::validator_address();

        let ethereum_event = EthereumEvent::TransfersToNamada {
            nonce: 0u64.into(),
            transfers: vec![],
        };
        let ext = {
            let ext = ethereum_events::Vext {
                validator_addr,
                block_height: LAST_HEIGHT,
                ethereum_events: vec![ethereum_event],
            }
            .sign(&protocol_key);
            assert!(ext.verify(&protocol_key.ref_to()).is_ok());
            ext
        };
        let tx = EthereumTxData::EthEventsVext(ext.into())
            .sign(&protocol_key, shell.chain_id.clone())
            .to_bytes();
        let rsp = shell.mempool_validate(&tx, Default::default());
        assert_eq!(rsp.code, 0.into());
    }

    /// Test if Ethereum events validation fails, if the underlying
    /// protocol transaction type is different from the vote extension
    /// contained in the transaction's data field.
    #[test]
    fn test_mempool_eth_events_vext_data_mismatch() {
        const LAST_HEIGHT: BlockHeight = BlockHeight(3);

        let (shell, _recv, _, _) = test_utils::setup_at_height(LAST_HEIGHT);

        let (protocol_key, _) = wallet::defaults::validator_keys();
        let validator_addr = wallet::defaults::validator_address();

        let ethereum_event = EthereumEvent::TransfersToNamada {
            nonce: 0u64.into(),
            transfers: vec![],
        };
        let ext = {
            let ext = ethereum_events::Vext {
                validator_addr,
                block_height: LAST_HEIGHT,
                ethereum_events: vec![ethereum_event],
            }
            .sign(&protocol_key);
            assert!(ext.verify(&protocol_key.ref_to()).is_ok());
            ext
        };
        let tx = {
            let mut tx =
                Tx::from_type(TxType::Protocol(Box::new(ProtocolTx {
                    pk: protocol_key.ref_to(),
                    tx: ProtocolTxType::BridgePoolVext,
                })));
            // invalid tx type, it doesn't match the
            // tx type declared in the header
            tx.set_data(Data::new(ext.serialize_to_vec()));
            tx.add_section(Section::Authorization(Authorization::new(
                tx.sechashes(),
                [(0, protocol_key)].into_iter().collect(),
                None,
            )));
            tx
        }
        .to_bytes();
        let rsp = shell.mempool_validate(&tx, Default::default());
        assert_eq!(rsp.code, ResultCode::InvalidVoteExtension.into());
    }

    /// Mempool validation must reject unsigned wrappers
    #[test]
    fn test_missing_signature() {
        let (shell, _recv, _, _) = test_utils::setup();

        let keypair = super::test_utils::gen_keypair();

        let mut unsigned_wrapper =
            Tx::from_type(TxType::Wrapper(Box::new(WrapperTx::new(
                Fee {
                    amount_per_gas_unit: DenominatedAmount::native(
                        token::Amount::from_uint(100, 0)
                            .expect("This can't fail"),
                    ),
                    token: shell.state.in_mem().native_token.clone(),
                },
                keypair.ref_to(),
                Epoch(0),
                0.into(),
                None,
            ))));
        unsigned_wrapper.header.chain_id = shell.chain_id.clone();
        unsigned_wrapper
            .set_code(Code::new("wasm_code".as_bytes().to_owned(), None));
        unsigned_wrapper
            .set_data(Data::new("transaction data".as_bytes().to_owned()));

        let mut result = shell.mempool_validate(
            unsigned_wrapper.to_bytes().as_ref(),
            MempoolTxType::NewTransaction,
        );
        assert_eq!(result.code, ResultCode::InvalidSig.into());
        result = shell.mempool_validate(
            unsigned_wrapper.to_bytes().as_ref(),
            MempoolTxType::RecheckTransaction,
        );
        assert_eq!(result.code, ResultCode::InvalidSig.into());
    }

    /// Mempool validation must reject wrappers with an invalid signature
    #[test]
    fn test_invalid_signature() {
        let (shell, _recv, _, _) = test_utils::setup();

        let keypair = super::test_utils::gen_keypair();

        let mut invalid_wrapper =
            Tx::from_type(TxType::Wrapper(Box::new(WrapperTx::new(
                Fee {
                    amount_per_gas_unit: DenominatedAmount::native(
                        token::Amount::from_uint(100, 0)
                            .expect("This can't fail"),
                    ),
                    token: shell.state.in_mem().native_token.clone(),
                },
                keypair.ref_to(),
                Epoch(0),
                0.into(),
                None,
            ))));
        invalid_wrapper.header.chain_id = shell.chain_id.clone();
        invalid_wrapper
            .set_code(Code::new("wasm_code".as_bytes().to_owned(), None));
        invalid_wrapper
            .set_data(Data::new("transaction data".as_bytes().to_owned()));
        invalid_wrapper.add_section(Section::Authorization(
            Authorization::new(
                invalid_wrapper.sechashes(),
                [(0, keypair)].into_iter().collect(),
                None,
            ),
        ));

        // we mount a malleability attack to try and remove the fee
        let mut new_wrapper =
            invalid_wrapper.header().wrapper().expect("Test failed");
        new_wrapper.fee.amount_per_gas_unit =
            DenominatedAmount::native(0.into());
        invalid_wrapper.update_header(TxType::Wrapper(Box::new(new_wrapper)));

        let mut result = shell.mempool_validate(
            invalid_wrapper.to_bytes().as_ref(),
            MempoolTxType::NewTransaction,
        );
        assert_eq!(result.code, ResultCode::InvalidSig.into());
        result = shell.mempool_validate(
            invalid_wrapper.to_bytes().as_ref(),
            MempoolTxType::RecheckTransaction,
        );
        assert_eq!(result.code, ResultCode::InvalidSig.into());
    }

    /// Mempool validation must reject non-wrapper txs
    #[test]
    fn test_wrong_tx_type() {
        let (shell, _recv, _, _) = test_utils::setup();

        let mut tx = Tx::new(shell.chain_id.clone(), None);
        tx.add_code("wasm_code".as_bytes().to_owned(), None);

        let result = shell.mempool_validate(
            tx.to_bytes().as_ref(),
            MempoolTxType::NewTransaction,
        );
        assert_eq!(result.code, ResultCode::InvalidTx.into());
        assert_eq!(
            result.log,
            "Mempool validation failed: Raw transactions cannot be accepted \
             into the mempool"
        )
    }

    /// Mempool validation must reject already applied wrapper and decrypted
    /// transactions
    #[test]
    fn test_replay_attack() {
        let (mut shell, _recv, _, _) = test_utils::setup();

        let mut wrapper =
            Tx::from_type(TxType::Wrapper(Box::new(WrapperTx::new(
                Fee {
                    amount_per_gas_unit: DenominatedAmount::native(
                        token::Amount::from_uint(100, 0)
                            .expect("This can't fail"),
                    ),
                    token: shell.state.in_mem().native_token.clone(),
                },
                crate::wallet::defaults::albert_keypair().ref_to(),
                Epoch(0),
                GAS_LIMIT_MULTIPLIER.into(),
                None,
            ))));
        wrapper.header.chain_id = shell.chain_id.clone();
        wrapper.set_code(Code::new("wasm_code".as_bytes().to_owned(), None));
        wrapper.set_data(Data::new("transaction data".as_bytes().to_owned()));
        wrapper.add_section(Section::Authorization(Authorization::new(
            wrapper.sechashes(),
            [(0, crate::wallet::defaults::albert_keypair())]
                .into_iter()
                .collect(),
            None,
        )));

        // Write wrapper hash to storage
        let mut batch = namada::state::testing::TestState::batch();
        let wrapper_hash = wrapper.header_hash();
        let wrapper_hash_key = replay_protection::current_key(&wrapper_hash);
        shell
            .state
            .write_replay_protection_entry(&mut batch, &wrapper_hash_key)
            .expect("Test failed");

        // Try wrapper tx replay attack
        let result = shell.mempool_validate(
            wrapper.to_bytes().as_ref(),
            MempoolTxType::NewTransaction,
        );
        assert_eq!(result.code, ResultCode::ReplayTx.into());
        assert_eq!(
            result.log,
            format!(
                "Mempool validation failed: Wrapper transaction hash {} \
                 already in storage, replay attempt",
                wrapper_hash
            )
        );

        let result = shell.mempool_validate(
            wrapper.to_bytes().as_ref(),
            MempoolTxType::RecheckTransaction,
        );
        assert_eq!(result.code, ResultCode::ReplayTx.into());
        assert_eq!(
            result.log,
            format!(
                "Mempool validation failed: Wrapper transaction hash {} \
                 already in storage, replay attempt",
                wrapper_hash
            )
        );

<<<<<<< HEAD
        let batch_hash = wrapper.raw_header_hash();
        // Write batch hash in storage and remove the wrapper one
        let batch_hash_key = replay_protection::last_key(&batch_hash);
        shell
            .state
            .write_replay_protection_entry(&mut batch, &batch_hash_key)
            .expect("Test failed");
=======
        let inner_tx_hash = wrapper.raw_header_hash();
        // Write inner hash in storage
        let inner_hash_key = replay_protection::current_key(&inner_tx_hash);
>>>>>>> ea843f75
        shell
            .state
            .delete_replay_protection_entry(&mut batch, &wrapper_hash_key)
            .expect("Test failed");

        // Try batch replay attack
        let result = shell.mempool_validate(
            wrapper.to_bytes().as_ref(),
            MempoolTxType::NewTransaction,
        );
        assert_eq!(result.code, ResultCode::ReplayTx.into());
        assert_eq!(
            result.log,
            format!(
                "Mempool validation failed: Batch transaction hash {} already \
                 in storage, replay attempt",
                batch_hash
            )
        );

        let result = shell.mempool_validate(
            wrapper.to_bytes().as_ref(),
            MempoolTxType::RecheckTransaction,
        );
        assert_eq!(result.code, ResultCode::ReplayTx.into());
        assert_eq!(
            result.log,
            format!(
                "Mempool validation failed: Batch transaction hash {} already \
                 in storage, replay attempt",
                batch_hash
            )
        )
    }

    /// Check that a transaction with a wrong chain id gets discarded
    #[test]
    fn test_wrong_chain_id() {
        let (shell, _recv, _, _) = test_utils::setup();

        let keypair = super::test_utils::gen_keypair();

        let wrong_chain_id = ChainId("Wrong chain id".to_string());
        let mut tx = Tx::new(wrong_chain_id.clone(), None);
        tx.add_code("wasm_code".as_bytes().to_owned(), None)
            .add_data("transaction data".as_bytes().to_owned())
            .sign_wrapper(keypair);

        let result = shell.mempool_validate(
            tx.to_bytes().as_ref(),
            MempoolTxType::NewTransaction,
        );
        assert_eq!(result.code, ResultCode::InvalidChainId.into());
        assert_eq!(
            result.log,
            format!(
                "Mempool validation failed: Tx carries a wrong chain id: \
                 expected {}, found {}",
                shell.chain_id, wrong_chain_id
            )
        )
    }

    /// Check that an expired transaction gets rejected
    #[test]
    fn test_expired_tx() {
        let (shell, _recv, _, _) = test_utils::setup();

        let keypair = super::test_utils::gen_keypair();

        let mut tx =
            Tx::new(shell.chain_id.clone(), Some(DateTimeUtc::default()));
        tx.add_code("wasm_code".as_bytes().to_owned(), None)
            .add_data("transaction data".as_bytes().to_owned())
            .sign_wrapper(keypair);

        let result = shell.mempool_validate(
            tx.to_bytes().as_ref(),
            MempoolTxType::NewTransaction,
        );
        assert_eq!(result.code, ResultCode::ExpiredTx.into());
    }

    /// Check that a tx requiring more gas than the block limit gets rejected
    #[test]
    fn test_exceeding_max_block_gas_tx() {
        let (shell, _recv, _, _) = test_utils::setup();

        let block_gas_limit =
            parameters::get_max_block_gas(&shell.state).unwrap();
        let keypair = super::test_utils::gen_keypair();

        let mut wrapper =
            Tx::from_type(TxType::Wrapper(Box::new(WrapperTx::new(
                Fee {
                    amount_per_gas_unit: DenominatedAmount::native(100.into()),
                    token: shell.state.in_mem().native_token.clone(),
                },
                keypair.ref_to(),
                Epoch(0),
                (block_gas_limit + 1).into(),
                None,
            ))));
        wrapper.header.chain_id = shell.chain_id.clone();
        wrapper.set_code(Code::new("wasm_code".as_bytes().to_owned(), None));
        wrapper.set_data(Data::new("transaction data".as_bytes().to_owned()));
        wrapper.add_section(Section::Authorization(Authorization::new(
            wrapper.sechashes(),
            [(0, keypair)].into_iter().collect(),
            None,
        )));

        let result = shell.mempool_validate(
            wrapper.to_bytes().as_ref(),
            MempoolTxType::NewTransaction,
        );
        assert_eq!(result.code, ResultCode::AllocationError.into());
    }

    // Check that a tx requiring more gas than its limit gets rejected
    #[test]
    fn test_exceeding_gas_limit_tx() {
        let (shell, _recv, _, _) = test_utils::setup();
        let keypair = super::test_utils::gen_keypair();

        let mut wrapper =
            Tx::from_type(TxType::Wrapper(Box::new(WrapperTx::new(
                Fee {
                    amount_per_gas_unit: DenominatedAmount::native(100.into()),
                    token: shell.state.in_mem().native_token.clone(),
                },
                keypair.ref_to(),
                Epoch(0),
                0.into(),
                None,
            ))));
        wrapper.header.chain_id = shell.chain_id.clone();
        wrapper.set_code(Code::new("wasm_code".as_bytes().to_owned(), None));
        wrapper.set_data(Data::new("transaction data".as_bytes().to_owned()));
        wrapper.add_section(Section::Authorization(Authorization::new(
            wrapper.sechashes(),
            [(0, keypair)].into_iter().collect(),
            None,
        )));

        let result = shell.mempool_validate(
            wrapper.to_bytes().as_ref(),
            MempoolTxType::NewTransaction,
        );
        assert_eq!(result.code, ResultCode::TxGasLimit.into());
    }

    // Check that a wrapper using a non-whitelisted token for fee payment is
    // rejected
    #[test]
    fn test_fee_non_whitelisted_token() {
        let (shell, _recv, _, _) = test_utils::setup();
        let apfel_denom = read_denom(&shell.state, &address::testing::apfel())
            .expect("unable to read denomination from storage")
            .expect("unable to find denomination of apfels");

        let mut wrapper =
            Tx::from_type(TxType::Wrapper(Box::new(WrapperTx::new(
                Fee {
                    amount_per_gas_unit: DenominatedAmount::new(
                        100.into(),
                        apfel_denom,
                    ),
                    token: address::testing::apfel(),
                },
                crate::wallet::defaults::albert_keypair().ref_to(),
                Epoch(0),
                GAS_LIMIT_MULTIPLIER.into(),
                None,
            ))));
        wrapper.header.chain_id = shell.chain_id.clone();
        wrapper.set_code(Code::new("wasm_code".as_bytes().to_owned(), None));
        wrapper.set_data(Data::new("transaction data".as_bytes().to_owned()));
        wrapper.add_section(Section::Authorization(Authorization::new(
            wrapper.sechashes(),
            [(0, crate::wallet::defaults::albert_keypair())]
                .into_iter()
                .collect(),
            None,
        )));

        let result = shell.mempool_validate(
            wrapper.to_bytes().as_ref(),
            MempoolTxType::NewTransaction,
        );
        assert_eq!(result.code, ResultCode::FeeError.into());
    }

    // Check that a wrapper setting a fee amount lower than the minimum required
    // is rejected
    #[test]
    fn test_fee_wrong_minimum_amount() {
        let (shell, _recv, _, _) = test_utils::setup();

        let mut wrapper =
            Tx::from_type(TxType::Wrapper(Box::new(WrapperTx::new(
                Fee {
                    amount_per_gas_unit: DenominatedAmount::native(0.into()),
                    token: shell.state.in_mem().native_token.clone(),
                },
                crate::wallet::defaults::albert_keypair().ref_to(),
                Epoch(0),
                GAS_LIMIT_MULTIPLIER.into(),
                None,
            ))));
        wrapper.header.chain_id = shell.chain_id.clone();
        wrapper.set_code(Code::new("wasm_code".as_bytes().to_owned(), None));
        wrapper.set_data(Data::new("transaction data".as_bytes().to_owned()));
        wrapper.add_section(Section::Authorization(Authorization::new(
            wrapper.sechashes(),
            [(0, crate::wallet::defaults::albert_keypair())]
                .into_iter()
                .collect(),
            None,
        )));

        let result = shell.mempool_validate(
            wrapper.to_bytes().as_ref(),
            MempoolTxType::NewTransaction,
        );
        assert_eq!(result.code, ResultCode::FeeError.into());
    }

    // Check that a wrapper transactions whose fees cannot be paid is rejected
    #[test]
    fn test_insufficient_balance_for_fee() {
        let (shell, _recv, _, _) = test_utils::setup();

        let mut wrapper =
            Tx::from_type(TxType::Wrapper(Box::new(WrapperTx::new(
                Fee {
                    amount_per_gas_unit: DenominatedAmount::native(
                        1_000_000_000.into(),
                    ),
                    token: shell.state.in_mem().native_token.clone(),
                },
                crate::wallet::defaults::albert_keypair().ref_to(),
                Epoch(0),
                150_000.into(),
                None,
            ))));
        wrapper.header.chain_id = shell.chain_id.clone();
        wrapper.set_code(Code::new("wasm_code".as_bytes().to_owned(), None));
        wrapper.set_data(Data::new("transaction data".as_bytes().to_owned()));
        wrapper.add_section(Section::Authorization(Authorization::new(
            wrapper.sechashes(),
            [(0, crate::wallet::defaults::albert_keypair())]
                .into_iter()
                .collect(),
            None,
        )));

        let result = shell.mempool_validate(
            wrapper.to_bytes().as_ref(),
            MempoolTxType::NewTransaction,
        );
        assert_eq!(result.code, ResultCode::FeeError.into());
    }

    // Check that a fee overflow in the wrapper transaction is rejected
    #[test]
    fn test_wrapper_fee_overflow() {
        let (shell, _recv, _, _) = test_utils::setup();

        let mut wrapper =
            Tx::from_type(TxType::Wrapper(Box::new(WrapperTx::new(
                Fee {
                    amount_per_gas_unit: DenominatedAmount::native(
                        token::Amount::max(),
                    ),
                    token: shell.state.in_mem().native_token.clone(),
                },
                crate::wallet::defaults::albert_keypair().ref_to(),
                Epoch(0),
                GAS_LIMIT_MULTIPLIER.into(),
                None,
            ))));
        wrapper.header.chain_id = shell.chain_id.clone();
        wrapper.set_code(Code::new("wasm_code".as_bytes().to_owned(), None));
        wrapper.set_data(Data::new("transaction data".as_bytes().to_owned()));
        wrapper.add_section(Section::Authorization(Authorization::new(
            wrapper.sechashes(),
            [(0, crate::wallet::defaults::albert_keypair())]
                .into_iter()
                .collect(),
            None,
        )));

        let result = shell.mempool_validate(
            wrapper.to_bytes().as_ref(),
            MempoolTxType::NewTransaction,
        );
        assert_eq!(result.code, ResultCode::FeeError.into());
    }

    /// Test max tx bytes parameter in CheckTx
    #[test]
    fn test_max_tx_bytes_check_tx() {
        let (shell, _recv, _, _) = test_utils::setup();

        let max_tx_bytes: u32 = {
            let key = parameters::storage::get_max_tx_bytes_key();
            shell
                .state
                .read(&key)
                .expect("Failed to read from storage")
                .expect("Max tx bytes should have been written to storage")
        };

        let new_tx = |size: u32| {
            let keypair = super::test_utils::gen_keypair();
            let mut wrapper =
                Tx::from_type(TxType::Wrapper(Box::new(WrapperTx::new(
                    Fee {
                        amount_per_gas_unit: DenominatedAmount::native(
                            100.into(),
                        ),
                        token: shell.state.in_mem().native_token.clone(),
                    },
                    keypair.ref_to(),
                    Epoch(0),
                    GAS_LIMIT_MULTIPLIER.into(),
                    None,
                ))));
            wrapper.header.chain_id = shell.chain_id.clone();
            wrapper
                .set_code(Code::new("wasm_code".as_bytes().to_owned(), None));
            wrapper.set_data(Data::new(vec![0; size as usize]));
            wrapper.add_section(Section::Authorization(Authorization::new(
                wrapper.sechashes(),
                [(0, keypair)].into_iter().collect(),
                None,
            )));
            wrapper
        };

        // test a small tx
        let result = shell.mempool_validate(
            new_tx(50).to_bytes().as_ref(),
            MempoolTxType::NewTransaction,
        );
        assert!(result.code != ResultCode::TooLarge.into());

        // max tx bytes + 1, on the other hand, is not
        let result = shell.mempool_validate(
            new_tx(max_tx_bytes + 1).to_bytes().as_ref(),
            MempoolTxType::NewTransaction,
        );
        assert_eq!(result.code, ResultCode::TooLarge.into());
    }
}<|MERGE_RESOLUTION|>--- conflicted
+++ resolved
@@ -1442,46 +1442,7 @@
         .expect("Error reading the storage")
         .expect("Missing fee unshielding descriptions limit param in storage");
 
-<<<<<<< HEAD
-    let unshield = wrapper
-        .check_and_generate_fee_unshielding(
-            transfer_code_hash,
-            Some(namada_sdk::tx::TX_TRANSFER_WASM.to_string()),
-            descriptions_limit,
-            masp_transaction,
-        )
-        .map_err(|e| Error::TxApply(protocol::Error::FeeUnshieldingError(e)))?;
-
-    let fee_unshielding_gas_limit: GasLimit = temp_state
-        .read(&parameters::storage::get_fee_unshielding_gas_limit_key())
-        .expect("Error reading from storage")
-        .expect("Missing fee unshielding gas limit in storage");
-
-    // Runtime check
-    // NOTE: A clean tx write log must be provided to this call for a
-    // correct vp validation. Block write log, instead, should contain
-    // any prior changes (if any). This is to simulate the
-    // unshielding tx (to prevent the already written keys
-    // from being passed/triggering VPs) but we cannot
-    // commit the tx write log yet cause the tx could still
-    // be invalid.
-    temp_state.write_log_mut().precommit_tx();
-
-    let result = apply_wasm_tx(
-        // Ok to unwrap cause tx is built in protocol
-        unshield.batch_ref_tx(unshield.first_commitments().unwrap()),
-        &TxIndex::default(),
-        ShellParams::new(
-            &RefCell::new(TxGasMeter::new(fee_unshielding_gas_limit)),
-            temp_state,
-            vp_wasm_cache,
-            tx_wasm_cache,
-        ),
-    )
-    .map_err(|e| {
-=======
     if u64::try_from(descriptions).map_err(|e| {
->>>>>>> ea843f75
         Error::TxApply(protocol::Error::FeeUnshieldingError(
             WrapperTxErr::InvalidUnshield(e.to_string()),
         ))
@@ -2551,22 +2512,12 @@
             )
         );
 
-<<<<<<< HEAD
         let batch_hash = wrapper.raw_header_hash();
-        // Write batch hash in storage and remove the wrapper one
-        let batch_hash_key = replay_protection::last_key(&batch_hash);
+        // Write batch hash in storage
+        let batch_hash_key = replay_protection::current_key(&batch_hash);
         shell
             .state
             .write_replay_protection_entry(&mut batch, &batch_hash_key)
-            .expect("Test failed");
-=======
-        let inner_tx_hash = wrapper.raw_header_hash();
-        // Write inner hash in storage
-        let inner_hash_key = replay_protection::current_key(&inner_tx_hash);
->>>>>>> ea843f75
-        shell
-            .state
-            .delete_replay_protection_entry(&mut batch, &wrapper_hash_key)
             .expect("Test failed");
 
         // Try batch replay attack
