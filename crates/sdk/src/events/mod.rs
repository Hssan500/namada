--- conflicted
+++ resolved
@@ -1,16 +1,10 @@
 //! Logic to do with events emitted by the ledger.
 pub mod log;
 
-<<<<<<< HEAD
 use namada_core::collections::HashMap;
-pub use namada_core::event::{Event, EventError, EventLevel, EventType};
-=======
-use std::collections::HashMap;
-
 pub use namada_core::event::{
     extend, EmitEvents, Event, EventError, EventLevel, EventType,
 };
->>>>>>> 8e35a398
 use serde_json::Value;
 
 // use crate::ledger::governance::utils::ProposalEvent;
