--- conflicted
+++ resolved
@@ -7,29 +7,19 @@
 use async_trait::async_trait;
 use borsh::{BorshDeserialize, BorshSerialize};
 use masp_proofs::prover::LocalTxProver;
-<<<<<<< HEAD
-use namada::ledger::governance::storage as gov_storage;
-=======
 use namada::core::ledger::governance::cli::offline::{
     OfflineSignedProposal, OfflineVote,
 };
 use namada::core::ledger::governance::cli::onchain::{
     DefaultProposal, PgfFundingProposal, PgfStewardProposal, ProposalVote,
 };
-use namada::ledger::queries::Client;
->>>>>>> 0c4c7871
 use namada::ledger::rpc::{TxBroadcastData, TxResponse};
 use namada::ledger::wallet::{Wallet, WalletUtils};
 use namada::ledger::{masp, pos, signing, tx};
 use namada::proof_of_stake::parameters::PosParams;
-<<<<<<< HEAD
-use namada::proto::{Code, Data, Section, Tx};
+use namada::proto::Tx;
 use namada::tendermint_rpc::HttpClient;
-use namada::types::address::Address;
-=======
-use namada::proto::Tx;
 use namada::types::address::{Address, ImplicitAddress};
->>>>>>> 0c4c7871
 use namada::types::dec::Dec;
 use namada::types::key::{self, *};
 use namada::types::transaction::pos::InitValidator;
@@ -50,41 +40,6 @@
     args: args::Tx,
     address: &Address,
 ) -> Result<(), tx::Error> {
-<<<<<<< HEAD
-    if let Some(Address::Implicit(_)) = addr {
-        let reveal_pk = tx::build_reveal_pk(
-            client,
-            &mut ctx.wallet,
-            &mut ctx.shielded,
-            args::RevealPk {
-                tx: args.clone(),
-                public_key: pk.clone(),
-            },
-        )
-        .await?;
-        if let Some((mut rtx, _epoch, _, pk, wrapper_pk)) = reveal_pk {
-            // Sign the reveal public key transaction with the fee payer
-            signing::sign_tx(
-                &mut ctx.wallet,
-                &mut rtx,
-                args,
-                &pk,
-                wrapper_pk.as_ref(),
-            )
-            .await?;
-            // Submit the reveal public key transaction first
-            tx::process_tx(client, &mut ctx.wallet, args, rtx).await?;
-            // Update the stateful PoW challenge of the outer transaction
-            #[cfg(not(feature = "mainnet"))]
-            signing::update_pow_challenge(
-                client,
-                args,
-                tx,
-                false,
-                Address::from(&pk),
-            )
-            .await;
-=======
     if args.dump_tx {
         return Ok(());
     }
@@ -106,12 +61,14 @@
             )
             .await?;
 
-            let mut tx = tx::build_reveal_pk::<C>(
+            let (mut tx, _epoch) = tx::build_reveal_pk(
                 client,
+                &mut ctx.wallet,
+                &mut ctx.shielded,
                 &args,
                 address,
                 &public_key,
-                &signing_data.gas_payer,
+                &signing_data.fee_payer,
             )
             .await?;
 
@@ -120,7 +77,6 @@
             signing::sign_tx(&mut ctx.wallet, &args, &mut tx, signing_data);
 
             tx::process_tx(client, &mut ctx.wallet, &args, tx).await?;
->>>>>>> 0c4c7871
         }
     }
 
@@ -131,54 +87,8 @@
     client: &C,
     ctx: &mut Context,
     args: args::TxCustom,
-<<<<<<< HEAD
-) -> Result<(), tx::Error> {
-    let (mut tx, _epoch, addr, pk, wrapper_pk) = tx::build_custom(
-        client,
-        &mut ctx.wallet,
-        &mut ctx.shielded,
-        args.clone(),
-    )
-    .await?;
-    submit_reveal_aux(client, ctx, &args.tx, addr, pk.clone(), &mut tx).await?;
-    signing::sign_tx(
-        &mut ctx.wallet,
-        &mut tx,
-        &args.tx,
-        &pk,
-        wrapper_pk.as_ref(),
-    )
-    .await?;
-    tx::process_tx(client, &mut ctx.wallet, &args.tx, tx).await?;
-    Ok(())
-}
-
-pub async fn submit_update_vp<C: namada::ledger::queries::Client + Sync>(
-    client: &C,
-    ctx: &mut Context,
-    args: args::TxUpdateVp,
-) -> Result<(), tx::Error> {
-    let (mut tx, _epoch, addr, pk, wrapper_pk) = tx::build_update_vp(
-        client,
-        &mut ctx.wallet,
-        &mut ctx.shielded,
-        args.clone(),
-    )
-    .await?;
-    submit_reveal_aux(client, ctx, &args.tx, addr, pk.clone(), &mut tx).await?;
-    signing::sign_tx(
-        &mut ctx.wallet,
-        &mut tx,
-        &args.tx,
-        &pk,
-        wrapper_pk.as_ref(),
-    )
-    .await?;
-    tx::process_tx(client, &mut ctx.wallet, &args.tx, tx).await?;
-=======
 ) -> Result<(), tx::Error>
 where
-    C: namada::ledger::queries::Client + Sync,
     C::Error: std::fmt::Display,
 {
     let default_signer = Some(args.owner.clone());
@@ -193,8 +103,14 @@
 
     submit_reveal_aux(client, ctx, args.tx.clone(), &args.owner).await?;
 
-    let mut tx =
-        tx::build_custom(client, args.clone(), &signing_data.gas_payer).await?;
+    let (mut tx, _epoch) = tx::build_custom(
+        client,
+        &mut ctx.wallet,
+        &mut ctx.shielded,
+        args.clone(),
+        &signing_data.fee_payer,
+    )
+    .await?;
 
     signing::generate_test_vector(client, &mut ctx.wallet, &tx).await;
 
@@ -227,9 +143,14 @@
     )
     .await?;
 
-    let mut tx =
-        tx::build_update_account(client, args.clone(), &signing_data.gas_payer)
-            .await?;
+    let (mut tx, _epoch) = tx::build_update_account(
+        client,
+        &mut ctx.wallet,
+        &mut ctx.shielded,
+        args.clone(),
+        signing_data.fee_payer.clone(),
+    )
+    .await?;
 
     signing::generate_test_vector(client, &mut ctx.wallet, &tx).await;
 
@@ -240,7 +161,6 @@
         tx::process_tx(client, &mut ctx.wallet, &args.tx, tx).await?;
     }
 
->>>>>>> 0c4c7871
     Ok(())
 }
 
@@ -248,29 +168,8 @@
     client: &C,
     ctx: &mut Context,
     args: args::TxInitAccount,
-<<<<<<< HEAD
-) -> Result<(), tx::Error> {
-    let (mut tx, _epoch, addr, pk, wrapper_pk) = tx::build_init_account(
-        client,
-        &mut ctx.wallet,
-        &mut ctx.shielded,
-        args.clone(),
-    )
-    .await?;
-    submit_reveal_aux(client, ctx, &args.tx, addr, pk.clone(), &mut tx).await?;
-    signing::sign_tx(
-        &mut ctx.wallet,
-        &mut tx,
-        &args.tx,
-        &pk,
-        wrapper_pk.as_ref(),
-    )
-    .await?;
-    tx::process_tx(client, &mut ctx.wallet, &args.tx, tx).await?;
-=======
 ) -> Result<(), tx::Error>
 where
-    C: namada::ledger::queries::Client + Sync,
     C::Error: std::fmt::Display,
 {
     let signing_data = signing::aux_signing_data(
@@ -282,9 +181,14 @@
     )
     .await?;
 
-    let mut tx =
-        tx::build_init_account(client, args.clone(), &signing_data.gas_payer)
-            .await?;
+    let (mut tx, _epoch) = tx::build_init_account(
+        client,
+        &mut ctx.wallet,
+        &mut ctx.shielded,
+        args.clone(),
+        &signing_data.fee_payer,
+    )
+    .await?;
 
     signing::generate_test_vector(client, &mut ctx.wallet, &tx).await;
 
@@ -295,7 +199,6 @@
         tx::process_tx(client, &mut ctx.wallet, &args.tx, tx).await?;
     }
 
->>>>>>> 0c4c7871
     Ok(())
 }
 
@@ -498,61 +401,29 @@
         validator_vp_code_hash: extra_section_hash,
     };
 
-<<<<<<< HEAD
-    let (mut tx, _epoch, addr, pk, wrapper_pk) = tx::prepare_tx(
-=======
     tx.add_code_from_hash(tx_code_hash).add_data(data);
 
     let signing_data = signing::aux_signing_data(
->>>>>>> 0c4c7871
+        client,
+        &mut ctx.wallet,
+        &tx_args,
+        &None,
+        None,
+    )
+    .await?;
+
+    tx::prepare_tx(
         client,
         &mut ctx.wallet,
         &mut ctx.shielded,
         &tx_args,
-<<<<<<< HEAD
-        tx,
-        TxSigningKey::WalletAddress(source),
+        &mut tx,
+        signing_data.fee_payer.clone(),
         None,
         #[cfg(not(feature = "mainnet"))]
         false,
     )
     .await?;
-    submit_reveal_aux(client, &mut ctx, &tx_args, addr, pk.clone(), &mut tx)
-        .await?;
-    signing::sign_tx(
-        &mut ctx.wallet,
-        &mut tx,
-        &tx_args,
-        &pk,
-        wrapper_pk.as_ref(),
-    )
-    .await?;
-    let result = tx::process_tx(client, &mut ctx.wallet, &tx_args, tx)
-        .await?
-        .initialized_accounts();
-
-    if !tx_args.dry_run {
-        let (validator_address_alias, validator_address) = match &result[..] {
-            // There should be 1 account for the validator itself
-            [validator_address] => {
-                if let Some(alias) = ctx.wallet.find_alias(validator_address) {
-                    (alias.clone(), validator_address.clone())
-                } else {
-=======
-        &None,
-        None,
-    )
-    .await?;
-
-    tx::prepare_tx(
-        client,
-        &tx_args,
-        &mut tx,
-        signing_data.gas_payer.clone(),
-        #[cfg(not(feature = "mainnet"))]
-        false,
-    )
-    .await;
 
     signing::generate_test_vector(client, &mut ctx.wallet, &tx).await;
 
@@ -580,7 +451,6 @@
                     }
                 }
                 _ => {
->>>>>>> 0c4c7871
                     eprintln!("Expected one account to be created");
                     safe_exit(1)
                 }
@@ -609,18 +479,11 @@
                 )
                 .unwrap();
 
-<<<<<<< HEAD
-        let key = pos::params_key();
-        let pos_params = rpc::query_storage_value::<_, PosParams>(client, &key)
-            .await
-            .expect("Pos parameter should be defined.");
-=======
             let key = pos::params_key();
             let pos_params =
                 rpc::query_storage_value::<C, PosParams>(client, &key)
                     .await
                     .expect("Pos parameter should be defined.");
->>>>>>> 0c4c7871
 
             println!();
             println!(
@@ -759,12 +622,6 @@
     args: args::TxTransfer,
 ) -> Result<(), tx::Error> {
     for _ in 0..2 {
-<<<<<<< HEAD
-        let arg = args.clone();
-        let (mut tx, addr, pk, wrapper_signer, tx_epoch, _isf) =
-            tx::build_transfer(client, &mut ctx.wallet, &mut ctx.shielded, arg)
-                .await?;
-=======
         let default_signer = Some(args.source.effective_address());
         let signing_data = signing::aux_signing_data(
             client,
@@ -775,7 +632,6 @@
         )
         .await?;
 
->>>>>>> 0c4c7871
         submit_reveal_aux(
             client,
             &mut ctx,
@@ -783,47 +639,14 @@
             &args.source.effective_address(),
         )
         .await?;
-<<<<<<< HEAD
-        signing::sign_tx(
-            &mut ctx.wallet,
-            &mut tx,
-            &args.tx,
-            &pk,
-            wrapper_signer.as_ref(),
-        )
-        .await?;
-        let result =
-            tx::process_tx(client, &mut ctx.wallet, &args.tx, tx).await?;
-        // Query the epoch in which the transaction was probably submitted
-        let submission_epoch = rpc::query_and_print_epoch(client).await;
-
-        match result {
-            ProcessTxResponse::Applied(resp) if
-            // If a transaction is shielded
-                tx_epoch.is_some() &&
-            // And it is rejected by a VP
-                resp.code == 1.to_string() &&
-            // And the its submission epoch doesn't match construction epoch
-                tx_epoch.unwrap() != submission_epoch =>
-            {
-                // Then we probably straddled an epoch boundary. Let's retry...
-                eprintln!(
-                    "MASP transaction rejected and this may be due to the \
-                     epoch changing. Attempting to resubmit transaction.",
-                );
-                continue;
-            },
-            // Otherwise either the transaction was successful or it will not
-            // benefit from resubmission
-            _ => break,
-=======
 
         let arg = args.clone();
         let (mut tx, tx_epoch) = tx::build_transfer(
             client,
+            &mut ctx.wallet,
             &mut ctx.shielded,
             arg,
-            &signing_data.gas_payer,
+            signing_data.fee_payer.clone(),
         )
         .await?;
         signing::generate_test_vector(client, &mut ctx.wallet, &tx).await;
@@ -857,7 +680,6 @@
                 // benefit from resubmission
                 _ => break,
             }
->>>>>>> 0c4c7871
         }
     }
 
@@ -868,30 +690,8 @@
     client: &C,
     mut ctx: Context,
     args: args::TxIbcTransfer,
-<<<<<<< HEAD
-) -> Result<(), tx::Error> {
-    let (mut tx, _epoch, addr, pk, wrapper_pk) = tx::build_ibc_transfer(
-        client,
-        &mut ctx.wallet,
-        &mut ctx.shielded,
-        args.clone(),
-    )
-    .await?;
-    submit_reveal_aux(client, &mut ctx, &args.tx, addr, pk.clone(), &mut tx)
-        .await?;
-    signing::sign_tx(
-        &mut ctx.wallet,
-        &mut tx,
-        &args.tx,
-        &pk,
-        wrapper_pk.as_ref(),
-    )
-    .await?;
-    tx::process_tx(client, &mut ctx.wallet, &args.tx, tx).await?;
-=======
 ) -> Result<(), tx::Error>
 where
-    C: namada::ledger::queries::Client + Sync,
     C::Error: std::fmt::Display,
 {
     let default_signer = Some(args.source.clone());
@@ -906,9 +706,14 @@
 
     submit_reveal_aux(client, &mut ctx, args.tx.clone(), &args.source).await?;
 
-    let mut tx =
-        tx::build_ibc_transfer(client, args.clone(), &signing_data.gas_payer)
-            .await?;
+    let (mut tx, _epoch) = tx::build_ibc_transfer(
+        client,
+        &mut ctx.wallet,
+        &mut ctx.shielded,
+        args.clone(),
+        signing_data.fee_payer.clone(),
+    )
+    .await?;
     signing::generate_test_vector(client, &mut ctx.wallet, &tx).await;
 
     if args.tx.dump_tx {
@@ -918,7 +723,6 @@
         tx::process_tx(client, &mut ctx.wallet, &args.tx, tx).await?;
     }
 
->>>>>>> 0c4c7871
     Ok(())
 }
 
@@ -926,24 +730,16 @@
     client: &C,
     mut ctx: Context,
     args: args::InitProposal,
-<<<<<<< HEAD
-) -> Result<(), tx::Error> {
-    let file = File::open(&args.proposal_data).expect("File must exist.");
-    let proposal: Proposal =
-        serde_json::from_reader(file).expect("JSON was not well-formatted");
-
-    let signer = WalletAddress::new(proposal.clone().author.to_string());
-=======
 ) -> Result<(), tx::Error>
 where
-    C: namada::ledger::queries::Client + Sync,
     C::Error: std::fmt::Display,
 {
->>>>>>> 0c4c7871
     let current_epoch = rpc::query_and_print_epoch(client).await;
     let governance_parameters = rpc::query_governance_parameters(client).await;
 
-    let (mut tx_builder, signing_data) = if args.is_offline {
+    let ((mut tx_builder, _fee_unshield_epoch), signing_data) = if args
+        .is_offline
+    {
         let proposal = namada::core::ledger::governance::cli::offline::OfflineProposal::try_from(args.proposal_data.as_ref()).map_err(|e| tx::Error::FailedGovernaneProposalDeserialize(e.to_string()))?.validate(current_epoch)
         .map_err(|e| tx::Error::InvalidProposal(e.to_string()))?;
 
@@ -996,33 +792,14 @@
         )
         .await?;
 
-<<<<<<< HEAD
-        let mut balance =
-            rpc::get_token_balance(client, &ctx.native_token, &proposal.author)
-                .await;
-        if balance
-            < token::Amount::from_uint(
-                governance_parameters.min_proposal_fund,
-                0,
-            )
-            .unwrap()
-        {
-            eprintln!(
-                "Address {} doesn't have enough funds.",
-                &proposal.author
-            );
-            safe_exit(1);
-        } else {
-            balance -=
-                token::Amount::from(governance_parameters.min_proposal_fund);
-        }
-=======
         (
             tx::build_pgf_funding_proposal(
                 client,
+                &mut ctx.wallet,
+                &mut ctx.shielded,
                 args.clone(),
                 proposal,
-                &signing_data.gas_payer,
+                signing_data.fee_payer.clone(),
             )
             .await?,
             signing_data,
@@ -1043,7 +820,6 @@
         let proposal = proposal
             .validate(&governance_parameters, current_epoch, author_balane)
             .map_err(|e| tx::Error::InvalidProposal(e.to_string()))?;
->>>>>>> 0c4c7871
 
         let default_signer = Some(proposal.proposal.author.clone());
         let signing_data = signing::aux_signing_data(
@@ -1066,9 +842,11 @@
         (
             tx::build_pgf_stewards_proposal(
                 client,
+                &mut ctx.wallet,
+                &mut ctx.shielded,
                 args.clone(),
                 proposal,
-                &signing_data.gas_payer,
+                signing_data.fee_payer.clone(),
             )
             .await?,
             signing_data,
@@ -1088,26 +866,13 @@
             .validate(&governance_parameters, current_epoch, author_balane)
             .map_err(|e| tx::Error::InvalidProposal(e.to_string()))?;
 
-<<<<<<< HEAD
-        let (mut tx, _epoch, addr, pk, wrapper_pk) = tx::prepare_tx(
-=======
         let default_signer = Some(proposal.proposal.author.clone());
         let signing_data = signing::aux_signing_data(
->>>>>>> 0c4c7871
             client,
             &mut ctx.wallet,
-            &mut ctx.shielded,
             &args.tx,
-<<<<<<< HEAD
-            tx,
-            TxSigningKey::WalletAddress(signer),
-            Some(balance),
-            #[cfg(not(feature = "mainnet"))]
-            false,
-=======
             &Some(proposal.proposal.author.clone()),
             default_signer,
->>>>>>> 0c4c7871
         )
         .await?;
 
@@ -1118,25 +883,15 @@
             &proposal.proposal.author,
         )
         .await?;
-<<<<<<< HEAD
-        signing::sign_tx(
-            &mut ctx.wallet,
-            &mut tx,
-            &args.tx,
-            &pk,
-            wrapper_pk.as_ref(),
-        )
-        .await?;
-        tx::process_tx(client, &mut ctx.wallet, &args.tx, tx).await?;
-        Ok(())
-=======
 
         (
             tx::build_default_proposal(
                 client,
+                &mut ctx.wallet,
+                &mut ctx.shielded,
                 args.clone(),
                 proposal,
-                &signing_data.gas_payer,
+                signing_data.fee_payer.clone(),
             )
             .await?,
             signing_data,
@@ -1153,7 +908,6 @@
             signing_data,
         );
         tx::process_tx(client, &mut ctx.wallet, &args.tx, tx_builder).await?;
->>>>>>> 0c4c7871
     }
 
     Ok(())
@@ -1163,62 +917,12 @@
     client: &C,
     mut ctx: Context,
     args: args::VoteProposal,
-<<<<<<< HEAD
-) -> Result<(), tx::Error> {
-    let signer = if let Some(addr) = &args.tx.signer {
-        addr
-    } else {
-        eprintln!("Missing mandatory argument --signer.");
-        safe_exit(1)
-    };
-
-    // Construct vote
-    let proposal_vote = match args.vote.to_ascii_lowercase().as_str() {
-        "yay" => {
-            if let Some(pgf) = args.proposal_pgf {
-                let splits = pgf.trim().split_ascii_whitespace();
-                let address_iter = splits.clone().step_by(2);
-                let cap_iter = splits.into_iter().skip(1).step_by(2);
-                let mut set = HashSet::new();
-                for (address, cap) in
-                    address_iter.zip(cap_iter).map(|(addr, cap)| {
-                        (
-                            addr.parse()
-                                .expect("Failed to parse pgf council address"),
-                            cap.parse::<u64>()
-                                .expect("Failed to parse pgf spending cap"),
-                        )
-                    })
-                {
-                    set.insert((
-                        address,
-                        token::Amount::from_uint(cap, 0).unwrap(),
-                    ));
-                }
-
-                ProposalVote::Yay(VoteType::PGFCouncil(set))
-            } else if let Some(eth) = args.proposal_eth {
-                let mut splits = eth.trim().split_ascii_whitespace();
-                // Sign the message
-                let sigkey = splits
-                    .next()
-                    .expect("Expected signing key")
-                    .parse::<common::SecretKey>()
-                    .expect("Signing key parsing failed.");
-
-                let msg = splits.next().expect("Missing message to sign");
-                if splits.next().is_some() {
-                    eprintln!("Unexpected argument after message");
-                    safe_exit(1);
-                }
-=======
 ) -> Result<(), tx::Error>
 where
     C: namada::ledger::queries::Client + Sync,
     C::Error: std::fmt::Display,
 {
     let current_epoch = rpc::query_and_print_epoch(client).await;
->>>>>>> 0c4c7871
 
     let default_signer = Some(args.voter.clone());
     let signing_data = signing::aux_signing_data(
@@ -1230,7 +934,7 @@
     )
     .await?;
 
-    let mut tx_builder = if args.is_offline {
+    let (mut tx_builder, _fee_unshield_epoch) = if args.is_offline {
         let proposal_vote = ProposalVote::try_from(args.vote)
             .map_err(|_| tx::Error::InvalidProposalVote)?;
 
@@ -1268,76 +972,20 @@
             .serialize(args.tx.output_folder)
             .expect("Should be able to serialize the offline proposal");
 
-<<<<<<< HEAD
-        let voter_address = signer.clone();
-        let proposal_id = args.proposal_id.unwrap();
-        let proposal_start_epoch_key =
-            gov_storage::get_voting_start_epoch_key(proposal_id);
-        let proposal_start_epoch = rpc::query_storage_value::<_, Epoch>(
-=======
         println!("Proposal vote serialized to: {}", output_file_path);
         return Ok(());
     } else {
         tx::build_vote_proposal(
->>>>>>> 0c4c7871
-            client,
+            client,
+            &mut ctx.wallet,
+            &mut ctx.shielded,
             args.clone(),
             current_epoch,
-            &signing_data.gas_payer,
+            signing_data.fee_payer.clone(),
         )
         .await?
     };
 
-<<<<<<< HEAD
-        // Check vote type and memo
-        let proposal_type_key = gov_storage::get_proposal_type_key(proposal_id);
-        let proposal_type: ProposalType = rpc::query_storage_value::<
-            _,
-            ProposalType,
-        >(client, &proposal_type_key)
-        .await
-        .unwrap_or_else(|| {
-            panic!("Didn't find type of proposal id {} in storage", proposal_id)
-        });
-
-        if let ProposalVote::Yay(ref vote_type) = proposal_vote {
-            if &proposal_type != vote_type {
-                eprintln!(
-                    "Expected vote of type {}, found {}",
-                    proposal_type, args.vote
-                );
-                safe_exit(1);
-            } else if let VoteType::PGFCouncil(set) = vote_type {
-                // Check that addresses proposed as council are established and
-                // are present in storage
-                for (address, _) in set {
-                    match address {
-                        Address::Established(_) => {
-                            let vp_key = Key::validity_predicate(address);
-                            if !rpc::query_has_storage_key(client, &vp_key)
-                                .await
-                            {
-                                eprintln!(
-                                    "Proposed PGF council {} cannot be found \
-                                     in storage",
-                                    address
-                                );
-                                safe_exit(1);
-                            }
-                        }
-                        _ => {
-                            eprintln!(
-                                "PGF council vote contains a non-established \
-                                 address: {}",
-                                address
-                            );
-                            safe_exit(1);
-                        }
-                    }
-                }
-            }
-        }
-=======
     if args.tx.dump_tx {
         tx::dump_tx(&args.tx, tx_builder);
     } else {
@@ -1352,7 +1000,6 @@
 
     Ok(())
 }
->>>>>>> 0c4c7871
 
 pub async fn sign_tx<C>(
     client: &C,
@@ -1384,66 +1031,6 @@
     )
     .await?;
 
-<<<<<<< HEAD
-                let tx_data = VoteProposalData {
-                    id: proposal_id,
-                    vote: proposal_vote,
-                    voter: voter_address,
-                    delegations: delegations.into_iter().collect(),
-                };
-
-                let chain_id = args.tx.chain_id.clone().unwrap();
-                let expiration = args.tx.expiration;
-                let data = tx_data
-                    .try_to_vec()
-                    .expect("Encoding proposal data shouldn't fail");
-
-                let tx_code_hash = query_wasm_code_hash(
-                    client,
-                    args.tx_code_path.to_str().unwrap(),
-                )
-                .await
-                .unwrap();
-                let mut tx = Tx::new(TxType::Raw);
-                tx.header.chain_id = chain_id;
-                tx.header.expiration = expiration;
-                tx.set_data(Data::new(data));
-                tx.set_code(Code::from_hash(tx_code_hash));
-
-                let (mut tx, _epoch, addr, pk, wrapper_pk) = tx::prepare_tx(
-                    client,
-                    &mut ctx.wallet,
-                    &mut ctx.shielded,
-                    &args.tx,
-                    tx,
-                    TxSigningKey::WalletAddress(signer.clone()),
-                    None,
-                    #[cfg(not(feature = "mainnet"))]
-                    false,
-                )
-                .await?;
-                submit_reveal_aux(
-                    client,
-                    &mut ctx,
-                    &args.tx,
-                    addr,
-                    pk.clone(),
-                    &mut tx,
-                )
-                .await?;
-                signing::sign_tx(
-                    &mut ctx.wallet,
-                    &mut tx,
-                    &args.tx,
-                    &pk,
-                    wrapper_pk.as_ref(),
-                )
-                .await?;
-                tx::process_tx(client, &mut ctx.wallet, &args.tx, tx).await?;
-                Ok(())
-            }
-            None => {
-=======
     let secret_keys = &signing_data
         .public_keys
         .iter()
@@ -1453,7 +1040,6 @@
             {
                 Some(secret_key)
             } else {
->>>>>>> 0c4c7871
                 eprintln!(
                     "Couldn't find the secret key for {}. Skipping signature \
                      generation.",
@@ -1504,113 +1090,19 @@
     client: &C,
     ctx: &mut Context,
     args: args::RevealPk,
-<<<<<<< HEAD
-) -> Result<(), tx::Error> {
-    let reveal_tx = tx::build_reveal_pk(
-        client,
-        &mut ctx.wallet,
-        &mut ctx.shielded,
-        args.clone(),
-    )
-    .await?;
-    if let Some((mut tx, _epoch, _, pk, wrapper_pk)) = reveal_tx {
-        signing::sign_tx(
-            &mut ctx.wallet,
-            &mut tx,
-            &args.tx,
-            &pk,
-            wrapper_pk.as_ref(),
-        )
-        .await?;
-        tx::process_tx(client, &mut ctx.wallet, &args.tx, tx).await?;
-    }
-    Ok(())
-}
-
-/// Check if current epoch is in the last third of the voting period of the
-/// proposal. This ensures that it is safe to optimize the vote writing to
-/// storage.
-async fn is_safe_voting_window<C: namada::ledger::queries::Client + Sync>(
-    client: &C,
-    proposal_id: u64,
-    proposal_start_epoch: Epoch,
-) -> Result<bool, tx::Error> {
-    tx::is_safe_voting_window(client, proposal_id, proposal_start_epoch).await
-}
-
-/// Removes validators whose vote corresponds to that of the delegator (needless
-/// vote)
-async fn filter_delegations<C: namada::ledger::queries::Client + Sync>(
-    client: &C,
-    delegations: HashSet<Address>,
-    proposal_id: u64,
-    delegator_vote: &ProposalVote,
-) -> HashSet<Address> {
-    // Filter delegations by their validator's vote concurrently
-    let delegations = futures::future::join_all(
-        delegations
-            .into_iter()
-            // we cannot use `filter/filter_map` directly because we want to
-            // return a future
-            .map(|validator_address| async {
-                let vote_key = gov_storage::get_vote_proposal_key(
-                    proposal_id,
-                    validator_address.to_owned(),
-                    validator_address.to_owned(),
-                );
-
-                if let Some(validator_vote) =
-                    rpc::query_storage_value::<_, ProposalVote>(
-                        client, &vote_key,
-                    )
-                    .await
-                {
-                    if &validator_vote == delegator_vote {
-                        return None;
-                    }
-                }
-                Some(validator_address)
-            }),
-    )
-    .await;
-    // Take out the `None`s
-    delegations.into_iter().flatten().collect()
-=======
 ) -> Result<(), tx::Error>
 where
-    C: namada::ledger::queries::Client + Sync,
     C::Error: std::fmt::Display,
 {
     submit_reveal_aux(client, ctx, args.tx, &(&args.public_key).into()).await?;
 
     Ok(())
->>>>>>> 0c4c7871
-}
-
-pub async fn submit_bond<C: namada::ledger::queries::Client + Sync>(
+}
+
+pub async fn submit_bond<C>(
     client: &C,
     ctx: &mut Context,
     args: args::Bond,
-<<<<<<< HEAD
-) -> Result<(), tx::Error> {
-    let (mut tx, _epoch, addr, pk, wrapper_pk) = tx::build_bond::<_, _, _>(
-        client,
-        &mut ctx.wallet,
-        &mut ctx.shielded,
-        args.clone(),
-    )
-    .await?;
-    submit_reveal_aux(client, ctx, &args.tx, addr, pk.clone(), &mut tx).await?;
-    signing::sign_tx(
-        &mut ctx.wallet,
-        &mut tx,
-        &args.tx,
-        &pk,
-        wrapper_pk.as_ref(),
-    )
-    .await?;
-    tx::process_tx(client, &mut ctx.wallet, &args.tx, tx).await?;
-=======
 ) -> Result<(), tx::Error>
 where
     C: namada::ledger::queries::Client + Sync,
@@ -1629,9 +1121,14 @@
 
     submit_reveal_aux(client, ctx, args.tx.clone(), &default_address).await?;
 
-    let mut tx =
-        tx::build_bond::<C>(client, args.clone(), &signing_data.gas_payer)
-            .await?;
+    let (mut tx, _fee_unshield_epoch) = tx::build_bond(
+        client,
+        &mut ctx.wallet,
+        &mut ctx.shielded,
+        args.clone(),
+        signing_data.fee_payer.clone(),
+    )
+    .await?;
     signing::generate_test_vector(client, &mut ctx.wallet, &tx).await;
 
     if args.tx.dump_tx {
@@ -1642,7 +1139,6 @@
         tx::process_tx(client, &mut ctx.wallet, &args.tx, tx).await?;
     }
 
->>>>>>> 0c4c7871
     Ok(())
 }
 
@@ -1650,31 +1146,8 @@
     client: &C,
     ctx: &mut Context,
     args: args::Unbond,
-<<<<<<< HEAD
-) -> Result<(), tx::Error> {
-    let (mut tx, _epoch, addr, pk, wrapper_pk, latest_withdrawal_pre) =
-        tx::build_unbond(
-            client,
-            &mut ctx.wallet,
-            &mut ctx.shielded,
-            args.clone(),
-        )
-        .await?;
-    submit_reveal_aux(client, ctx, &args.tx, addr, pk.clone(), &mut tx).await?;
-    signing::sign_tx(
-        &mut ctx.wallet,
-        &mut tx,
-        &args.tx,
-        &pk,
-        wrapper_pk.as_ref(),
-    )
-    .await?;
-    tx::process_tx(client, &mut ctx.wallet, &args.tx, tx).await?;
-    tx::query_unbonds(client, args.clone(), latest_withdrawal_pre).await?;
-=======
 ) -> Result<(), tx::Error>
 where
-    C: namada::ledger::queries::Client + Sync,
     C::Error: std::fmt::Display,
 {
     let default_address = args.source.clone().unwrap_or(args.validator.clone());
@@ -1688,13 +1161,15 @@
     )
     .await?;
 
-    let (mut tx, latest_withdrawal_pre) = tx::build_unbond(
-        client,
-        &mut ctx.wallet,
-        args.clone(),
-        &signing_data.gas_payer,
-    )
-    .await?;
+    let (mut tx, _fee_unshield_epoch, latest_withdrawal_pre) =
+        tx::build_unbond(
+            client,
+            &mut ctx.wallet,
+            &mut ctx.shielded,
+            args.clone(),
+            signing_data.fee_payer.clone(),
+        )
+        .await?;
     signing::generate_test_vector(client, &mut ctx.wallet, &tx).await;
 
     if args.tx.dump_tx {
@@ -1707,7 +1182,6 @@
         tx::query_unbonds(client, args.clone(), latest_withdrawal_pre).await?;
     }
 
->>>>>>> 0c4c7871
     Ok(())
 }
 
@@ -1715,30 +1189,8 @@
     client: &C,
     mut ctx: Context,
     args: args::Withdraw,
-<<<<<<< HEAD
-) -> Result<(), tx::Error> {
-    let (mut tx, _epoch, addr, pk, wrapper_pk) = tx::build_withdraw(
-        client,
-        &mut ctx.wallet,
-        &mut ctx.shielded,
-        args.clone(),
-    )
-    .await?;
-    submit_reveal_aux(client, &mut ctx, &args.tx, addr, pk.clone(), &mut tx)
-        .await?;
-    signing::sign_tx(
-        &mut ctx.wallet,
-        &mut tx,
-        &args.tx,
-        &pk,
-        wrapper_pk.as_ref(),
-    )
-    .await?;
-    tx::process_tx(client, &mut ctx.wallet, &args.tx, tx).await?;
-=======
 ) -> Result<(), tx::Error>
 where
-    C: namada::ledger::queries::Client + Sync,
     C::Error: std::fmt::Display,
 {
     let default_address = args.source.clone().unwrap_or(args.validator.clone());
@@ -1752,9 +1204,14 @@
     )
     .await?;
 
-    let mut tx =
-        tx::build_withdraw(client, args.clone(), &signing_data.gas_payer)
-            .await?;
+    let (mut tx, _fee_unshield_epoch) = tx::build_withdraw(
+        client,
+        &mut ctx.wallet,
+        &mut ctx.shielded,
+        args.clone(),
+        signing_data.fee_payer.clone(),
+    )
+    .await?;
     signing::generate_test_vector(client, &mut ctx.wallet, &tx).await;
 
     if args.tx.dump_tx {
@@ -1765,7 +1222,6 @@
         tx::process_tx(client, &mut ctx.wallet, &args.tx, tx).await?;
     }
 
->>>>>>> 0c4c7871
     Ok(())
 }
 
@@ -1775,32 +1231,8 @@
     client: &C,
     mut ctx: Context,
     args: args::CommissionRateChange,
-<<<<<<< HEAD
-) -> Result<(), tx::Error> {
-    let arg = args.clone();
-    let (mut tx, _epoch, addr, pk, wrapper_pk) =
-        tx::build_validator_commission_change(
-            client,
-            &mut ctx.wallet,
-            &mut ctx.shielded,
-            arg,
-        )
-        .await?;
-    submit_reveal_aux(client, &mut ctx, &args.tx, addr, pk.clone(), &mut tx)
-        .await?;
-    signing::sign_tx(
-        &mut ctx.wallet,
-        &mut tx,
-        &args.tx,
-        &pk,
-        wrapper_pk.as_ref(),
-    )
-    .await?;
-    tx::process_tx(client, &mut ctx.wallet, &args.tx, tx).await?;
-=======
 ) -> Result<(), tx::Error>
 where
-    C: namada::ledger::queries::Client + Sync,
     C::Error: std::fmt::Display,
 {
     let default_signer = Some(args.validator.clone());
@@ -1813,10 +1245,12 @@
     )
     .await?;
 
-    let mut tx = tx::build_validator_commission_change(
-        client,
+    let (mut tx, _fee_unshield_epoch) = tx::build_validator_commission_change(
+        client,
+        &mut ctx.wallet,
+        &mut ctx.shielded,
         args.clone(),
-        &signing_data.gas_payer,
+        signing_data.fee_payer.clone(),
     )
     .await?;
     signing::generate_test_vector(client, &mut ctx.wallet, &tx).await;
@@ -1829,7 +1263,6 @@
         tx::process_tx(client, &mut ctx.wallet, &args.tx, tx).await?;
     }
 
->>>>>>> 0c4c7871
     Ok(())
 }
 
@@ -1839,30 +1272,8 @@
     client: &C,
     mut ctx: Context,
     args: args::TxUnjailValidator,
-<<<<<<< HEAD
-) -> Result<(), tx::Error> {
-    let (mut tx, _epoch, addr, pk, wrapper_pk) = tx::build_unjail_validator(
-        client,
-        &mut ctx.wallet,
-        &mut ctx.shielded,
-        args.clone(),
-    )
-    .await?;
-    submit_reveal_aux(client, &mut ctx, &args.tx, addr, pk.clone(), &mut tx)
-        .await?;
-    signing::sign_tx(
-        &mut ctx.wallet,
-        &mut tx,
-        &args.tx,
-        &pk,
-        wrapper_pk.as_ref(),
-    )
-    .await?;
-    tx::process_tx(client, &mut ctx.wallet, &args.tx, tx).await?;
-=======
 ) -> Result<(), tx::Error>
 where
-    C: namada::ledger::queries::Client + Sync,
     C::Error: std::fmt::Display,
 {
     let default_signer = Some(args.validator.clone());
@@ -1875,10 +1286,12 @@
     )
     .await?;
 
-    let mut tx = tx::build_unjail_validator(
-        client,
+    let (mut tx, _fee_unshield_epoch) = tx::build_unjail_validator(
+        client,
+        &mut ctx.wallet,
+        &mut ctx.shielded,
         args.clone(),
-        &signing_data.gas_payer,
+        signing_data.fee_payer.clone(),
     )
     .await?;
     signing::generate_test_vector(client, &mut ctx.wallet, &tx).await;
@@ -1891,7 +1304,6 @@
         tx::process_tx(client, &mut ctx.wallet, &args.tx, tx).await?;
     }
 
->>>>>>> 0c4c7871
     Ok(())
 }
 
