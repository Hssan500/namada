--- conflicted
+++ resolved
@@ -1,16 +1,8 @@
-<<<<<<< HEAD
-use std::collections::{BTreeSet, HashMap};
-
-use namada::core::ledger::governance::storage::keys as gov_storage;
-use namada::core::ledger::governance::storage::proposal::{
-    AddRemove, PGFAction, PGFTarget, ProposalType,
-=======
 use std::collections::HashMap;
 
 use namada::core::ledger::governance::storage::keys as gov_storage;
 use namada::core::ledger::governance::storage::proposal::{
     AddRemove, PGFAction, ProposalType, StoragePgfFunding,
->>>>>>> 9b67281e
 };
 use namada::core::ledger::governance::utils::{
     compute_proposal_result, ProposalVotes, TallyResult, TallyType, TallyVote,
@@ -18,10 +10,7 @@
 };
 use namada::core::ledger::governance::ADDRESS as gov_address;
 use namada::core::ledger::pgf::storage::keys as pgf_storage;
-<<<<<<< HEAD
-=======
 use namada::core::ledger::pgf::storage::steward::StewardDetail;
->>>>>>> 9b67281e
 use namada::core::ledger::pgf::ADDRESS;
 use namada::core::ledger::storage_api::governance as gov_api;
 use namada::ledger::governance::utils::ProposalEvent;
@@ -29,11 +18,7 @@
 use namada::ledger::protocol;
 use namada::ledger::storage::types::encode;
 use namada::ledger::storage::{DBIter, StorageHasher, DB};
-<<<<<<< HEAD
-use namada::ledger::storage_api::{token, StorageWrite};
-=======
 use namada::ledger::storage_api::{pgf, token, StorageWrite};
->>>>>>> 9b67281e
 use namada::proof_of_stake::parameters::PosParams;
 use namada::proof_of_stake::{bond_amount, read_total_stake};
 use namada::proto::{Code, Data};
@@ -128,74 +113,9 @@
                             id
                         );
 
-<<<<<<< HEAD
-        let funds: token::Amount =
-            force_read(&shell.wl_storage, &proposal_funds_key)?;
-        let proposal_end_epoch: Epoch =
-            force_read(&shell.wl_storage, &proposal_end_epoch_key)?;
-        let proposal_type: ProposalType =
-            force_read(&shell.wl_storage, &proposal_type_key)?;
-
-        let params = read_pos_params(&shell.wl_storage)?;
-        let total_voting_power =
-            read_total_stake(&shell.wl_storage, &params, proposal_end_epoch)?;
-
-        let tally_type = TallyType::from(proposal_type.clone());
-        let votes = compute_proposal_votes(
-            &shell.wl_storage,
-            &params,
-            id,
-            proposal_end_epoch,
-        )?;
-        let proposal_result =
-            compute_proposal_result(votes, total_voting_power, tally_type);
-
-        let transfer_address = match proposal_result.result {
-            TallyResult::Passed => {
-                let proposal_event = match proposal_type {
-                    ProposalType::Default(_) => {
-                        let proposal_code_key =
-                            gov_storage::get_proposal_code_key(id);
-                        let proposal_code =
-                            shell.wl_storage.read_bytes(&proposal_code_key)?;
-                        let result = execute_default_proposal(
-                            shell,
-                            id,
-                            proposal_code.clone(),
-                        )?;
-                        tracing::info!(
-                            "Governance proposal (default) {} has been \
-                             executed ({}) and passed.",
-                            id,
-                            result
-                        );
-
-                        ProposalEvent::default_proposal_event(
-                            id,
-                            proposal_code.is_some(),
-                            result,
-                        )
-                        .into()
-                    }
-                    ProposalType::PGFSteward(stewards) => {
-                        let result = execute_pgf_steward_proposal(
-                            &mut shell.wl_storage,
-                            stewards,
-                        )?;
-                        tracing::info!(
-                            "Governance proposal (pgf stewards){} has been \
-                             executed and passed.",
-                            id
-                        );
-
                         ProposalEvent::pgf_steward_proposal_event(id, result)
                             .into()
                     }
-=======
-                        ProposalEvent::pgf_steward_proposal_event(id, result)
-                            .into()
-                    }
->>>>>>> 9b67281e
                     ProposalType::PGFPayment(payments) => {
                         let native_token =
                             &shell.wl_storage.get_native_token()?;
@@ -203,16 +123,10 @@
                             &mut shell.wl_storage,
                             native_token,
                             payments,
-<<<<<<< HEAD
-                        )?;
-                        tracing::info!(
-                            "Governance proposal (pgs payments) {} has been \
-=======
                             id,
                         )?;
                         tracing::info!(
                             "Governance proposal (pgf funding) {} has been \
->>>>>>> 9b67281e
                              executed and passed.",
                             id
                         );
@@ -231,27 +145,10 @@
                 if let ProposalType::PGFPayment(_) = proposal_type {
                     let two_third_nay = proposal_result.two_third_nay();
                     if two_third_nay {
-<<<<<<< HEAD
-                        let pgf_stewards_key = pgf_storage::get_stewards_key();
-                        let proposal_author = gov_storage::get_author_key(id);
-
-                        let mut pgf_stewards = shell
-                            .wl_storage
-                            .read::<BTreeSet<Address>>(&pgf_stewards_key)?
-                            .unwrap_or_default();
-                        let proposal_author: Address =
-                            force_read(&shell.wl_storage, &proposal_author)?;
-
-                        pgf_stewards.remove(&proposal_author);
-                        shell
-                            .wl_storage
-                            .write(&pgf_stewards_key, pgf_stewards)?;
-=======
                         pgf::remove_steward(
                             &mut shell.wl_storage,
                             &proposal_author,
                         )?;
->>>>>>> 9b67281e
 
                         tracing::info!(
                             "Governance proposal {} was rejected with 2/3 of \
@@ -376,21 +273,6 @@
         tx.set_data(Data::new(encode(&id)));
         tx.set_code(Code::new(code));
 
-<<<<<<< HEAD
-        //  0 parameter is used to compute the fee
-        // based on the code size. We dont
-        // need it here.
-        let tx_result = protocol::dispatch_tx(
-            tx,
-            0, /*  this is used to compute the fee
-                * based on the code size. We dont
-                * need it here. */
-            TxIndex::default(),
-            &mut BlockGasMeter::default(),
-            &mut shell.wl_storage,
-            &mut shell.vp_wasm_cache,
-            &mut shell.tx_wasm_cache,
-=======
         let tx_result = protocol::dispatch_tx(
             tx,
             &[], /*  this is used to compute the fee
@@ -404,7 +286,6 @@
             None,
             #[cfg(not(feature = "mainnet"))]
             false,
->>>>>>> 9b67281e
         );
         shell
             .wl_storage
@@ -441,21 +322,6 @@
 where
     S: StorageRead + StorageWrite,
 {
-<<<<<<< HEAD
-    let stewards_key = pgf_storage::get_stewards_key();
-    let mut storage_stewards: BTreeSet<Address> =
-        storage.read(&stewards_key)?.unwrap_or_default();
-
-    for action in stewards {
-        match action {
-            AddRemove::Add(steward) => storage_stewards.insert(steward),
-            AddRemove::Remove(steward) => storage_stewards.remove(&steward),
-        };
-    }
-
-    let write_result = storage.write(&stewards_key, storage_stewards);
-    Ok(write_result.is_ok())
-=======
     for action in stewards {
         match action {
             AddRemove::Add(address) => {
@@ -472,38 +338,21 @@
     }
 
     Ok(true)
->>>>>>> 9b67281e
 }
 
 fn execute_pgf_payment_proposal<S>(
     storage: &mut S,
     token: &Address,
     payments: Vec<PGFAction>,
-<<<<<<< HEAD
-=======
     proposal_id: u64,
->>>>>>> 9b67281e
 ) -> Result<bool>
 where
     S: StorageRead + StorageWrite,
 {
-<<<<<<< HEAD
-    let continous_payments_key = pgf_storage::get_payments_key();
-    let mut continous_payments: BTreeSet<PGFTarget> =
-        storage.read(&continous_payments_key)?.unwrap_or_default();
-
-=======
->>>>>>> 9b67281e
     for payment in payments {
         match payment {
             PGFAction::Continuous(action) => match action {
                 AddRemove::Add(target) => {
-<<<<<<< HEAD
-                    continous_payments.insert(target);
-                }
-                AddRemove::Remove(target) => {
-                    continous_payments.remove(&target);
-=======
                     pgf_storage::fundings_handle().insert(
                         storage,
                         target.target.clone(),
@@ -527,7 +376,6 @@
                         target.amount.to_string_native(),
                         target.target
                     );
->>>>>>> 9b67281e
                 }
             },
             PGFAction::Retro(target) => {
@@ -538,15 +386,6 @@
                     &target.target,
                     target.amount,
                 )?;
-<<<<<<< HEAD
-            }
-        }
-    }
-
-    let write_result =
-        storage.write(&continous_payments_key, continous_payments);
-    Ok(write_result.is_ok())
-=======
                 tracing::info!(
                     "Execute RetroPgf from proposal id {}: sent {} to {}.",
                     proposal_id,
@@ -558,5 +397,4 @@
     }
 
     Ok(true)
->>>>>>> 9b67281e
 }