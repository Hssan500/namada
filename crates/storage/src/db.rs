--- conflicted
+++ resolved
@@ -46,13 +46,6 @@
 
 /// The block's state as stored in the database.
 pub struct BlockStateRead {
-<<<<<<< HEAD
-    /// Hash of the block
-    pub hash: BlockHash,
-=======
-    /// Merkle tree stores
-    pub merkle_tree_stores: MerkleTreeStoresRead,
->>>>>>> c2eccab7
     /// Height of the block
     pub height: BlockHeight,
     /// Time of the block
