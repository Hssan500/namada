//! Implementation of the [`RequestPrepareProposal`] ABCI++ method for the Shell

use namada::ledger::storage::traits::StorageHasher;
use namada::ledger::storage::{DBIter, DB};
#[cfg(feature = "abcipp")]
use namada::ledger::storage_api::queries::QueriesExt;
#[cfg(feature = "abcipp")]
use namada::ledger::storage_api::queries::SendValsetUpd;
use namada::proto::Tx;
use namada::types::storage::BlockHeight;
use namada::types::transaction::tx_types::TxType;
use namada::types::transaction::wrapper::wrapper_tx::PairingEngine;
use namada::types::transaction::{AffineCurve, DecryptedTx, EllipticCurve};
#[cfg(feature = "abcipp")]
use namada::types::vote_extensions::VoteExtensionDigest;

use super::super::*;
use crate::facade::tendermint_proto::abci::RequestPrepareProposal;
#[cfg(feature = "abcipp")]
use crate::facade::tendermint_proto::abci::{
    tx_record::TxAction, ExtendedCommitInfo,
};
#[cfg(not(feature = "abcipp"))]
use crate::node::ledger::shell::vote_extensions::deserialize_vote_extensions;
#[cfg(feature = "abcipp")]
use crate::node::ledger::shell::vote_extensions::iter_protocol_txs;
#[cfg(feature = "abcipp")]
use crate::node::ledger::shell::vote_extensions::split_vote_extensions;
use crate::node::ledger::shell::{process_tx, ShellMode};
use crate::node::ledger::shims::abcipp_shim_types::shim::TxBytes;

impl<D, H> Shell<D, H>
where
    D: DB + for<'iter> DBIter<'iter> + Sync + 'static,
    H: StorageHasher + Sync + 'static,
{
    /// Begin a new block.
    ///
    /// We include half of the new wrapper txs given to us from the mempool
    /// by tendermint. The rest of the block is filled with decryptions
    /// of the wrapper txs from the previously committed block.
    ///
    /// INVARIANT: Any changes applied in this method must be reverted if
    /// the proposal is rejected (unless we can simply overwrite
    /// them in the next block).
    pub fn prepare_proposal(
        &mut self,
        req: RequestPrepareProposal,
    ) -> response::PrepareProposal {
        // We can safely reset meter, because if the block is rejected,
        // we'll reset again on the next proposal, until the
        // proposal is accepted
        self.gas_meter.reset();
        let txs = if let ShellMode::Validator { .. } = self.mode {
            // TODO: add some info logging?

            // add ethereum events and validator set updates as protocol txs
            #[cfg(feature = "abcipp")]
            let txs = self.build_vote_extension_txs(req.local_last_commit);
            #[cfg(not(feature = "abcipp"))]
            let mut txs = self.build_vote_extension_txs(&req.txs);

            // add mempool txs
            let mut mempool_txs = self.build_mempool_txs(req.txs);
            txs.append(&mut mempool_txs);

            // decrypt the wrapper txs included in the previous block
            let mut decrypted_txs = self.build_decrypted_txs();
            txs.append(&mut decrypted_txs);

            txs
        } else {
            vec![]
        };

        tracing::info!(
            height = req.height,
            tx_records = txs.len(),
            "Proposing block"
        );

        #[cfg(feature = "abcipp")]
        {
            response::PrepareProposal {
                tx_records: txs,
                ..Default::default()
            }
        }
        #[cfg(not(feature = "abcipp"))]
        {
            response::PrepareProposal { txs }
        }
    }

    /// Builds a batch of vote extension transactions, comprised of Ethereum
    /// events and, optionally, a validator set update
    #[cfg(feature = "abcipp")]
    fn build_vote_extension_txs(
        &mut self,
        local_last_commit: Option<ExtendedCommitInfo>,
    ) -> Vec<TxBytes> {
        // genesis should not contain vote extensions
        if self.storage.last_height == BlockHeight(0) {
            return vec![];
        }

        let (eth_events, valset_upds) = split_vote_extensions(
            local_last_commit
                .expect(
                    "Honest Namada validators will always sign \
                     ethereum_events::Vext instances, even if no Ethereum \
                     events were observed at a given block height. In fact, a \
                     quorum of signed empty ethereum_events::Vext instances \
                     commits the fact no events were observed by a majority \
                     of validators. Therefore, for block heights greater than \
                     zero, we should always have vote extensions.",
                )
                .votes,
        );

        let ethereum_events = self
            .compress_ethereum_events(eth_events)
            .unwrap_or_else(|| panic!("{}", not_enough_voting_power_msg()));

        let validator_set_update =
            if self
                .storage
                .can_send_validator_set_update(SendValsetUpd::AtPrevHeight)
            {
                Some(self.compress_valset_updates(valset_upds).unwrap_or_else(
                    || panic!("{}", not_enough_voting_power_msg()),
                ))
            } else {
                None
            };

        let protocol_key = self
            .mode
            .get_protocol_key()
            .expect("Validators should always have a protocol key");

        iter_protocol_txs(VoteExtensionDigest {
            ethereum_events,
            validator_set_update,
        })
        .map(|tx| tx.sign(protocol_key).to_bytes())
        .collect()
    }

    /// Builds a batch of vote extension transactions, comprised of Ethereum
    /// events and, optionally, a validator set update
    #[cfg(not(feature = "abcipp"))]
    fn build_vote_extension_txs(&mut self, txs: &[TxBytes]) -> Vec<TxBytes> {
        if self.storage.last_height != BlockHeight(0) {
            deserialize_vote_extensions(txs).collect()
        } else {
            // genesis should not contain vote extensions
            vec![]
        }
    }

    /// Builds a batch of mempool transactions
    fn build_mempool_txs(&mut self, txs: Vec<Vec<u8>>) -> Vec<TxBytes> {
        // filter in half of the new txs from Tendermint, only keeping
        // wrappers
        let number_of_new_txs = 1 + txs.len() / 2;
        txs.into_iter()
            .take(number_of_new_txs)
            .filter_map(|tx_bytes| {
                if let Ok(Ok(TxType::Wrapper(_))) =
                    Tx::try_from(tx_bytes.as_slice()).map(process_tx)
                {
                    Some(tx_bytes)
                } else {
                    None
                }
            })
            .collect()
    }

    /// Builds a batch of DKG decrypted transactions
    // TODO: we won't have frontrunning protection until V2 of the Namada
    // protocol; Namada runs V1, therefore this method is
    // essentially a NOOP, and ought to be removed
    //
    // sources:
    // - https://specs.namada.net/main/releases/v2.html
    // - https://github.com/anoma/ferveo
    fn build_decrypted_txs(&mut self) -> Vec<TxBytes> {
        // TODO: This should not be hardcoded
        let privkey = <EllipticCurve as PairingEngine>::G2Affine::prime_subgroup_generator();

        self.storage
            .tx_queue
            .iter()
            .map(|tx| {
                Tx::from(match tx.decrypt(privkey) {
                    Ok(tx) => DecryptedTx::Decrypted(tx),
                    _ => DecryptedTx::Undecryptable(tx.clone()),
                })
                .to_bytes()
            })
            .collect()
    }
}

/// Returns a suitable message to be displayed when Tendermint
/// somehow decides on a block containing vote extensions
/// reflecting `<= 2/3` of the total stake.
#[cfg(feature = "abcipp")]
const fn not_enough_voting_power_msg() -> &'static str {
    "A Tendermint quorum should never decide on a block including vote \
     extensions reflecting less than or equal to 2/3 of the total stake."
}

#[cfg(test)]
// TODO: write tests for validator set update vote extensions in
// prepare proposals
mod test_prepare_proposal {
<<<<<<< HEAD
    #[cfg(feature = "abcipp")]
    use std::collections::{BTreeSet, HashMap};

    use borsh::{BorshDeserialize, BorshSerialize};
    use namada::ledger::pos::namada_proof_of_stake::types::{
        VotingPower, WeightedValidator,
    };
    use namada::ledger::pos::namada_proof_of_stake::PosBase;
    use namada::ledger::storage_api::queries::QueriesExt;
    use namada::proto::{Signed, SignedTxData};
    use namada::types::address::nam;
    use namada::types::ethereum_events::EthereumEvent;
    #[cfg(feature = "abcipp")]
    use namada::types::key::common;
    use namada::types::key::RefTo;
    use namada::types::storage::{BlockHeight, Epoch};
    use namada::types::transaction::protocol::ProtocolTxType;
    use namada::types::transaction::{Fee, TxType, WrapperTx};
    use namada::types::vote_extensions::ethereum_events;
    #[cfg(feature = "abcipp")]
    use namada::types::vote_extensions::VoteExtension;
=======
    use borsh::BorshSerialize;
    use namada::types::storage::Epoch;
    use namada::types::transaction::{Fee, WrapperTx};
>>>>>>> 7ed315a9

    use super::*;
    #[cfg(feature = "abcipp")]
    use crate::facade::tendermint_proto::abci::{
        tx_record::TxAction, ExtendedCommitInfo, ExtendedVoteInfo, TxRecord,
    };
    use crate::node::ledger::shell::test_utils::{
        self, gen_keypair, TestShell,
    };
    use crate::node::ledger::shims::abcipp_shim_types::shim::request::FinalizeBlock;
    use crate::wallet;

    #[cfg(feature = "abcipp")]
    fn get_local_last_commit(shell: &TestShell) -> Option<ExtendedCommitInfo> {
        let evts = {
            let validator_addr = shell
                .mode
                .get_validator_address()
                .expect("Test failed")
                .to_owned();

            let prev_height = shell.storage.last_height;

            let ext = ethereum_events::Vext::empty(prev_height, validator_addr);

            let protocol_key = match &shell.mode {
                ShellMode::Validator { data, .. } => {
                    &data.keys.protocol_keypair
                }
                _ => panic!("Test failed"),
            };

            ext.sign(protocol_key)
        };

        let vote_extension = VoteExtension {
            ethereum_events: evts,
            validator_set_update: None,
        }
        .try_to_vec()
        .expect("Test failed");

        let vote = ExtendedVoteInfo {
            vote_extension,
            ..Default::default()
        };

        Some(ExtendedCommitInfo {
            votes: vec![vote],
            ..Default::default()
        })
    }

    /// Test that if a tx from the mempool is not a
    /// WrapperTx type, it is not included in the
    /// proposed block.
    #[test]
    fn test_prepare_proposal_rejects_non_wrapper_tx() {
        let (mut shell, _recv, _) = test_utils::setup_at_height(3u64);
        let non_wrapper_tx = Tx::new(
            "wasm_code".as_bytes().to_owned(),
            Some("transaction_data".as_bytes().to_owned()),
        );
        let req = RequestPrepareProposal {
            #[cfg(feature = "abcipp")]
            local_last_commit: get_local_last_commit(&shell),
            txs: vec![non_wrapper_tx.to_bytes()],
            max_tx_bytes: 0,
            ..Default::default()
        };
        #[cfg(feature = "abcipp")]
        assert_eq!(
            // NOTE: we process mempool txs after protocol txs
            shell.prepare_proposal(req).tx_records.remove(1),
            record::remove(non_wrapper_tx.to_bytes())
        );
        #[cfg(not(feature = "abcipp"))]
        assert_eq!(shell.prepare_proposal(req).txs.len(), 0);
    }

    /// Check if we are filtering out an invalid vote extension `vext`
    fn check_eth_events_filtering(
        shell: &mut TestShell,
        vext: Signed<ethereum_events::Vext>,
    ) {
        let filtered_votes: Vec<_> =
            shell.filter_invalid_eth_events_vexts(vec![vext]).collect();

        assert_eq!(filtered_votes, vec![]);
    }

    /// Test if we are filtering out Ethereum events with bad
    /// signatures in a prepare proposal.
    #[test]
    fn test_prepare_proposal_filter_out_bad_vext_signatures() {
        const LAST_HEIGHT: BlockHeight = BlockHeight(2);

        let (mut shell, _recv, _) = test_utils::setup();

        // artificially change the block height
        shell.storage.last_height = LAST_HEIGHT;

        let signed_vote_extension = {
            let (protocol_key, _, _) = wallet::defaults::validator_keys();
            let validator_addr = wallet::defaults::validator_address();

            // generate a valid signature
            let mut ext = ethereum_events::Vext {
                validator_addr,
                block_height: LAST_HEIGHT,
                ethereum_events: vec![],
            }
            .sign(&protocol_key);
            assert!(ext.verify(&protocol_key.ref_to()).is_ok());

            // modify this signature such that it becomes invalid
            ext.sig = test_utils::invalidate_signature(ext.sig);
            ext
        };

        check_eth_events_filtering(&mut shell, signed_vote_extension);
    }

    /// Test if we are filtering out Ethereum events seen at
    /// block heights different than the last height.
    #[test]
    fn test_prepare_proposal_filter_out_bad_vext_bheights() {
        const LAST_HEIGHT: BlockHeight = BlockHeight(3);
        const PRED_LAST_HEIGHT: BlockHeight = BlockHeight(LAST_HEIGHT.0 - 1);

        let (mut shell, _recv, _) = test_utils::setup();

        // artificially change the block height
        shell.storage.last_height = LAST_HEIGHT;

        let (protocol_key, _, _) = wallet::defaults::validator_keys();
        let validator_addr = wallet::defaults::validator_address();

        let signed_vote_extension = {
            let ext = ethereum_events::Vext {
                validator_addr,
                block_height: PRED_LAST_HEIGHT,
                ethereum_events: vec![],
            }
            .sign(&protocol_key);
            assert!(ext.verify(&protocol_key.ref_to()).is_ok());
            ext
        };

        #[cfg(feature = "abcipp")]
        check_eth_events_filtering(&mut shell, signed_vote_extension);

        #[cfg(not(feature = "abcipp"))]
        {
            let filtered_votes: Vec<_> = shell
                .filter_invalid_eth_events_vexts(vec![
                    signed_vote_extension.clone(),
                ])
                .collect();
            assert_eq!(
                filtered_votes,
                vec![(
                    test_utils::get_validator_voting_power(),
                    signed_vote_extension
                )]
            )
        }
    }

    /// Test if we are filtering out Ethereum events seen by
    /// non-validator nodes.
    #[test]
    fn test_prepare_proposal_filter_out_bad_vext_validators() {
        const LAST_HEIGHT: BlockHeight = BlockHeight(2);

        let (mut shell, _recv, _) = test_utils::setup();

        // artificially change the block height
        shell.storage.last_height = LAST_HEIGHT;

        let (validator_addr, protocol_key) = {
            let bertha_key = wallet::defaults::bertha_keypair();
            let bertha_addr = wallet::defaults::bertha_address();
            (bertha_addr, bertha_key)
        };

        let signed_vote_extension = {
            let ext = ethereum_events::Vext {
                validator_addr,
                block_height: LAST_HEIGHT,
                ethereum_events: vec![],
            }
            .sign(&protocol_key);
            assert!(ext.verify(&protocol_key.ref_to()).is_ok());
            ext
        };

        check_eth_events_filtering(&mut shell, signed_vote_extension);
    }

    /// Test if we are filtering out duped Ethereum events in
    /// prepare proposals.
    #[test]
    fn test_prepare_proposal_filter_duped_ethereum_events() {
        const LAST_HEIGHT: BlockHeight = BlockHeight(3);

        let (mut shell, _recv, _) = test_utils::setup();

        // artificially change the block height
        shell.storage.last_height = LAST_HEIGHT;

        let (protocol_key, _, _) = wallet::defaults::validator_keys();
        let validator_addr = wallet::defaults::validator_address();

        let ethereum_event = EthereumEvent::TransfersToNamada {
            nonce: 1u64.into(),
            transfers: vec![],
        };
        let signed_vote_extension = {
            let ev = ethereum_event;
            let ext = ethereum_events::Vext {
                validator_addr,
                block_height: LAST_HEIGHT,
                ethereum_events: vec![ev.clone(), ev.clone(), ev],
            }
            .sign(&protocol_key);
            assert!(ext.verify(&protocol_key.ref_to()).is_ok());
            ext
        };

        let maybe_digest =
            shell.compress_ethereum_events(vec![signed_vote_extension]);

        #[cfg(feature = "abcipp")]
        {
            // we should be filtering out the vote extension with
            // duped ethereum events; therefore, no valid vote
            // extensions will remain, and we will get no
            // digest from compressing nil vote extensions
            assert!(maybe_digest.is_none());
        }

        #[cfg(not(feature = "abcipp"))]
        {
            use assert_matches::assert_matches;

            assert_matches!(maybe_digest, Some(d) if d.signatures.is_empty());
        }
    }

    /// Creates an Ethereum events digest manually.
    #[cfg(feature = "abcipp")]
    fn manually_assemble_digest(
        _protocol_key: &common::SecretKey,
        ext: Signed<ethereum_events::Vext>,
        last_height: BlockHeight,
    ) -> ethereum_events::VextDigest {
        use namada::types::vote_extensions::ethereum_events::MultiSignedEthEvent;

        let events = vec![MultiSignedEthEvent {
            event: ext.data.ethereum_events[0].clone(),
            signers: {
                let mut s = BTreeSet::new();
                s.insert(ext.data.validator_addr.clone());
                s
            },
        }];
        let signatures = {
            let mut s = HashMap::new();
            s.insert(ext.data.validator_addr, ext.sig.clone());
            s
        };

        let vote_extension_digest =
            ethereum_events::VextDigest { events, signatures };

        assert_eq!(
            vec![ext],
            vote_extension_digest.clone().decompress(last_height)
        );

        vote_extension_digest
    }

    /// Test if Ethereum events validation and inclusion in a block
    /// behaves as expected, considering honest validators.
    #[cfg(feature = "abcipp")]
    #[test]
    fn test_prepare_proposal_vext_normal_op() {
        const LAST_HEIGHT: BlockHeight = BlockHeight(3);

        let (mut shell, _recv, _) = test_utils::setup();

        // artificially change the block height
        shell.storage.last_height = LAST_HEIGHT;

        let (protocol_key, _, _) = wallet::defaults::validator_keys();
        let validator_addr = wallet::defaults::validator_address();

        let ethereum_event = EthereumEvent::TransfersToNamada {
            nonce: 1u64.into(),
            transfers: vec![],
        };
        let ethereum_events = {
            let ext = ethereum_events::Vext {
                validator_addr,
                block_height: LAST_HEIGHT,
                ethereum_events: vec![ethereum_event],
            }
            .sign(&protocol_key);
            assert!(ext.verify(&protocol_key.ref_to()).is_ok());
            ext
        };
        let vote_extension = VoteExtension {
            ethereum_events,
            validator_set_update: None,
        };
        let vote = ExtendedVoteInfo {
            vote_extension: vote_extension.try_to_vec().unwrap(),
            ..Default::default()
        };

        let mut rsp = shell.prepare_proposal(RequestPrepareProposal {
            local_last_commit: Some(ExtendedCommitInfo {
                votes: vec![vote],
                ..Default::default()
            }),
            ..Default::default()
        });
        let rsp_digest = {
            assert_eq!(rsp.tx_records.len(), 1);
            let tx_record = rsp.tx_records.pop().unwrap();

            assert_eq!(tx_record.action(), TxAction::Added);

            let got = Tx::try_from(&tx_record.tx[..]).unwrap();
            let got_signed_tx =
                SignedTxData::try_from_slice(&got.data.unwrap()[..]).unwrap();
            let protocol_tx =
                TxType::try_from_slice(&got_signed_tx.data.unwrap()[..])
                    .unwrap();

            let protocol_tx = match protocol_tx {
                TxType::Protocol(protocol_tx) => protocol_tx.tx,
                _ => panic!("Test failed"),
            };

            match protocol_tx {
                ProtocolTxType::EthereumEvents(digest) => digest,
                _ => panic!("Test failed"),
            }
        };

        let digest = manually_assemble_digest(
            &protocol_key,
            vote_extension.ethereum_events,
            LAST_HEIGHT,
        );

        assert_eq!(rsp_digest, digest);
    }

    /// Test if Ethereum events validation and inclusion in a block
    /// behaves as expected, considering honest validators.
    #[cfg(not(feature = "abcipp"))]
    #[test]
    fn test_prepare_proposal_vext_normal_op() {
        const LAST_HEIGHT: BlockHeight = BlockHeight(3);

        let (mut shell, _recv, _) = test_utils::setup();

        // artificially change the block height
        shell.storage.last_height = LAST_HEIGHT;

        let (protocol_key, _, _) = wallet::defaults::validator_keys();
        let validator_addr = wallet::defaults::validator_address();

        let ethereum_event = EthereumEvent::TransfersToNamada {
            nonce: 1u64.into(),
            transfers: vec![],
        };
        let ext = {
            let ext = ethereum_events::Vext {
                validator_addr,
                block_height: LAST_HEIGHT,
                ethereum_events: vec![ethereum_event],
            }
            .sign(&protocol_key);
            assert!(ext.verify(&protocol_key.ref_to()).is_ok());
            ext
        };

        let rsp_ext = {
            let tx = ProtocolTxType::EthEventsVext(ext.clone())
                .sign(&protocol_key)
                .to_bytes();
            let mut rsp = shell.prepare_proposal(RequestPrepareProposal {
                txs: vec![tx],
                ..Default::default()
            });
            assert_eq!(rsp.txs.len(), 1);

            let tx_bytes = rsp.txs.remove(0);
            let got = Tx::try_from(&tx_bytes[..]).unwrap();
            let got_signed_tx =
                SignedTxData::try_from_slice(&got.data.unwrap()[..]).unwrap();
            let protocol_tx =
                TxType::try_from_slice(&got_signed_tx.data.unwrap()[..])
                    .unwrap();
            let protocol_tx = match protocol_tx {
                TxType::Protocol(protocol_tx) => protocol_tx.tx,
                _ => panic!("Test failed"),
            };

            match protocol_tx {
                ProtocolTxType::EthEventsVext(ext) => ext,
                _ => panic!("Test failed"),
            }
        };

        assert_eq!(rsp_ext, ext);
    }

    /// Test if Ethereum events validation and inclusion in a block
    /// behaves as expected, considering <= 2/3 voting power.
    #[test]
    #[cfg_attr(
        feature = "abcipp",
        should_panic(expected = "A Tendermint quorum should never")
    )]
    fn test_prepare_proposal_vext_insufficient_voting_power() {
        const FIRST_HEIGHT: BlockHeight = BlockHeight(0);
        const LAST_HEIGHT: BlockHeight = BlockHeight(FIRST_HEIGHT.0 + 11);

        let (mut shell, _recv, _) = test_utils::setup();

        // artificially change the voting power of the default validator to
        // zero, change the block height, and commit a dummy block,
        // to move to a new epoch
        let events_epoch =
            shell.storage.get_epoch(FIRST_HEIGHT).expect("Test failed");
        let validator_set = {
            let params = shell.storage.read_pos_params();
            let mut epochs = shell.storage.read_validator_set();
            let mut data =
                epochs.get(events_epoch).cloned().expect("Test failed");

            data.active = data
                .active
                .iter()
                .cloned()
                .map(|v| WeightedValidator {
                    voting_power: VotingPower::from(0u64),
                    ..v
                })
                .collect();

            epochs.set(data, events_epoch, &params);
            epochs
        };
        shell.storage.write_validator_set(&validator_set);

        let mut req = FinalizeBlock::default();
        req.header.time = namada::types::time::DateTimeUtc::now();
        shell.storage.last_height = LAST_HEIGHT;
        shell.finalize_block(req).expect("Test failed");
        shell.commit();

        assert_eq!(
            shell
                .storage
                .get_epoch(shell.storage.get_current_decision_height()),
            Some(Epoch(1))
        );

        // test prepare proposal
        let (protocol_key, _, _) = wallet::defaults::validator_keys();
        let validator_addr = wallet::defaults::validator_address();

        let ethereum_event = EthereumEvent::TransfersToNamada {
            nonce: 1u64.into(),
            transfers: vec![],
        };
        let signed_eth_ev_vote_extension = {
            let ext = ethereum_events::Vext {
                validator_addr,
                block_height: LAST_HEIGHT,
                ethereum_events: vec![ethereum_event],
            }
            .sign(&protocol_key);
            assert!(ext.verify(&protocol_key.ref_to()).is_ok());
            ext
        };
        #[cfg(feature = "abcipp")]
        {
            let vote_extension = VoteExtension {
                ethereum_events: signed_eth_ev_vote_extension.clone(),
                validator_set_update: None,
            };
            let vote = ExtendedVoteInfo {
                vote_extension: vote_extension.try_to_vec().unwrap(),
                ..Default::default()
            };
            // this should panic
            shell.prepare_proposal(RequestPrepareProposal {
                local_last_commit: Some(ExtendedCommitInfo {
                    votes: vec![vote],
                    ..Default::default()
                }),
                ..Default::default()
            });
        }
        #[cfg(not(feature = "abcipp"))]
        {
            let vote = ProtocolTxType::EthEventsVext(
                signed_eth_ev_vote_extension.clone(),
            )
            .sign(&protocol_key)
            .to_bytes();
            let mut rsp = shell.prepare_proposal(RequestPrepareProposal {
                txs: vec![vote],
                ..Default::default()
            });
            assert_eq!(rsp.txs.len(), 1);

            let tx_bytes = rsp.txs.remove(0);
            let got = Tx::try_from(&tx_bytes[..]).unwrap();
            let got_signed_tx =
                SignedTxData::try_from_slice(&got.data.unwrap()[..]).unwrap();
            let protocol_tx =
                TxType::try_from_slice(&got_signed_tx.data.unwrap()[..])
                    .unwrap();
            let protocol_tx = match protocol_tx {
                TxType::Protocol(protocol_tx) => protocol_tx.tx,
                _ => panic!("Test failed"),
            };

            let rsp_ext = match protocol_tx {
                ProtocolTxType::EthEventsVext(ext) => ext,
                _ => panic!("Test failed"),
            };

            assert_eq!(signed_eth_ev_vote_extension, rsp_ext);
        }
    }

    /// Test that if an error is encountered while
    /// trying to process a tx from the mempool,
    /// we simply exclude it from the proposal
    #[test]
    fn test_error_in_processing_tx() {
        let (mut shell, _recv, _) = test_utils::setup_at_height(3u64);
        let keypair = gen_keypair();
        let tx = Tx::new(
            "wasm_code".as_bytes().to_owned(),
            Some("transaction_data".as_bytes().to_owned()),
        );
        // an unsigned wrapper will cause an error in processing
        let wrapper = Tx::new(
            "".as_bytes().to_owned(),
            Some(
                WrapperTx::new(
                    Fee {
                        amount: 0.into(),
                        token: shell.storage.native_token.clone(),
                    },
                    &keypair,
                    Epoch(0),
                    0.into(),
                    tx,
                    Default::default(),
                )
                .try_to_vec()
                .expect("Test failed"),
            ),
        )
        .to_bytes();
        #[allow(clippy::redundant_clone)]
        let req = RequestPrepareProposal {
            #[cfg(feature = "abcipp")]
            local_last_commit: get_local_last_commit(&shell),
            txs: vec![wrapper.clone()],
            max_tx_bytes: 0,
            ..Default::default()
        };
        #[cfg(feature = "abcipp")]
        assert_eq!(
            // NOTE: we process mempool txs after protocol txs
            shell.prepare_proposal(req).tx_records.remove(1),
            record::remove(wrapper)
        );
        #[cfg(not(feature = "abcipp"))]
        assert_eq!(shell.prepare_proposal(req).txs.len(), 0);
    }

    /// Test that the decrypted txs are included
    /// in the proposal in the same order as their
    /// corresponding wrappers
    #[test]
    fn test_decrypted_txs_in_correct_order() {
        let (mut shell, _recv, _) = test_utils::setup();
        let keypair = gen_keypair();
        let mut expected_wrapper = vec![];
        let mut expected_decrypted = vec![];

        let mut req = RequestPrepareProposal {
            txs: vec![],
            max_tx_bytes: 0,
            ..Default::default()
        };
        // create a request with two new wrappers from mempool and
        // two wrappers from the previous block to be decrypted
        for i in 0..2 {
            let tx = Tx::new(
                "wasm_code".as_bytes().to_owned(),
                Some(format!("transaction data: {}", i).as_bytes().to_owned()),
            );
            expected_decrypted
                .push(Tx::from(DecryptedTx::Decrypted(tx.clone())));
            let wrapper_tx = WrapperTx::new(
                Fee {
                    amount: 0.into(),
                    token: shell.storage.native_token.clone(),
                },
                &keypair,
                Epoch(0),
                0.into(),
                tx,
                Default::default(),
            );
            let wrapper = wrapper_tx.sign(&keypair).expect("Test failed");
            shell.enqueue_tx(wrapper_tx);
            expected_wrapper.push(wrapper.clone());
            req.txs.push(wrapper.to_bytes());
        }
        // we extract the inner data from the txs for testing
        // equality since otherwise changes in timestamps would
        // fail the test
        expected_wrapper.append(&mut expected_decrypted);
        let expected_txs: Vec<Vec<u8>> = expected_wrapper
            .iter()
            .map(|tx| tx.data.clone().expect("Test failed"))
            .collect();
        #[cfg(feature = "abcipp")]
        {
            let received: Vec<Vec<u8>> = shell
                .prepare_proposal(req)
                .tx_records
                .iter()
                .filter_map(
                    |TxRecord {
                         tx: tx_bytes,
                         action,
                     }| {
                        if *action == (TxAction::Unmodified as i32)
                            || *action == (TxAction::Added as i32)
                        {
                            Some(
                                Tx::try_from(tx_bytes.as_slice())
                                    .expect("Test failed")
                                    .data
                                    .expect("Test failed"),
                            )
                        } else {
                            None
                        }
                    },
                )
                .collect();
            // check that the order of the txs is correct
            assert_eq!(received, expected_txs);
        }
        #[cfg(not(feature = "abcipp"))]
        {
            let received: Vec<Vec<u8>> = shell
                .prepare_proposal(req)
                .txs
                .into_iter()
                .map(|tx_bytes| {
                    Tx::try_from(tx_bytes.as_slice())
                        .expect("Test failed")
                        .data
                        .expect("Test failed")
                })
                .collect();
            // check that the order of the txs is correct
            assert_eq!(received, expected_txs);
        }
    }
}<|MERGE_RESOLUTION|>--- conflicted
+++ resolved
@@ -1,11 +1,11 @@
 //! Implementation of the [`RequestPrepareProposal`] ABCI++ method for the Shell
 
+#[cfg(feature = "abcipp")]
+use namada::ledger::queries_ext::QueriesExt;
+#[cfg(feature = "abcipp")]
+use namada::ledger::queries_ext::SendValsetUpd;
 use namada::ledger::storage::traits::StorageHasher;
 use namada::ledger::storage::{DBIter, DB};
-#[cfg(feature = "abcipp")]
-use namada::ledger::storage_api::queries::QueriesExt;
-#[cfg(feature = "abcipp")]
-use namada::ledger::storage_api::queries::SendValsetUpd;
 use namada::proto::Tx;
 use namada::types::storage::BlockHeight;
 use namada::types::transaction::tx_types::TxType;
@@ -217,18 +217,14 @@
 // TODO: write tests for validator set update vote extensions in
 // prepare proposals
 mod test_prepare_proposal {
-<<<<<<< HEAD
     #[cfg(feature = "abcipp")]
     use std::collections::{BTreeSet, HashMap};
 
     use borsh::{BorshDeserialize, BorshSerialize};
-    use namada::ledger::pos::namada_proof_of_stake::types::{
-        VotingPower, WeightedValidator,
-    };
+    use namada::ledger::pos::namada_proof_of_stake::types::WeightedValidator;
     use namada::ledger::pos::namada_proof_of_stake::PosBase;
-    use namada::ledger::storage_api::queries::QueriesExt;
+    use namada::ledger::queries_ext::QueriesExt;
     use namada::proto::{Signed, SignedTxData};
-    use namada::types::address::nam;
     use namada::types::ethereum_events::EthereumEvent;
     #[cfg(feature = "abcipp")]
     use namada::types::key::common;
@@ -239,11 +235,6 @@
     use namada::types::vote_extensions::ethereum_events;
     #[cfg(feature = "abcipp")]
     use namada::types::vote_extensions::VoteExtension;
-=======
-    use borsh::BorshSerialize;
-    use namada::types::storage::Epoch;
-    use namada::types::transaction::{Fee, WrapperTx};
->>>>>>> 7ed315a9
 
     use super::*;
     #[cfg(feature = "abcipp")]
@@ -406,7 +397,7 @@
             assert_eq!(
                 filtered_votes,
                 vec![(
-                    test_utils::get_validator_voting_power(),
+                    test_utils::get_validator_bonded_stake(),
                     signed_vote_extension
                 )]
             )
@@ -696,7 +687,7 @@
                 .iter()
                 .cloned()
                 .map(|v| WeightedValidator {
-                    voting_power: VotingPower::from(0u64),
+                    bonded_stake: 0,
                     ..v
                 })
                 .collect();
