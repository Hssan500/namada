--- conflicted
+++ resolved
@@ -4,12 +4,8 @@
 use std::collections::{BTreeMap, BTreeSet};
 
 use itertools::Itertools;
-<<<<<<< HEAD
-use namada_core::address::{Address, EstablishedAddressGen, InternalAddress};
+use namada_core::address::{Address, EstablishedAddressGen};
 use namada_core::collections::{HashMap, HashSet};
-=======
-use namada_core::address::{Address, EstablishedAddressGen};
->>>>>>> 9ffcd2ec
 use namada_core::hash::Hash;
 use namada_core::ibc::IbcEvent;
 use namada_core::storage;
@@ -634,31 +630,6 @@
                 if !verifiers_from_tx.contains(addr)
                     && !initialized_accounts.contains(addr)
                 {
-<<<<<<< HEAD
-                    verifiers.insert(token.clone());
-                }
-                verifiers
-                    .insert(Address::Internal(InternalAddress::Multitoken));
-                verifiers.insert(owner.clone());
-            } else if is_any_minted_balance_key(key).is_some()
-                || is_any_minter_key(key).is_some()
-                || is_any_token_parameter_key(key).is_some()
-            {
-                verifiers
-                    .insert(Address::Internal(InternalAddress::Multitoken));
-            } else if let Some(addr) = key.fst_address() {
-                // We can skip insert when the address has been added from
-                // the Tx above.
-                // Also skip if it's an address of a newly initialized
-                // account, because anything can be written into an
-                // account's storage in the same tx in which it's
-                // initialized (there is no VP in the state prior to tx
-                // execution).
-                if !verifiers_from_tx.contains(addr)
-                    && !initialized_accounts.contains(addr)
-                {
-=======
->>>>>>> 9ffcd2ec
                     // Add the address as a verifier
                     verifiers.insert(addr.clone());
                 }
