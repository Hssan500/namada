--- conflicted
+++ resolved
@@ -475,78 +475,4 @@
         let result = tx.validate_tx().expect_err("Test failed");
         assert_matches!(result, TxError::SigError(_));
     }
-<<<<<<< HEAD
-=======
-}
-
-/// Test that process_tx correctly identifies a DecryptedTx
-/// with some unsigned data and returns an identical copy
-#[test]
-fn test_process_tx_decrypted_unsigned() {
-    use crate::{Code, Data, Tx};
-    let mut tx = Tx::from_type(TxType::Decrypted(DecryptedTx::Decrypted));
-    let code_sec = tx
-        .set_code(Code::new("transaction data".as_bytes().to_owned(), None))
-        .clone();
-    let data_sec = tx
-        .set_data(Data::new("transaction data".as_bytes().to_owned()))
-        .clone();
-    tx.validate_tx().expect("Test failed");
-    match tx.header().tx_type {
-        TxType::Decrypted(DecryptedTx::Decrypted) => {
-            assert_eq!(tx.header().code_hash, code_sec.get_hash(),);
-            assert_eq!(tx.header().data_hash, data_sec.get_hash(),);
-        }
-        _ => panic!("Test failed"),
-    }
-}
-
-/// Test that process_tx correctly identifies a DecryptedTx
-/// with some signed data and extracts it without checking
-/// signature
-#[test]
-fn test_process_tx_decrypted_signed() {
-    use namada_core::key::*;
-
-    use crate::{Authorization, Code, Data, Section, Tx};
-
-    fn gen_keypair() -> common::SecretKey {
-        use rand::prelude::ThreadRng;
-        use rand::thread_rng;
-
-        let mut rng: ThreadRng = thread_rng();
-        ed25519::SigScheme::generate(&mut rng).try_to_sk().unwrap()
-    }
-
-    use namada_core::key::Signature as S;
-    let mut decrypted =
-        Tx::from_type(TxType::Decrypted(DecryptedTx::Decrypted));
-    // Invalid signed data
-    let ed_sig =
-        ed25519::Signature::try_from_slice([0u8; 64].as_ref()).unwrap();
-    let mut sig_sec = Authorization::new(
-        vec![decrypted.header_hash()],
-        [(0, gen_keypair())].into_iter().collect(),
-        None,
-    );
-    sig_sec
-        .signatures
-        .insert(0, common::Signature::try_from_sig(&ed_sig).unwrap());
-    decrypted.add_section(Section::Authorization(sig_sec));
-    // create the tx with signed decrypted data
-    let code_sec = decrypted
-        .set_code(Code::new("transaction data".as_bytes().to_owned(), None))
-        .clone();
-    let data_sec = decrypted
-        .set_data(Data::new("transaction data".as_bytes().to_owned()))
-        .clone();
-    decrypted.validate_tx().expect("Test failed");
-    match decrypted.header().tx_type {
-        TxType::Decrypted(DecryptedTx::Decrypted) => {
-            assert_eq!(decrypted.header.code_hash, code_sec.get_hash());
-            assert_eq!(decrypted.header.data_hash, data_sec.get_hash());
-        }
-        _ => panic!("Test failed"),
-    }
->>>>>>> 3636c410
 }