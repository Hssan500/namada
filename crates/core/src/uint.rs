//! An unsigned 256 integer type. Used for, among other things,
//! the backing type of token amounts.

// Used in `construct_uint!`
#![allow(clippy::assign_op_pattern)]

use std::cmp::Ordering;
use std::fmt;
<<<<<<< HEAD
use std::ops::{Add, AddAssign, BitAnd, Div, Mul, Neg, Rem, Sub, SubAssign};
use std::str::FromStr;
=======
>>>>>>> a78ec98a

use borsh::{BorshDeserialize, BorshSchema, BorshSerialize};
use impl_num_traits::impl_uint_num_traits;
use namada_macros::BorshDeserializer;
#[cfg(feature = "migrations")]
use namada_migrations::*;
use num_integer::Integer;
use uint::construct_uint;

use super::dec::{Dec, POS_DECIMAL_PRECISION};
use crate::arith::{self, checked, CheckedAdd};
use crate::token;
use crate::token::{AmountParseError, MaspDigitPos};

/// The value zero.
pub const ZERO: Uint = Uint::from_u64(0);

/// The value one.
pub const ONE: Uint = Uint::from_u64(1);

// Allowed because the value is a const `64`
#[allow(clippy::cast_possible_truncation)]
const UINT_U32_WORD_BITS: u32 = Uint::WORD_BITS as u32;

impl Uint {
    const N_WORDS: usize = 4;

    /// Convert a [`u64`] to a [`Uint`].
    pub const fn from_u64(x: u64) -> Uint {
        Uint([x.to_le(), 0, 0, 0])
    }

    /// Return the least number of bits needed to represent the number
    #[inline]
    #[allow(clippy::arithmetic_side_effects)]
    pub fn bits_512(arr: &[u64; 2 * Self::N_WORDS]) -> usize {
        for i in 1..arr.len() {
            if arr[arr.len() - i] > 0 {
                return (0x40 * (arr.len() - i + 1))
                    - arr[arr.len() - i].leading_zeros() as usize;
            }
        }
        0x40 - arr[0].leading_zeros() as usize
    }

    fn div_mod_small_512(
        mut slf: [u64; 2 * Self::N_WORDS],
        other: u64,
    ) -> ([u64; 2 * Self::N_WORDS], Self) {
        let mut rem = 0u64;
        slf.iter_mut().rev().for_each(|d| {
            let (q, r) = Self::div_mod_word(rem, *d, other);
            *d = q;
            rem = r;
        });
        (slf, rem.into())
    }

    #[allow(clippy::arithmetic_side_effects)]
    fn shr_512(
        original: [u64; 2 * Self::N_WORDS],
        shift: u32,
    ) -> [u64; 2 * Self::N_WORDS] {
        let shift = shift as usize;
        let mut ret = [0u64; 2 * Self::N_WORDS];
        let word_shift = shift / 64;
        let bit_shift = shift % 64;

        // shift
        for i in word_shift..original.len() {
            ret[i - word_shift] = original[i] >> bit_shift;
        }

        // Carry
        if bit_shift > 0 {
            for i in word_shift + 1..original.len() {
                ret[i - word_shift - 1] += original[i] << (64 - bit_shift);
            }
        }

        ret
    }

    #[allow(clippy::arithmetic_side_effects)]
    fn full_shl_512(
        slf: [u64; 2 * Self::N_WORDS],
        shift: u32,
    ) -> [u64; 2 * Self::N_WORDS + 1] {
        debug_assert!(shift < UINT_U32_WORD_BITS);
        let mut u = [0u64; 2 * Self::N_WORDS + 1];
        let u_lo = slf[0] << shift;
        let u_hi = Self::shr_512(slf, UINT_U32_WORD_BITS - shift);
        u[0] = u_lo;
        u[1..].copy_from_slice(&u_hi[..]);
        u
    }

    #[allow(clippy::arithmetic_side_effects)]
    fn full_shr_512(
        u: [u64; 2 * Self::N_WORDS + 1],
        shift: u32,
    ) -> [u64; 2 * Self::N_WORDS] {
        debug_assert!(shift < UINT_U32_WORD_BITS);
        let mut res = [0; 2 * Self::N_WORDS];
        for i in 0..res.len() {
            res[i] = u[i] >> shift;
        }
        // carry
        if shift > 0 {
            for i in 1..=res.len() {
                res[i - 1] |= u[i] << (UINT_U32_WORD_BITS - shift);
            }
        }
        res
    }

    // See Knuth, TAOCP, Volume 2, section 4.3.1, Algorithm D.
    #[allow(clippy::arithmetic_side_effects)]
    fn div_mod_knuth_512(
        slf: [u64; 2 * Self::N_WORDS],
        mut v: Self,
        n: usize,
        m: usize,
    ) -> ([u64; 2 * Self::N_WORDS], Self) {
        debug_assert!(Self::bits_512(&slf) >= v.bits() && !v.fits_word());
        debug_assert!(n + m <= slf.len());
        // D1.
        // Make sure 64th bit in v's highest word is set.
        // If we shift both self and v, it won't affect the quotient
        // and the remainder will only need to be shifted back.
        let shift = v.0[n - 1].leading_zeros();
        v <<= shift;
        // u will store the remainder (shifted)
        let mut u = Self::full_shl_512(slf, shift);

        // quotient
        let mut q = [0; 2 * Self::N_WORDS];
        let v_n_1 = v.0[n - 1];
        let v_n_2 = v.0[n - 2];

        // D2. D7.
        // iterate from m downto 0
        for j in (0..=m).rev() {
            let u_jn = u[j + n];

            // D3.
            // q_hat is our guess for the j-th quotient digit
            // q_hat = min(b - 1, (u_{j+n} * b + u_{j+n-1}) / v_{n-1})
            // b = 1 << WORD_BITS
            // Theorem B: q_hat >= q_j >= q_hat - 2
            let mut q_hat = if u_jn < v_n_1 {
                let (mut q_hat, mut r_hat) =
                    Self::div_mod_word(u_jn, u[j + n - 1], v_n_1);
                // this loop takes at most 2 iterations
                loop {
                    // check if q_hat * v_{n-2} > b * r_hat + u_{j+n-2}
                    let (hi, lo) =
                        Self::split_u128(u128::from(q_hat) * u128::from(v_n_2));
                    if (hi, lo) <= (r_hat, u[j + n - 2]) {
                        break;
                    }
                    // then iterate till it doesn't hold
                    q_hat -= 1;
                    let (new_r_hat, overflow) = r_hat.overflowing_add(v_n_1);
                    r_hat = new_r_hat;
                    // if r_hat overflowed, we're done
                    if overflow {
                        break;
                    }
                }
                q_hat
            } else {
                // here q_hat >= q_j >= q_hat - 1
                u64::max_value()
            };

            // ex. 20:
            // since q_hat * v_{n-2} <= b * r_hat + u_{j+n-2},
            // either q_hat == q_j, or q_hat == q_j + 1

            // D4.
            // let's assume optimistically q_hat == q_j
            // subtract (q_hat * v) from u[j..]
            let q_hat_v = v.full_mul_u64(q_hat);
            // u[j..] -= q_hat_v;
            let c = Self::sub_slice(&mut u[j..], &q_hat_v[..n + 1]);

            // D6.
            // actually, q_hat == q_j + 1 and u[j..] has overflowed
            // highly unlikely ~ (1 / 2^63)
            if c {
                q_hat -= 1;
                // add v to u[j..]
                let c = Self::add_slice(&mut u[j..], &v.0[..n]);
                u[j + n] = u[j + n].wrapping_add(u64::from(c));
            }

            // D5.
            q[j] = q_hat;
        }

        // D8.
        let remainder = Self::full_shr_512(u, shift);
        // The remainder should never exceed the capacity of Self
        debug_assert!(
            Self::bits_512(&remainder) <= Self::N_WORDS * Self::WORD_BITS
        );
        (q, Self(remainder[..Self::N_WORDS].try_into().unwrap()))
    }

    /// Returns a pair `(self / other, self % other)`.
    pub fn div_mod_512(
        slf: [u64; 2 * Self::N_WORDS],
        other: Self,
    ) -> Option<([u64; 2 * Self::N_WORDS], Self)> {
        let my_bits = Self::bits_512(&slf);
        let your_bits = other.bits();

        assert!(your_bits != 0, "division by zero");

        // Early return in case we are dividing by a larger number than us
        if my_bits < your_bits {
            return Some((
                [0; 2 * Self::N_WORDS],
                Self(slf[..Self::N_WORDS].try_into().unwrap()),
            ));
        }

        if your_bits <= Self::WORD_BITS {
            return Some(Self::div_mod_small_512(slf, other.low_u64()));
        }

        let (n, m) = {
            let my_words = Self::words(my_bits);
            let your_words = Self::words(your_bits);
            (your_words, my_words.checked_sub(your_words)?)
        };

        Some(Self::div_mod_knuth_512(slf, other, n, m))
    }

    /// Returns a pair `(Some((self * num) / denom), (self * num) % denom)` if
    /// the quotient fits into Self. Otherwise `(None, (self * num) % denom)` is
    /// returned.
    pub fn checked_mul_div(
        &self,
        num: Self,
        denom: Self,
    ) -> Option<(Self, Self)> {
        if denom.is_zero() {
            None
        } else {
            let prod = uint::uint_full_mul_reg!(Uint, 4, self, num);
            let (quotient, remainder) = Self::div_mod_512(prod, denom)?;
            // The compiler WILL NOT inline this if you remove this annotation.
            #[inline(always)]
            fn any_nonzero(arr: &[u64]) -> bool {
                use uint::unroll;
                unroll! {
                    for i in 0..4 {
                        if arr[i] != 0 {
                            return true;
                        }
                    }
                }

                false
            }
            if any_nonzero(&quotient[Self::N_WORDS..]) {
                None
            } else {
                Some((
                    Self(quotient[0..Self::N_WORDS].try_into().unwrap()),
                    remainder,
                ))
            }
        }
    }
}

construct_uint! {
    /// Namada native type to replace for unsigned 256 bit
    /// integers.
    #[derive(
        BorshSerialize,
        BorshDeserialize,
        BorshDeserializer,
        BorshSchema,
    )]

    pub struct Uint(4);
}

impl serde::Serialize for Uint {
    fn serialize<S>(
        &self,
        serializer: S,
    ) -> std::result::Result<S::Ok, S::Error>
    where
        S: serde::Serializer,
    {
        let amount_string = self.to_string();
        serde::Serialize::serialize(&amount_string, serializer)
    }
}

impl<'de> serde::Deserialize<'de> for Uint {
    fn deserialize<D>(deserializer: D) -> std::result::Result<Self, D::Error>
    where
        D: serde::Deserializer<'de>,
    {
        use serde::de::Error as serdeError;
        let amount_string: String =
            serde::Deserialize::deserialize(deserializer)?;

        let digits = amount_string
            .chars()
            .filter_map(|c| {
                if c.is_ascii_digit() {
                    c.to_digit(10).map(Uint::from)
                } else {
                    None
                }
            })
            .rev()
            .collect::<Vec<_>>();
        if digits.len() != amount_string.len() {
            return Err(D::Error::custom(AmountParseError::FromString));
        }
        if digits.len() > 77 {
            return Err(D::Error::custom(AmountParseError::ScaleTooLarge(
                digits.len(),
                77,
            )));
        }
        let mut value = Uint::default();
        let ten = Uint::from(10);
        for (pow, digit) in digits.into_iter().enumerate() {
            value = ten
                .checked_pow(Uint::from(pow))
                .and_then(|scaling| scaling.checked_mul(digit))
                .and_then(|scaled| value.checked_add(scaled))
                .ok_or(AmountParseError::PrecisionOverflow)
                .map_err(D::Error::custom)?;
        }
        Ok(value)
    }
}

impl_uint_num_traits!(Uint, 4);

// Required for Ratio used in `voting_power::FractionalVotingPower`.
// Use with care as some of the methods may panic.
#[allow(clippy::arithmetic_side_effects)]
impl Integer for Uint {
    fn div_floor(&self, other: &Self) -> Self {
        self.checked_div(*other).unwrap()
    }

    fn mod_floor(&self, other: &Self) -> Self {
        let (_, rem) = self.div_mod(*other);
        rem
    }

    fn gcd(&self, other: &Self) -> Self {
        if self.is_zero() {
            return *self;
        }
        if other.is_zero() {
            return *other;
        }

        let shift = (*self | *other).trailing_zeros();
        let mut u = *self;
        let mut v = *other;
        u >>= shift;
        v >>= shift;
        u >>= u.trailing_zeros();

        loop {
            v >>= v.trailing_zeros();
            if u > v {
                std::mem::swap(&mut u, &mut v);
            }
            v -= u; // here v >= u
            if v.is_zero() {
                break;
            }
        }
        u << shift
    }

    fn lcm(&self, other: &Self) -> Self {
        (*self * *other).checked_div(self.gcd(other)).unwrap()
    }

    fn divides(&self, other: &Self) -> bool {
        other
            .checked_rem(*self)
            .map(|rem| rem.is_zero())
            .unwrap_or_default()
    }

    fn is_multiple_of(&self, other: &Self) -> bool {
        self.divides(other)
    }

    fn is_even(&self) -> bool {
        use std::ops::BitAnd;
        self.bitand(Self::one()) != Self::one()
    }

    fn is_odd(&self) -> bool {
        !self.is_even()
    }

    fn div_rem(&self, other: &Self) -> (Self, Self) {
        self.div_mod(*other)
    }
}

/// The maximum 256 bit integer
pub const MAX_VALUE: Uint = Uint([u64::MAX; 4]);

impl Uint {
    /// Divide two [`Uint`]s with scaled to allow the `denom` number
    /// of decimal places.
    ///
    /// This method is checked and will return `None` if
    ///  * `self` * 10^(`denom`) overflows 256 bits
    ///  * `other` is  zero (`checked_div` will return `None`).
    pub fn fixed_precision_div(&self, rhs: &Self, denom: u8) -> Option<Self> {
        Uint::from(10)
            .checked_pow(Uint::from(denom))
            .and_then(|res| res.checked_mul_div(*self, *rhs))
            .map(|x| x.0)
    }

    /// Compute the two's complement of a number. Returns a flag if the negation
    /// overflows.
    fn negate(&self) -> (Self, bool) {
        let mut output = self.0;
        for byte in output.iter_mut() {
            *byte ^= u64::MAX;
        }
        let (res, overflow) = Self(output).overflowing_add(Uint::from(1u64));
        (res.canonical(), overflow)
    }

    /// There are two valid representations of zero: plus and
    /// minus. We only allow the positive representation.
    fn canonical(self) -> Self {
        if self == MINUS_ZERO {
            Self::zero()
        } else {
            self
        }
    }
}

/// The maximum absolute value a [`I256`] may have.
/// Note the the last digit is 2^63 - 1. We add this cap so
/// we can use two's complement.
pub const MAX_SIGNED_VALUE: Uint =
    Uint([u64::MAX, u64::MAX, u64::MAX, 9223372036854775807]);

const MINUS_ZERO: Uint = Uint([0u64, 0u64, 0u64, 9223372036854775808]);

/// A signed 256 big integer.
#[derive(
    Copy,
    Clone,
    Default,
    PartialEq,
    Eq,
    Hash,
    BorshSerialize,
    BorshDeserialize,
    BorshDeserializer,
    BorshSchema,
)]
pub struct I256(pub Uint);

impl fmt::Debug for I256 {
    #[inline]
    fn fmt(&self, f: &mut fmt::Formatter<'_>) -> fmt::Result {
        <Self as fmt::Display>::fmt(self, f)
    }
}

impl fmt::Display for I256 {
    fn fmt(&self, f: &mut fmt::Formatter<'_>) -> fmt::Result {
        if self.is_negative() {
            write!(f, "-")?;
        }
        write!(f, "{}", self.abs())
    }
}

impl FromStr for I256 {
    type Err = Box<dyn 'static + std::error::Error>;

    fn from_str(num: &str) -> Result<Self, Self::Err> {
        if let Some(("", neg_num)) = num.split_once('-') {
            let uint = neg_num.parse::<Uint>()?.negate();
            Ok(I256(uint))
        } else {
            let uint = num.parse::<Uint>()?;
            Ok(I256(uint))
        }
    }
}

impl I256 {
    /// Compute the two's complement of a number.
    pub fn negate(&self) -> Self {
        Self(self.0.negate())
    }

    /// Check if the amount is not negative (greater
    /// than or equal to zero)
    pub fn non_negative(&self) -> bool {
        self.0.0[3].leading_zeros() > 0
    }

    /// Check if the amount is negative (less than zero)
    pub fn is_negative(&self) -> bool {
        !self.non_negative()
    }

    /// Check if the amount is positive (greater than zero)
    pub fn is_positive(&self) -> bool {
        self.non_negative() && !self.is_zero()
    }

    /// Get the absolute value
    pub fn abs(&self) -> Uint {
        if self.non_negative() {
            self.0
        } else {
            self.0.negate().0
        }
    }

    /// Check if this value is zero
    pub fn is_zero(&self) -> bool {
        self.0 == Uint::zero()
    }

    /// Gives the zero value of an I256
    pub fn zero() -> I256 {
        Self(Uint::zero())
    }

    /// Gives the one value of an I256
    pub fn one() -> I256 {
        Self(Uint::one())
    }

    /// Get a string representation of `self` as a
    /// native token amount.
    pub fn to_string_native(&self) -> String {
        let mut sign = if !self.non_negative() {
            String::from("-")
        } else {
            String::new()
        };
        sign.push_str(&token::Amount::from(*self).to_string_native());
        sign
    }

    /// Changed the inner Uint into a canonical representation.
    fn canonical(self) -> Self {
        Self(self.0.canonical())
    }

    /// the maximum I256 value
    pub fn maximum() -> Self {
        Self(MAX_SIGNED_VALUE)
    }

    /// Attempt to convert a MASP-denominated integer to an I256
    /// using the given denomination.
    pub fn from_masp_denominated(
        value: impl Into<i128>,
        denom: MaspDigitPos,
    ) -> Result<Self, AmountParseError> {
        let value = value.into();
        let is_negative = value < 0;
        let value = value.unsigned_abs();
        let mut result = [0u64; 4];
        result[denom as usize] = u64::try_from(value)
            .map_err(|_e| AmountParseError::PrecisionOverflow)?;
        let result = Uint(result);
        if result <= MAX_SIGNED_VALUE {
            if is_negative {
                let (inner, overflow) = result.negate();
                if overflow {
                    Err(AmountParseError::InvalidRange)
                } else {
                    Ok(Self(inner))
                }
            } else {
                Ok(Self(result).canonical())
            }
        } else {
            Err(AmountParseError::InvalidRange)
        }
    }

    /// Multiply by a decimal [`Dec`] with the result rounded up. Checks for
    /// overflow.
    pub fn mul_ceil(&self, dec: Dec) -> Result<Self, arith::Error> {
        let is_res_negative = self.is_negative() ^ dec.is_negative();
        let tot = checked!(self.abs() * dec.0.abs())?;
        let denom = Uint::from(10u64.pow(u32::from(POS_DECIMAL_PRECISION)));
        let floor_div = checked!(tot / denom)?;
        let rem = checked!(tot % denom)?;
        let abs_res = Self(if !rem.is_zero() && !is_res_negative {
            checked!(floor_div + Uint::from(1_u64))?
        } else {
            floor_div
        });
        Ok(if is_res_negative {
            checked!(-abs_res)?
        } else {
            abs_res
        })
    }

    /// Sum with overflow check
    pub fn sum<I: Iterator<Item = Self>>(mut iter: I) -> Option<Self> {
        iter.try_fold(I256::zero(), |acc, amt| acc.checked_add(amt))
    }

    /// Adds two [`I256`]'s if the absolute value does
    /// not exceed [`MAX_SIGNED_VALUE`], else returns `None`.
    pub fn checked_add(&self, rhs: Self) -> Option<Self> {
        let result = match (self.non_negative(), rhs.non_negative()) {
            (true, true) => {
                let inner = self.0.checked_add(rhs.0)?;
                if inner > MAX_SIGNED_VALUE {
                    return None;
                }
                Self(inner)
            }
            (false, false) => {
                let inner = self.abs().checked_add(rhs.abs())?;
                if inner > MAX_SIGNED_VALUE {
                    return None;
                }
                Self(inner).checked_neg()?
            }
            (true, false) => {
                if self.0 >= rhs.abs() {
                    Self(self.0.checked_sub(rhs.abs())?)
                } else {
                    Self(rhs.abs().checked_sub(self.0)?).checked_neg()?
                }
            }
            (false, true) => {
                if rhs.0 >= self.abs() {
                    Self(rhs.abs().checked_sub(self.abs())?)
                } else {
                    Self(self.abs().checked_sub(rhs.0)?).checked_neg()?
                }
            }
        }
        .canonical();
        Some(result)
    }

    /// Subtracts two [`I256`]'s if the absolute value does
    /// not exceed [`MAX_SIGNED_VALUE`], else returns `None`.
    pub fn checked_sub(&self, other: Self) -> Option<Self> {
        self.checked_add(other.checked_neg()?)
    }

    /// Checked negation
    pub fn checked_neg(&self) -> Option<Self> {
        if self.is_zero() {
            return Some(*self);
        }
        let (inner, overflow) = self.0.negate();
        if overflow { None } else { Some(Self(inner)) }
    }

    /// Checked multiplication
    pub fn checked_mul(&self, v: Self) -> Option<Self> {
        let is_negative = self.is_negative() != v.is_negative();
        let unsigned_res =
            I256::try_from(self.abs().checked_mul(v.abs())?).ok()?;
        Some(if is_negative {
            unsigned_res.checked_neg()?
        } else {
            unsigned_res
        })
    }

    /// Checked division
    pub fn checked_div(&self, rhs: Self) -> Option<Self> {
        if rhs.is_zero() {
            None
        } else {
            let quot = self
                .abs()
                .fixed_precision_div(&rhs.abs(), 0u8)
                .unwrap_or_default();
            Some(if self.is_negative() == rhs.is_negative() {
                Self(quot)
            } else {
                Self(quot).checked_neg()?
            })
        }
    }

    /// Checked division remnant
    pub fn checked_rem(&self, rhs: Self) -> Option<Self> {
        let inner: Uint = self.abs().checked_rem(rhs.abs())?;
        if self.is_negative() {
            Some(Self(inner).checked_neg()?)
        } else {
            Some(Self(inner))
        }
    }
}

impl CheckedAdd for I256 {
    fn checked_add(&self, rhs: Self) -> Option<Self> {
        self.checked_add(rhs)
    }
}

// NOTE: This is here only because MASP requires it for `ValueSum` addition
impl num_traits::CheckedAdd for I256 {
    fn checked_add(&self, rhs: &Self) -> Option<Self> {
        self.checked_add(*rhs)
    }
}

// NOTE: This is here only because num_traits::CheckedAdd requires it
impl std::ops::Add for I256 {
    type Output = Self;

    fn add(self, rhs: Self) -> Self::Output {
        self.checked_add(rhs).unwrap()
    }
}

impl From<u64> for I256 {
    fn from(val: u64) -> Self {
        I256::try_from(Uint::from(val))
            .expect("A u64 will always fit in this type")
    }
}

impl TryFrom<Uint> for I256 {
    type Error = Box<dyn 'static + std::error::Error>;

    fn try_from(value: Uint) -> Result<Self, Self::Error> {
        if value <= MAX_SIGNED_VALUE {
            Ok(Self(value))
        } else {
            Err("The given integer is too large to be represented asa \
                 SignedUint"
                .into())
        }
    }
}

impl PartialOrd for I256 {
    fn partial_cmp(&self, other: &Self) -> Option<Ordering> {
        Some(self.cmp(other))
    }
}

impl Ord for I256 {
    fn cmp(&self, other: &Self) -> Ordering {
        match (self.non_negative(), other.non_negative()) {
            (true, false) => Ordering::Greater,
            (false, true) => Ordering::Less,
            (true, true) => {
                let this = self.abs();
                let that = other.abs();
                this.cmp(&that)
            }
            (false, false) => {
                let this = self.abs();
                let that = other.abs();
                that.cmp(&this)
            }
        }
    }
}

impl From<i128> for I256 {
    fn from(val: i128) -> Self {
        if val == i128::MIN {
            Self(170141183460469231731687303715884105728_u128.into())
                .checked_neg()
                .expect(
                    "This cannot panic as the value is greater than \
                     `I256::MIN`",
                )
        } else if val < 0 {
            let abs = Self(
                (val.checked_neg().expect(
                    "This cannot panic as we're checking for `i128::MIN` above",
                ))
                .into(),
            );

            //
            abs.checked_neg().expect(
                "This cannot panic as the value is limited to `i128` range",
            )
        } else {
            Self(val.into())
        }
    }
}

impl From<i64> for I256 {
    fn from(val: i64) -> Self {
        Self::from(i128::from(val))
    }
}

impl From<i32> for I256 {
    fn from(val: i32) -> Self {
        Self::from(i128::from(val))
    }
}

impl TryFrom<I256> for i128 {
    type Error = std::io::Error;

    fn try_from(value: I256) -> Result<Self, Self::Error> {
        // The negation cannot panic as `i128::MIN` > `I256::MIN`.
        #[allow(clippy::arithmetic_side_effects)]
        let i128_min =
            I256(170141183460469231731687303715884105728_u128.into())
                .checked_neg()
                .expect("const value neg in range");
        // Because we're converting abs value, `i128::MIN` would be overflow it
        // so we have to check for it first.
        if value == i128_min {
            return Ok(i128::MIN);
        }
        let raw = i128::try_from(value.abs().low_u128()).map_err(|err| {
            std::io::Error::new(std::io::ErrorKind::InvalidInput, err)
        })?;
        if !value.non_negative() {
            // This cannot panic as we're checking for `i128::MIN`
            #[allow(clippy::arithmetic_side_effects)]
            Ok(-raw)
        } else {
            Ok(raw)
        }
    }
}

#[cfg(any(test, feature = "testing"))]
/// Testing helpers
pub mod testing {
    use super::*;

    impl Uint {
        /// Returns a pair `((self * num) / denom, (self * num) % denom)`.
        ///
        /// # Panics
        ///
        /// Panics if `denom` is zero.
        pub fn mul_div(&self, num: Self, denom: Self) -> (Self, Self) {
            self.checked_mul_div(num, denom).unwrap()
        }
    }

    impl std::ops::AddAssign for I256 {
        fn add_assign(&mut self, rhs: Self) {
            *self = self.checked_add(rhs).unwrap();
        }
    }

    impl std::ops::Sub<I256> for I256 {
        type Output = Self;

        fn sub(self, rhs: I256) -> Self::Output {
            self.checked_sub(rhs).unwrap()
        }
    }

    impl std::ops::Mul<I256> for I256 {
        type Output = Self;

        fn mul(self, rhs: I256) -> Self::Output {
            self.checked_mul(rhs).unwrap()
        }
    }

    impl std::ops::Neg for I256 {
        type Output = Self;

        fn neg(self) -> Self::Output {
            self.checked_neg().unwrap()
        }
    }
}

#[cfg(test)]
mod test_uint {
    use std::str::FromStr;

    use assert_matches::assert_matches;

    use super::*;

    /// Test that dividing two [`Uint`]s with the specified precision
    /// works correctly and performs correct checks.
    #[test]
    fn test_fixed_precision_div() {
        let zero = Uint::zero();
        let two = Uint::from(2);
        let three = Uint::from(3);

        assert_eq!(
            zero.fixed_precision_div(&two, 10).expect("Test failed"),
            zero
        );
        assert!(two.fixed_precision_div(&zero, 3).is_none());
        assert_eq!(
            three.fixed_precision_div(&two, 1).expect("Test failed"),
            Uint::from(15)
        );
        assert_eq!(
            two.fixed_precision_div(&three, 2).expect("Test failed"),
            Uint::from(66)
        );
        assert_eq!(
            two.fixed_precision_div(&three, 3).expect("Satan lives"),
            Uint::from(666)
        );
        assert_eq!(
            two.fixed_precision_div(&three, 77).expect("Test failed"),
            Uint::from_str("9363ff047551e60c314a09cf62a269d471bafcf44a8c6aaaaaaaaaaaaaaaaaaa").unwrap()
        );
        assert_eq!(
            Uint::from(20).fixed_precision_div(&three, 76).expect("Test failed"),
            Uint::from_str("9363ff047551e60c314a09cf62a269d471bafcf44a8c6aaaaaaaaaaaaaaaaaaa").unwrap()
        );
    }

    /// Test that checked add and sub stays below max signed value
    #[test]
    fn test_max_signed_value() {
        let signed = I256::try_from(MAX_SIGNED_VALUE).expect("Test failed");
        let one = I256::try_from(Uint::from(1u64)).expect("Test failed");
        assert!(signed.checked_add(one).is_none());
        assert!((-signed).checked_sub(one).is_none());
    }

    /// Sanity on our constants and that the minus zero representation
    /// is not allowed.
    #[test]
    fn test_minus_zero_not_allowed() {
        let larger = Uint([0, 0, 0, 2u64.pow(63)]);
        let smaller = Uint([u64::MAX, u64::MAX, u64::MAX, 2u64.pow(63) - 1]);
        assert!(larger > smaller);
        assert_eq!(smaller, MAX_SIGNED_VALUE);
        assert_eq!(larger, MINUS_ZERO);
        assert!(I256::try_from(MINUS_ZERO).is_err());
        let zero = Uint::zero();
        assert_eq!(zero, zero.negate().0);
    }

    /// Test that we correctly reserve the right bit for indicating the
    /// sign.
    #[test]
    fn test_non_negative() {
        let zero = I256::try_from(Uint::zero()).expect("Test failed");
        assert!(zero.non_negative());
        assert!((-zero).non_negative());
        let negative = I256(Uint([1u64, 0, 0, 2u64.pow(63)]));
        assert!(!negative.non_negative());
        assert!((-negative).non_negative());
        let positive = I256(MAX_SIGNED_VALUE);
        assert!(positive.non_negative());
        assert!(!(-positive).non_negative());
    }

    /// Test that the absolute value is computed correctly.
    #[test]
    fn test_abs() {
        let zero = I256::try_from(Uint::zero()).expect("Test failed");
        let neg_one = I256(Uint::max_value());
        let neg_eight = I256(Uint::max_value() - Uint::from(7));
        let two = I256(Uint::from(2));
        let ten = I256(Uint::from(10));

        assert_eq!(zero.abs(), Uint::zero());
        assert_eq!(neg_one.abs(), Uint::from(1));
        assert_eq!(neg_eight.abs(), Uint::from(8));
        assert_eq!(two.abs(), Uint::from(2));
        assert_eq!(ten.abs(), Uint::from(10));
    }

    /// Test that the string representation is created correctly.
    #[test]
    fn test_to_string_native() {
        let native_scaling = Uint::exp10(6);
        let zero = I256::try_from(Uint::zero()).expect("Test failed");
        let neg_one = -I256(native_scaling);
        let neg_eight = -I256(Uint::from(8) * native_scaling);
        let two = I256(Uint::from(2) * native_scaling);
        let ten = I256(Uint::from(10) * native_scaling);

        assert_eq!(zero.to_string_native(), "0.000000");
        assert_eq!(neg_one.to_string_native(), "-1.000000");
        assert_eq!(neg_eight.to_string_native(), "-8.000000");
        assert_eq!(two.to_string_native(), "2.000000");
        assert_eq!(ten.to_string_native(), "10.000000");
    }

    /// Test that we correctly handle arithmetic with two's complement
    #[test]
    fn test_arithmetic() {
        let zero = I256::try_from(Uint::zero()).expect("Test failed");
        let neg_one = I256(Uint::max_value());
        let neg_eight = I256(Uint::max_value() - Uint::from(7));
        let two = I256(Uint::from(2));
        let ten = I256(Uint::from(10));

        assert_eq!(zero + neg_one, neg_one);
        assert_eq!(neg_one - zero, neg_one);
        assert_eq!(zero - neg_one, I256(Uint::one()));
        assert_eq!(two - neg_eight, ten);
        assert_eq!(two + ten, I256(Uint::from(12)));
        assert_eq!(ten - two, -neg_eight);
        assert_eq!(two - ten, neg_eight);
        assert_eq!(neg_eight + neg_one, -I256(Uint::from(9)));
        assert_eq!(neg_one - neg_eight, I256(Uint::from(7)));
        assert_eq!(neg_eight - neg_one, -I256(Uint::from(7)));
        assert_eq!(neg_eight - two, -ten);
        assert!((two - two).is_zero());
    }

    /// Test that ordering is correctly implemented
    #[test]
    fn test_ord() {
        let this = token::Amount::from_uint(1, 0).unwrap().change();
        let that = token::Amount::native_whole(1000).change();
        assert!(this <= that);
        assert!(-this <= that);
        assert!(-this >= -that);
        assert!(this >= -that);
        assert!(that >= this);
        assert!(that >= -this);
        assert!(-that <= -this);
        assert!(-that <= this);
    }

    #[test]
    fn test_serialization_roundtrip() {
        let amount: Uint = serde_json::from_str(r#""1000000000""#).unwrap();
        assert_eq!(amount, Uint::from(1000000000));
        let serialized = serde_json::to_string(&amount).unwrap();
        assert_eq!(serialized, r#""1000000000""#);

        let amount: Result<Uint, _> = serde_json::from_str(r#""1000000000.2""#);
        assert!(amount.is_err());
    }

    #[test]
    fn test_i256_mul_ceil() {
        let one = I256::from(1);
        let two = I256::from(2);
        let dec = Dec::from_str("0.25").unwrap();
        let neg_dec = dec.checked_neg().unwrap();
        assert_eq!(one.mul_ceil(dec).unwrap(), one);
        assert_eq!(two.mul_ceil(dec).unwrap(), one);
        assert_eq!(I256::from(4).mul_ceil(dec).unwrap(), one);
        assert_eq!(I256::from(5).mul_ceil(dec).unwrap(), two);

        assert_eq!((-one).mul_ceil(neg_dec).unwrap(), one);

        assert_eq!((-one).mul_ceil(dec).unwrap(), I256::zero());
        assert_eq!(one.mul_ceil(neg_dec).unwrap(), I256::zero());
    }

    #[test]
    fn test_mul_div() {
        use std::str::FromStr;
        let a: Uint = Uint::from_str(
            "0xFFFFFFFFFFFFFFFFFFFFFFFFFFFFFFFFFFFFFFFFFFFFFFFFFFFFFFFFFFFFFFFF",
        ).unwrap();
        let b: Uint = Uint::from_str(
            "0x8000000000000000000000000000000000000000000000000000000000000000",
        ).unwrap();
        let c: Uint = Uint::from_str(
            "0x4000000000000000000000000000000000000000000000000000000000000000",
        ).unwrap();
        let d: Uint = Uint::from_str(
            "0x7FFFFFFFFFFFFFFFFFFFFFFFFFFFFFFFFFFFFFFFFFFFFFFFFFFFFFFFFFFFFFFF",
        ).unwrap();
        let e: Uint = Uint::from_str(
            "0x0000000000000000000000000000000000000000000000000000000000000001",
        ).unwrap();
        let f: Uint = Uint::from_str(
            "0x0000000000000000000000000000000000000000000000000000000000000000",
        ).unwrap();
        assert_eq!(a.mul_div(a, a), (a, Uint::zero()));
        assert_eq!(b.mul_div(c, b), (c, Uint::zero()));
        assert_eq!(a.mul_div(c, b), (d, c));
        assert_eq!(a.mul_div(e, e), (a, Uint::zero()));
        assert_eq!(e.mul_div(c, b), (Uint::zero(), c));
        assert_eq!(f.mul_div(a, e), (Uint::zero(), Uint::zero()));
        assert_eq!(a.checked_mul_div(a, a), Some((a, Uint::zero())));
        assert_eq!(b.checked_mul_div(c, b), Some((c, Uint::zero())));
        assert_eq!(a.checked_mul_div(c, b), Some((d, c)));
        assert_eq!(a.checked_mul_div(e, e), Some((a, Uint::zero())));
        assert_eq!(e.checked_mul_div(c, b), Some((Uint::zero(), c)));
        assert_eq!(d.checked_mul_div(a, e), None);
    }

    #[test]
<<<<<<< HEAD
    fn test_i256_str_roundtrip() {
        let minus_one = I256::one().negate();
        let minus_one_str = minus_one.to_string();
        assert_eq!(minus_one_str, "-1");

        let parsed: I256 = minus_one_str.parse().unwrap();
        assert_eq!(minus_one, parsed);
=======
    fn test_i128_try_from_i256() {
        for src in [
            I256::from(0),
            I256::from(1),
            I256::from(-1),
            I256::from(i128::MAX),
            I256::from(i128::MIN),
        ] {
            println!("Src val {src}");
            let res = i128::try_from(src);
            // Source value is constructed from a valid i128 range
            assert_matches!(res, Ok(_));
        }

        for src in [
            I256::maximum(),
            I256::maximum() - I256::from(1),
            -I256::maximum(),
            -(I256::maximum() - I256::from(1)),
        ] {
            println!("Src val {src}");
            // Out of i128 range, but must not panic!
            let _res = i128::try_from(src);
        }
>>>>>>> a78ec98a
    }
}<|MERGE_RESOLUTION|>--- conflicted
+++ resolved
@@ -6,11 +6,7 @@
 
 use std::cmp::Ordering;
 use std::fmt;
-<<<<<<< HEAD
-use std::ops::{Add, AddAssign, BitAnd, Div, Mul, Neg, Rem, Sub, SubAssign};
 use std::str::FromStr;
-=======
->>>>>>> a78ec98a
 
 use borsh::{BorshDeserialize, BorshSchema, BorshSerialize};
 use impl_num_traits::impl_uint_num_traits;
@@ -1136,7 +1132,6 @@
     }
 
     #[test]
-<<<<<<< HEAD
     fn test_i256_str_roundtrip() {
         let minus_one = I256::one().negate();
         let minus_one_str = minus_one.to_string();
@@ -1144,7 +1139,9 @@
 
         let parsed: I256 = minus_one_str.parse().unwrap();
         assert_eq!(minus_one, parsed);
-=======
+    }
+
+    #[test]
     fn test_i128_try_from_i256() {
         for src in [
             I256::from(0),
@@ -1169,6 +1166,5 @@
             // Out of i128 range, but must not panic!
             let _res = i128::try_from(src);
         }
->>>>>>> a78ec98a
     }
 }