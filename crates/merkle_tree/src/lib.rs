//! The merkle tree in the storage

pub mod eth_bridge_pool;
pub mod ics23_specs;

use std::fmt;
use std::str::FromStr;

use arse_merkle_tree::default_store::DefaultStore;
use arse_merkle_tree::error::Error as MtError;
use arse_merkle_tree::{
    Hash as SmtHash, Key as TreeKey, SparseMerkleTree as ArseMerkleTree, H256,
};
use eth_bridge_pool::{BridgePoolProof, BridgePoolTree};
use ics23::commitment_proof::Proof as Ics23Proof;
use ics23::{CommitmentProof, ExistenceProof, NonExistenceProof};
use ics23_specs::ibc_leaf_spec;
use namada_core::address::{Address, InternalAddress};
use namada_core::borsh::{BorshDeserialize, BorshSerialize, BorshSerializeExt};
use namada_core::bytes::ByteBuf;
use namada_core::eth_bridge_pool::{is_pending_transfer_key, PendingTransfer};
use namada_core::hash::{Hash, StorageHasher};
use namada_core::keccak::KeccakHash;
use namada_core::storage::{
    self, BlockHeight, DbKeySeg, Epoch, Error as StorageError, Key, KeySeg,
    StringKey, TreeBytes, TreeKeyError, IBC_KEY_LIMIT,
};
use namada_core::{self, decode, DecodeError};
use thiserror::Error;

/// Trait for reading from a merkle tree that is a sub-tree
/// of the global merkle tree.
pub trait SubTreeRead {
    /// Get the root of a subtree in raw bytes.
    fn root(&self) -> MerkleRoot;
    /// Check if a key is present in the sub-tree
    fn subtree_has_key(&self, key: &Key) -> Result<bool>;
    /// Get the height at which the key is inserted
    fn subtree_get(&self, key: &Key) -> Result<Vec<u8>>;
    /// Get a membership proof for various key-value pairs
    fn subtree_membership_proof(
        &self,
        keys: &[Key],
        values: Vec<StorageBytes>,
    ) -> Result<MembershipProof>;
}

/// Trait for updating a merkle tree that is a sub-tree
/// of the global merkle tree
pub trait SubTreeWrite {
    /// Add a key-value pair to the sub-tree
    fn subtree_update(
        &mut self,
        key: &Key,
        value: StorageBytes,
    ) -> Result<Hash>;
    /// Delete a key from the sub-tree
    fn subtree_delete(&mut self, key: &Key) -> Result<Hash>;
}

/// Type of membership proof from a merkle tree
pub enum MembershipProof {
    /// ICS23 compliant membership proof
    ICS23(CommitmentProof),
    /// Bespoke membership proof for the Ethereum bridge pool
    BridgePool(BridgePoolProof),
}

impl From<CommitmentProof> for MembershipProof {
    fn from(proof: CommitmentProof) -> Self {
        Self::ICS23(proof)
    }
}

impl From<BridgePoolProof> for MembershipProof {
    fn from(proof: BridgePoolProof) -> Self {
        Self::BridgePool(proof)
    }
}

#[allow(missing_docs)]
#[derive(Error, Debug)]
pub enum Error {
    #[error("Invalid key: {0}")]
    InvalidKey(StorageError),
    #[error("Invalid key for merkle tree: {0}")]
    InvalidMerkleKey(String),
    #[error("Storage tree key error: {0}")]
    StorageTreeKey(#[from] TreeKeyError),
    #[error("Empty Key: {0}")]
    EmptyKey(String),
    #[error("Merkle Tree error: {0}")]
    MerkleTree(String),
    #[error("Invalid store type: {0}")]
    StoreType(String),
    #[error("Non-existence proofs not supported for store type: {0}")]
    NonExistenceProof(String),
    #[error("Invalid value given to sub-tree storage")]
    InvalidValue,
    #[error("ICS23 commitment proofs do not support multiple leaves")]
    Ics23MultiLeaf,
    #[error("A Tendermint proof can only be constructed from an ICS23 proof.")]
    TendermintProof,
}

/// Result for functions that may fail
type Result<T> = std::result::Result<T, Error>;

/// Type alias for bytes to be put into the Merkle storage
pub type StorageBytes<'a> = &'a [u8];

// Type aliases for the different merkle trees and backing stores
/// Sparse-merkle-tree store
pub type SmtStore = DefaultStore<SmtHash, Hash, 32>;
/// Arse-merkle-tree store
pub type AmtStore = DefaultStore<StringKey, TreeBytes, IBC_KEY_LIMIT>;
/// Bridge pool store
pub type BridgePoolStore = std::collections::BTreeMap<KeccakHash, BlockHeight>;
/// Sparse-merkle-tree
pub type Smt<H> = ArseMerkleTree<H, SmtHash, Hash, SmtStore, 32>;
/// Arse-merkle-tree
pub type Amt<H> =
    ArseMerkleTree<H, StringKey, TreeBytes, AmtStore, IBC_KEY_LIMIT>;

/// Store types for the merkle tree
#[derive(
    Clone,
    Copy,
    Debug,
    Hash,
    PartialEq,
    Eq,
    PartialOrd,
    BorshSerialize,
    BorshDeserialize,
)]
pub enum StoreType {
    /// Base tree, which has roots of the subtrees
    Base,
    /// For Account and other data
    Account,
    /// For IBC-related data
    Ibc,
    /// For PoS-related data
    PoS,
    /// For the Ethereum bridge Pool transfers
    BridgePool,
}

/// Backing storage for merkle trees
pub enum Store {
    /// Base tree, which has roots of the subtrees
    Base(SmtStore),
    /// For Account and other data
    Account(SmtStore),
    /// For IBC-related data
    Ibc(AmtStore),
    /// For PoS-related data
    PoS(SmtStore),
    /// For the Ethereum bridge Pool transfers
    BridgePool(BridgePoolStore),
}

impl Store {
    /// Convert to a `StoreRef` with borrowed store
    pub fn as_ref(&self) -> StoreRef {
        match self {
            Self::Base(store) => StoreRef::Base(store),
            Self::Account(store) => StoreRef::Account(store),
            Self::Ibc(store) => StoreRef::Ibc(store),
            Self::PoS(store) => StoreRef::PoS(store),
            Self::BridgePool(store) => StoreRef::BridgePool(store),
        }
    }
}

/// Pointer to backing storage of merkle tree
pub enum StoreRef<'a> {
    /// Base tree, which has roots of the subtrees
    Base(&'a SmtStore),
    /// For Account and other data
    Account(&'a SmtStore),
    /// For IBC-related data
    Ibc(&'a AmtStore),
    /// For PoS-related data
    PoS(&'a SmtStore),
    /// For the Ethereum bridge Pool transfers
    BridgePool(&'a BridgePoolStore),
}

impl<'a> StoreRef<'a> {
    /// Get owned copies of backing stores of our Merkle tree.
    pub fn to_owned(&self) -> Store {
        match *self {
            Self::Base(store) => Store::Base(store.to_owned()),
            Self::Account(store) => Store::Account(store.to_owned()),
            Self::Ibc(store) => Store::Ibc(store.to_owned()),
            Self::PoS(store) => Store::PoS(store.to_owned()),
            Self::BridgePool(store) => Store::BridgePool(store.to_owned()),
        }
    }

    /// Borsh Seriliaze the backing stores of our Merkle tree.
    pub fn encode(&self) -> Vec<u8> {
        match self {
            Self::Base(store) => store.serialize_to_vec(),
            Self::Account(store) => store.serialize_to_vec(),
            Self::Ibc(store) => store.serialize_to_vec(),
            Self::PoS(store) => store.serialize_to_vec(),
            Self::BridgePool(store) => store.serialize_to_vec(),
        }
    }
}

impl StoreType {
    /// Get an iterator for the base tree and subtrees
    pub fn iter() -> std::slice::Iter<'static, Self> {
        static SUB_TREE_TYPES: [StoreType; 5] = [
            StoreType::Base,
            StoreType::Account,
            StoreType::PoS,
            StoreType::Ibc,
            StoreType::BridgePool,
        ];
        SUB_TREE_TYPES.iter()
    }

    /// Get an iterator for subtrees
    pub fn iter_subtrees() -> std::slice::Iter<'static, Self> {
        static SUB_TREE_TYPES: [StoreType; 4] = [
            StoreType::Account,
            StoreType::PoS,
            StoreType::Ibc,
            StoreType::BridgePool,
        ];
        SUB_TREE_TYPES.iter()
    }

    /// Get an iterator for the provable subtrees
    pub fn iter_provable() -> std::slice::Iter<'static, Self> {
        static SUB_TREE_TYPES: [StoreType; 2] =
            [StoreType::Ibc, StoreType::BridgePool];
        SUB_TREE_TYPES.iter()
    }

    /// Get an iterator for the non-provable subtrees
    pub fn iter_non_provable() -> std::slice::Iter<'static, Self> {
        static SUB_TREE_TYPES: [StoreType; 2] =
            [StoreType::Account, StoreType::PoS];
        SUB_TREE_TYPES.iter()
    }

    /// Get the store type and the sub key
    pub fn sub_key(key: &Key) -> Result<(Self, Key)> {
        if key.is_empty() {
            return Err(Error::EmptyKey("the key is empty".to_owned()));
        }
        match key.segments.first() {
            Some(DbKeySeg::AddressSeg(Address::Internal(internal))) => {
                match internal {
                    InternalAddress::PoS | InternalAddress::PosSlashPool => {
                        Ok((StoreType::PoS, key.sub_key()?))
                    }
                    InternalAddress::Ibc => {
                        Ok((StoreType::Ibc, key.sub_key()?))
                    }
                    InternalAddress::EthBridgePool => {
                        // the root of this sub-tree is kept in accounts
                        // storage along with a quorum of validator signatures
                        if is_pending_transfer_key(key) {
                            Ok((StoreType::BridgePool, key.sub_key()?))
                        } else {
                            Ok((StoreType::Account, key.clone()))
                        }
                    }
                    // use the same key for Parameters
                    _ => Ok((StoreType::Account, key.clone())),
                }
            }
            // use the same key for Account
            _ => Ok((StoreType::Account, key.clone())),
        }
    }

    /// Get the key prefix if the store type is for a provable subtree.
    /// Otherwise, returns None.
    pub fn provable_prefix(&self) -> Option<Key> {
        let addr = match self {
            Self::Ibc => Address::Internal(InternalAddress::Ibc),
            Self::BridgePool => {
                Address::Internal(InternalAddress::EthBridgePool)
            }
            _ => return None,
        };
        Some(addr.to_db_key().into())
    }

    /// Decode the backing store from bytes and tag its type correctly
    pub fn decode_store<T: AsRef<[u8]>>(
        &self,
        bytes: T,
    ) -> std::result::Result<Store, DecodeError> {
        match self {
            Self::Base => Ok(Store::Base(decode(bytes)?)),
            Self::Account => Ok(Store::Account(decode(bytes)?)),
            Self::Ibc => Ok(Store::Ibc(decode(bytes)?)),
            Self::PoS => Ok(Store::PoS(decode(bytes)?)),
            Self::BridgePool => Ok(Store::BridgePool(decode(bytes)?)),
        }
    }
}

impl FromStr for StoreType {
    type Err = Error;

    fn from_str(s: &str) -> Result<Self> {
        match s {
            "base" => Ok(StoreType::Base),
            "account" => Ok(StoreType::Account),
            "ibc" => Ok(StoreType::Ibc),
            "pos" => Ok(StoreType::PoS),
            "eth_bridge_pool" => Ok(StoreType::BridgePool),
            _ => Err(Error::StoreType(s.to_string())),
        }
    }
}

impl fmt::Display for StoreType {
    fn fmt(&self, f: &mut std::fmt::Formatter<'_>) -> std::fmt::Result {
        match self {
            StoreType::Base => write!(f, "base"),
            StoreType::Account => write!(f, "account"),
            StoreType::Ibc => write!(f, "ibc"),
            StoreType::PoS => write!(f, "pos"),
            StoreType::BridgePool => write!(f, "eth_bridge_pool"),
        }
    }
}

/// Get the key prefix with which the base root and store are stored in the
/// storage
pub fn base_tree_key_prefix(height: BlockHeight) -> Key {
    Key::from(height.to_db_key())
        .with_segment("tree".to_owned())
        .with_segment(StoreType::Base.to_string())
}

/// Get the key prefix with which the subtree root and store are stored in the
/// storage
pub fn subtree_key_prefix(st: &StoreType, epoch: Epoch) -> Key {
    Key::from(epoch.to_db_key())
        .with_segment("tree".to_owned())
        .with_segment(st.to_string())
}

/// Merkle tree storage
#[derive(Default)]
pub struct MerkleTree<H: StorageHasher + Default> {
    base: Smt<H>,
    account: Smt<H>,
    ibc: Amt<H>,
    pos: Smt<H>,
    bridge_pool: BridgePoolTree,
}

impl<H: StorageHasher + Default> core::fmt::Debug for MerkleTree<H> {
    fn fmt(&self, f: &mut std::fmt::Formatter<'_>) -> std::fmt::Result {
        let root_hash = format!("{}", ByteBuf(self.base.root().as_slice()));
        f.debug_struct("MerkleTree")
            .field("root_hash", &root_hash)
            .finish()
    }
}

impl<H: StorageHasher + Default> MerkleTree<H> {
    /// Restore the full tree from the stores
    pub fn new(stores: MerkleTreeStoresRead) -> Result<Self> {
        let base = Smt::new(stores.base.0.into(), stores.base.1);
        let account = Smt::new(stores.account.0.into(), stores.account.1);
        let ibc = Amt::new(stores.ibc.0.into(), stores.ibc.1);
        let pos = Smt::new(stores.pos.0.into(), stores.pos.1);
        let bridge_pool =
            BridgePoolTree::new(stores.bridge_pool.0, stores.bridge_pool.1);
        let tree = Self {
            base,
            account,
            ibc,
            pos,
            bridge_pool,
        };

        // validate
        let account_key = H::hash(StoreType::Account.to_string());
        let account_root = tree.base.get(&account_key.into())?;
        let ibc_key = H::hash(StoreType::Ibc.to_string());
        let ibc_root = tree.base.get(&ibc_key.into())?;
        let pos_key = H::hash(StoreType::PoS.to_string());
        let pos_root = tree.base.get(&pos_key.into())?;
        let bp_key = H::hash(StoreType::BridgePool.to_string());
        let bp_root = tree.base.get(&bp_key.into())?;
        if tree.base.root().is_zero()
            && tree.account.root().is_zero()
            && tree.ibc.root().is_zero()
            && tree.pos.root().is_zero()
            && tree.bridge_pool.root().is_zero()
            || (account_root == tree.account.root().into()
                && ibc_root == tree.ibc.root().into()
                && pos_root == tree.pos.root().into()
                && bp_root == tree.bridge_pool.root().into())
        {
            Ok(tree)
        } else {
            Err(Error::MerkleTree(
                "Invalid MerkleTreeStoresRead".to_string(),
            ))
        }
    }

    /// Restore the partial tree from the stores without validation
    pub fn new_partial(stores: MerkleTreeStoresRead) -> Self {
        let base = Smt::new(stores.base.0.into(), stores.base.1);
        let account = Smt::new(stores.account.0.into(), stores.account.1);
        let ibc = Amt::new(stores.ibc.0.into(), stores.ibc.1);
        let pos = Smt::new(stores.pos.0.into(), stores.pos.1);
        let bridge_pool =
            BridgePoolTree::new(stores.bridge_pool.0, stores.bridge_pool.1);
        Self {
            base,
            account,
            ibc,
            pos,
            bridge_pool,
        }
    }

    fn tree(&self, store_type: &StoreType) -> Box<dyn SubTreeRead + '_> {
        match store_type {
            StoreType::Base => Box::new(&self.base),
            StoreType::Account => Box::new(&self.account),
            StoreType::Ibc => Box::new(&self.ibc),
            StoreType::PoS => Box::new(&self.pos),
            StoreType::BridgePool => Box::new(&self.bridge_pool),
        }
    }

    fn tree_mut(
        &mut self,
        store_type: &StoreType,
    ) -> Box<dyn SubTreeWrite + '_> {
        match store_type {
            StoreType::Base => Box::new(&mut self.base),
            StoreType::Account => Box::new(&mut self.account),
            StoreType::Ibc => Box::new(&mut self.ibc),
            StoreType::PoS => Box::new(&mut self.pos),
            StoreType::BridgePool => Box::new(&mut self.bridge_pool),
        }
    }

    fn update_tree(
        &mut self,
        store_type: &StoreType,
        key: &Key,
        value: impl AsRef<[u8]>,
    ) -> Result<()> {
        let sub_root = self
            .tree_mut(store_type)
            .subtree_update(key, value.as_ref())?;
        // update the base tree with the updated sub root without hashing
        if *store_type != StoreType::Base {
            let base_key = H::hash(store_type.to_string());
            self.base.update(base_key.into(), sub_root)?;
        }
        Ok(())
    }

    /// Check if the key exists in the tree
    pub fn has_key(&self, key: &Key) -> Result<bool> {
        let (store_type, sub_key) = StoreType::sub_key(key)?;
        self.tree(&store_type).subtree_has_key(&sub_key)
    }

    /// Get the value in the tree
    pub fn get(&self, key: &Key) -> Result<Vec<u8>> {
        let (store_type, sub_key) = StoreType::sub_key(key)?;
        self.tree(&store_type).subtree_get(&sub_key)
    }

    /// Update the tree with the given key and value
    pub fn update(&mut self, key: &Key, value: impl AsRef<[u8]>) -> Result<()> {
        let (store_type, sub_key) = StoreType::sub_key(key)?;
        self.update_tree(&store_type, &sub_key, value)
    }

    /// Delete the value corresponding to the given key
    pub fn delete(&mut self, key: &Key) -> Result<()> {
        let (store_type, sub_key) = StoreType::sub_key(key)?;
        let sub_root = self.tree_mut(&store_type).subtree_delete(&sub_key)?;
        if store_type != StoreType::Base {
            let base_key = H::hash(store_type.to_string());
            self.base.update(base_key.into(), sub_root)?;
        }
        Ok(())
    }

    /// Get the root
    pub fn root(&self) -> MerkleRoot {
        self.base.root().into()
    }

    /// Get the root of a sub-tree
    pub fn sub_root(&self, store_type: &StoreType) -> MerkleRoot {
        self.tree(store_type).root()
    }

    /// Get the stores of the base and sub trees
    pub fn stores(&self) -> MerkleTreeStoresWrite {
        MerkleTreeStoresWrite {
            base: (self.base.root().into(), self.base.store()),
            account: (self.account.root().into(), self.account.store()),
            ibc: (self.ibc.root().into(), self.ibc.store()),
            pos: (self.pos.root().into(), self.pos.store()),
            bridge_pool: (
                self.bridge_pool.root().into(),
                self.bridge_pool.store(),
            ),
        }
    }

    /// Get the existence proof from a sub-tree
    pub fn get_sub_tree_existence_proof(
        &self,
        keys: &[Key],
        values: Vec<StorageBytes>,
    ) -> Result<MembershipProof> {
        let first_key = keys.iter().next().ok_or_else(|| {
            Error::InvalidMerkleKey(
                "No keys provided for existence proof.".into(),
            )
        })?;
        let (store_type, sub_key) = StoreType::sub_key(first_key)?;
        if !keys.iter().all(|k| {
            if let Ok((s, _)) = StoreType::sub_key(k) {
                s == store_type
            } else {
                false
            }
        }) {
            return Err(Error::InvalidMerkleKey(
                "Cannot construct inclusion proof for keys in separate \
                 sub-trees."
                    .into(),
            ));
        }
        self.tree(&store_type)
            .subtree_membership_proof(std::array::from_ref(&sub_key), values)
    }

    /// Get the non-existence proof
    pub fn get_non_existence_proof(&self, key: &Key) -> Result<Proof> {
        let (store_type, sub_key) = StoreType::sub_key(key)?;
        if store_type != StoreType::Ibc {
            return Err(Error::NonExistenceProof(store_type.to_string()));
        }

        let string_key =
            StringKey::try_from_bytes(sub_key.to_string().as_bytes())?;
        let mut nep = self.ibc.non_membership_proof(&string_key)?;
        // Replace the values and the leaf op for the verification
        if let Some(ref mut nep) = nep.proof {
            match nep {
                Ics23Proof::Nonexist(ref mut ep) => {
                    let NonExistenceProof {
                        ref mut left,
                        ref mut right,
                        ..
                    } = ep;
                    if let Some(left) = left.as_mut() {
                        left.leaf = Some(ibc_leaf_spec::<H>());
                    }
                    if let Some(right) = right.as_mut() {
                        right.leaf = Some(ibc_leaf_spec::<H>());
                    }
                }
                _ => unreachable!(),
            }
        }

        // Get a proof of the sub tree
        self.get_sub_tree_proof(key, nep)
    }

    /// Get the Tendermint proof with the base proof
    pub fn get_sub_tree_proof(
        &self,
        key: &Key,
        sub_proof: CommitmentProof,
    ) -> Result<Proof> {
        // Get a membership proof of the base tree because the sub root should
        // exist
        let (store_type, _) = StoreType::sub_key(key)?;
        let base_key = store_type.to_string();
        let cp = self.base.membership_proof(&H::hash(&base_key).into())?;
        // Replace the values and the leaf op for the verification
        let base_proof = match cp.proof.expect("The proof should exist") {
            Ics23Proof::Exist(ep) => CommitmentProof {
                proof: Some(Ics23Proof::Exist(ExistenceProof {
                    key: base_key.as_bytes().to_vec(),
                    leaf: Some(ics23_specs::base_leaf_spec::<H>()),
                    ..ep
                })),
            },
            // the proof should have an ExistenceProof
            _ => unreachable!(),
        };

        Ok(Proof {
            key: key.clone(),
            sub_proof,
            base_proof,
        })
    }
}

/// The root hash of the merkle tree as bytes
#[derive(PartialEq)]
pub struct MerkleRoot(pub [u8; 32]);

impl From<H256> for MerkleRoot {
    fn from(root: H256) -> Self {
        Self(root.into())
    }
}

impl From<&H256> for MerkleRoot {
    fn from(root: &H256) -> Self {
        let root = *root;
        Self(root.into())
    }
}

impl From<KeccakHash> for MerkleRoot {
    fn from(root: KeccakHash) -> Self {
        Self(root.0)
    }
}

impl From<MerkleRoot> for KeccakHash {
    fn from(root: MerkleRoot) -> Self {
        Self(root.0)
    }
}

impl From<MerkleRoot> for Hash {
    fn from(root: MerkleRoot) -> Self {
        Self(root.0)
    }
}

impl fmt::Display for MerkleRoot {
    fn fmt(&self, f: &mut std::fmt::Formatter<'_>) -> std::fmt::Result {
        write!(f, "{}", ByteBuf(&self.0))
    }
}

/// The root and store pairs to restore the trees
#[derive(Default)]
pub struct MerkleTreeStoresRead {
    base: (Hash, SmtStore),
    account: (Hash, SmtStore),
    ibc: (Hash, AmtStore),
    pos: (Hash, SmtStore),
    bridge_pool: (KeccakHash, BridgePoolStore),
}

impl MerkleTreeStoresRead {
    /// Set the root of the given store type
    pub fn set_root(&mut self, store_type: &StoreType, root: Hash) {
        match store_type {
            StoreType::Base => self.base.0 = root,
            StoreType::Account => self.account.0 = root,
            StoreType::Ibc => self.ibc.0 = root,
            StoreType::PoS => self.pos.0 = root,
            StoreType::BridgePool => self.bridge_pool.0 = root.into(),
        }
    }

    /// Set the store of the given store type
    pub fn set_store(&mut self, store_type: Store) {
        match store_type {
            Store::Base(store) => self.base.1 = store,
            Store::Account(store) => self.account.1 = store,
            Store::Ibc(store) => self.ibc.1 = store,
            Store::PoS(store) => self.pos.1 = store,
            Store::BridgePool(store) => self.bridge_pool.1 = store,
        }
    }

    /// Read the backing store of the requested type
    pub fn get_store(&self, store_type: StoreType) -> StoreRef {
        match store_type {
            StoreType::Base => StoreRef::Base(&self.base.1),
            StoreType::Account => StoreRef::Account(&self.account.1),
            StoreType::Ibc => StoreRef::Ibc(&self.ibc.1),
            StoreType::PoS => StoreRef::PoS(&self.pos.1),
            StoreType::BridgePool => StoreRef::BridgePool(&self.bridge_pool.1),
        }
    }

    /// Read the merkle root of the requested type
    pub fn get_root(&self, store_type: StoreType) -> Hash {
        match store_type {
            StoreType::Base => self.base.0,
            StoreType::Account => self.account.0,
            StoreType::Ibc => self.ibc.0,
            StoreType::PoS => self.pos.0,
            StoreType::BridgePool => Hash(self.bridge_pool.0.0),
        }
    }
}

/// The root and store pairs to be persistent
pub struct MerkleTreeStoresWrite<'a> {
    base: (Hash, &'a SmtStore),
    account: (Hash, &'a SmtStore),
    ibc: (Hash, &'a AmtStore),
    pos: (Hash, &'a SmtStore),
    bridge_pool: (Hash, &'a BridgePoolStore),
}

impl<'a> MerkleTreeStoresWrite<'a> {
    /// Get the root of the given store type
    pub fn root(&self, store_type: &StoreType) -> &Hash {
        match store_type {
            StoreType::Base => &self.base.0,
            StoreType::Account => &self.account.0,
            StoreType::Ibc => &self.ibc.0,
            StoreType::PoS => &self.pos.0,
            StoreType::BridgePool => &self.bridge_pool.0,
        }
    }

    /// Get the store of the given store type
    pub fn store(&self, store_type: &StoreType) -> StoreRef {
        match store_type {
            StoreType::Base => StoreRef::Base(self.base.1),
            StoreType::Account => StoreRef::Account(self.account.1),
            StoreType::Ibc => StoreRef::Ibc(self.ibc.1),
            StoreType::PoS => StoreRef::PoS(self.pos.1),
            StoreType::BridgePool => StoreRef::BridgePool(self.bridge_pool.1),
        }
    }
}

impl From<StorageError> for Error {
    fn from(error: StorageError) -> Self {
        Error::InvalidKey(error)
    }
}

impl From<MtError> for Error {
    fn from(error: MtError) -> Self {
        Error::MerkleTree(error.to_string())
    }
}

/// A storage key existence or non-existence proof
#[derive(Debug)]
pub struct Proof {
    /// Storage key
    pub key: storage::Key,
    /// Sub proof
    pub sub_proof: CommitmentProof,
    /// Base proof
    pub base_proof: CommitmentProof,
}

impl From<Proof> for namada_core::tendermint::merkle::proof::ProofOps {
    fn from(
        Proof {
            key,
            sub_proof,
            base_proof,
        }: Proof,
    ) -> Self {
        use namada_core::tendermint::merkle::proof::ProofOp;
        use prost::Message;

        let mut data = vec![];
        sub_proof
            .encode(&mut data)
            .expect("Encoding proof shouldn't fail");
        let sub_proof_op = ProofOp {
            field_type: "ics23_CommitmentProof".to_string(),
            key: key.to_string().as_bytes().to_vec(),
            data,
        };

        let mut data = vec![];
        base_proof
            .encode(&mut data)
            .expect("Encoding proof shouldn't fail");
        let base_proof_op = ProofOp {
            field_type: "ics23_CommitmentProof".to_string(),
            key: key.to_string().as_bytes().to_vec(),
            data,
        };

        // Set ProofOps from leaf to root
        Self {
            ops: vec![sub_proof_op, base_proof_op],
        }
    }
}

impl<'a, H: StorageHasher + Default> SubTreeRead for &'a Smt<H> {
    fn root(&self) -> MerkleRoot {
        Smt::<H>::root(self).into()
    }

    fn subtree_has_key(&self, key: &Key) -> Result<bool> {
        match self.get(&H::hash(key.to_string()).into()) {
            Ok(hash) => Ok(!hash.is_zero()),
            Err(e) => Err(Error::MerkleTree(e.to_string())),
        }
    }

    fn subtree_get(&self, key: &Key) -> Result<Vec<u8>> {
        match self.get(&H::hash(key.to_string()).into()) {
            Ok(hash) => Ok(hash.0.to_vec()),
            Err(err) => Err(Error::MerkleTree(err.to_string())),
        }
    }

    fn subtree_membership_proof(
        &self,
        keys: &[Key],
        mut values: Vec<StorageBytes>,
    ) -> Result<MembershipProof> {
        if keys.len() != 1 || values.len() != 1 {
            return Err(Error::Ics23MultiLeaf);
        }
        let key: &Key = &keys[0];
        let value = values.remove(0);
        let cp = self.membership_proof(&H::hash(key.to_string()).into())?;
        // Replace the values and the leaf op for the verification
        match cp.proof.expect("The proof should exist") {
            Ics23Proof::Exist(ep) => Ok(CommitmentProof {
                proof: Some(Ics23Proof::Exist(ExistenceProof {
                    key: key.to_string().as_bytes().to_vec(),
                    value: value.to_vec(),
                    leaf: Some(ics23_specs::leaf_spec::<H>()),
                    ..ep
                })),
            }
            .into()),
            // the proof should have an ExistenceProof
            _ => unreachable!(),
        }
    }
}

impl<'a, H: StorageHasher + Default> SubTreeWrite for &'a mut Smt<H> {
    fn subtree_update(
        &mut self,
        key: &Key,
        value: StorageBytes,
    ) -> Result<Hash> {
        let value = H::hash(value);
        self.update(H::hash(key.to_string()).into(), value.into())
            .map(Hash::from)
            .map_err(|err| Error::MerkleTree(err.to_string()))
    }

    fn subtree_delete(&mut self, key: &Key) -> Result<Hash> {
        let value = Hash::zero();
        self.update(H::hash(key.to_string()).into(), value)
            .map(Hash::from)
            .map_err(|err| Error::MerkleTree(err.to_string()))
    }
}

impl<'a, H: StorageHasher + Default> SubTreeRead for &'a Amt<H> {
    fn root(&self) -> MerkleRoot {
        Amt::<H>::root(self).into()
    }

    fn subtree_has_key(&self, key: &Key) -> Result<bool> {
        let key = StringKey::try_from_bytes(key.to_string().as_bytes())?;
        match self.get(&key) {
            Ok(hash) => Ok(!hash.is_zero()),
            Err(e) => Err(Error::MerkleTree(e.to_string())),
        }
    }

    fn subtree_get(&self, key: &Key) -> Result<Vec<u8>> {
        let key = StringKey::try_from_bytes(key.to_string().as_bytes())?;
        match self.get(&key) {
            Ok(tree_bytes) => Ok(tree_bytes.into()),
            Err(err) => Err(Error::MerkleTree(err.to_string())),
        }
    }

    fn subtree_membership_proof(
        &self,
        keys: &[Key],
        _: Vec<StorageBytes>,
    ) -> Result<MembershipProof> {
        if keys.len() != 1 {
            return Err(Error::Ics23MultiLeaf);
        }

        let key = StringKey::try_from_bytes(keys[0].to_string().as_bytes())?;
        let cp = self.membership_proof(&key)?;
        // Replace the values and the leaf op for the verification
        match cp.proof.expect("The proof should exist") {
            Ics23Proof::Exist(ep) => Ok(CommitmentProof {
                proof: Some(Ics23Proof::Exist(ExistenceProof {
                    leaf: Some(ics23_specs::ibc_leaf_spec::<H>()),
                    ..ep
                })),
            }
            .into()),
            // the proof should have an ExistenceProof
            _ => unreachable!(),
        }
    }
}

impl<'a, H: StorageHasher + Default> SubTreeWrite for &'a mut Amt<H> {
    fn subtree_update(
        &mut self,
        key: &Key,
        value: StorageBytes,
    ) -> Result<Hash> {
        let key = StringKey::try_from_bytes(key.to_string().as_bytes())?;
        let value = TreeBytes::from(value.to_vec());
        self.update(key, value)
            .map(Into::into)
            .map_err(|err| Error::MerkleTree(err.to_string()))
    }

    fn subtree_delete(&mut self, key: &Key) -> Result<Hash> {
        let key = StringKey::try_from_bytes(key.to_string().as_bytes())?;
        let value = TreeBytes::zero();
        self.update(key, value)
            .map(Hash::from)
            .map_err(|err| Error::MerkleTree(format!("{:?}", err)))
    }
}

impl<'a> SubTreeRead for &'a BridgePoolTree {
    fn root(&self) -> MerkleRoot {
        BridgePoolTree::root(self).into()
    }

    fn subtree_has_key(&self, key: &Key) -> Result<bool> {
        self.contains_key(key)
            .map_err(|err| Error::MerkleTree(err.to_string()))
    }

    fn subtree_get(&self, key: &Key) -> Result<Vec<u8>> {
        match self.get(key) {
            Ok(height) => Ok(height.serialize_to_vec()),
            Err(err) => Err(Error::MerkleTree(err.to_string())),
        }
    }

    fn subtree_membership_proof(
        &self,
        _: &[Key],
        values: Vec<StorageBytes>,
    ) -> Result<MembershipProof> {
        let values = values
            .iter()
            .filter_map(|val| PendingTransfer::try_from_slice(val).ok())
            .collect();
        self.get_membership_proof(values)
            .map(Into::into)
            .map_err(|err| Error::MerkleTree(err.to_string()))
    }
}

impl<'a> SubTreeWrite for &'a mut BridgePoolTree {
    fn subtree_update(
        &mut self,
        key: &Key,
        value: StorageBytes,
    ) -> Result<Hash> {
        let height = BlockHeight::try_from_slice(value)
            .map_err(|err| Error::MerkleTree(err.to_string()))?;
        self.insert_key(key, height)
            .map_err(|err| Error::MerkleTree(err.to_string()))
    }

    fn subtree_delete(&mut self, key: &Key) -> Result<Hash> {
        self.delete_key(key)
            .map_err(|err| Error::MerkleTree(err.to_string()))?;
        Ok(self.root().into())
    }
}

#[cfg(test)]
mod test {
    use ics23::HostFunctionsManager;
<<<<<<< HEAD
    use namada_core::hash::Sha256Hasher;
    use namada_core::storage::KeySeg;
=======
    use namada_core::types::hash::Sha256Hasher;
>>>>>>> 92fc1f67

    use super::*;
    use crate::ics23_specs::{ibc_proof_specs, proof_specs};

    #[test]
    fn test_crud_value() {
        let mut tree = MerkleTree::<Sha256Hasher>::default();
        let key_prefix: Key =
            Address::Internal(InternalAddress::Ibc).to_db_key().into();
        let ibc_key = key_prefix.push(&"test".to_string()).unwrap();
        let ibc_non_key = key_prefix.push(&"test2".to_string()).unwrap();
        let key_prefix: Key =
            Address::Internal(InternalAddress::PoS).to_db_key().into();
        let pos_key = key_prefix.push(&"test".to_string()).unwrap();

        assert!(!tree.has_key(&ibc_key).unwrap());
        assert!(!tree.has_key(&pos_key).unwrap());

        // update IBC tree
        tree.update(&ibc_key, [1u8; 8]).unwrap();
        assert!(tree.has_key(&ibc_key).unwrap());
        assert!(!tree.has_key(&pos_key).unwrap());
        // update another tree
        tree.update(&pos_key, [2u8; 8]).unwrap();
        assert!(tree.has_key(&pos_key).unwrap());

        // update IBC tree
        tree.update(&ibc_non_key, [2u8; 8]).unwrap();
        assert!(tree.has_key(&ibc_non_key).unwrap());
        assert!(tree.has_key(&ibc_key).unwrap());
        assert!(tree.has_key(&pos_key).unwrap());
        // delete a value on IBC tree
        tree.delete(&ibc_non_key).unwrap();
        assert!(!tree.has_key(&ibc_non_key).unwrap());
        assert!(tree.has_key(&ibc_key).unwrap());
        assert!(tree.has_key(&pos_key).unwrap());

        // get and verify non-existence proof for the deleted key
        let nep = tree
            .get_non_existence_proof(&ibc_non_key)
            .expect("Test failed");
        let nep_commitment_proof = nep.sub_proof;
        let non_existence_proof =
            match nep_commitment_proof.clone().proof.expect("Test failed") {
                Ics23Proof::Nonexist(nep) => nep,
                _ => unreachable!(),
            };
        let subtree_root = if let Some(left) = &non_existence_proof.left {
            ics23::calculate_existence_root::<HostFunctionsManager>(left)
                .unwrap()
        } else if let Some(right) = &non_existence_proof.right {
            ics23::calculate_existence_root::<HostFunctionsManager>(right)
                .unwrap()
        } else {
            unreachable!()
        };
        let (store_type, sub_key) =
            StoreType::sub_key(&ibc_non_key).expect("Test failed");
        let specs = ibc_proof_specs::<Sha256Hasher>();

        let nep_verification_res =
            ics23::verify_non_membership::<HostFunctionsManager>(
                &nep_commitment_proof,
                &specs[0],
                &subtree_root,
                sub_key.to_string().as_bytes(),
            );
        assert!(nep_verification_res);
        let basetree_ep_commitment_proof = nep.base_proof;
        let basetree_ics23_ep =
            match basetree_ep_commitment_proof.clone().proof.unwrap() {
                Ics23Proof::Exist(ep) => ep,
                _ => unreachable!(),
            };
        let basetree_root = ics23::calculate_existence_root::<
            HostFunctionsManager,
        >(&basetree_ics23_ep)
        .unwrap();
        let basetree_verification_res =
            ics23::verify_membership::<HostFunctionsManager>(
                &basetree_ep_commitment_proof,
                &specs[1],
                &basetree_root,
                store_type.to_string().as_bytes(),
                &subtree_root,
            );
        assert!(basetree_verification_res);
    }

    #[test]
    fn test_restore_tree() {
        let mut tree = MerkleTree::<Sha256Hasher>::default();

        let key_prefix: Key =
            Address::Internal(InternalAddress::Ibc).to_db_key().into();
        let ibc_key = key_prefix.push(&"test".to_string()).unwrap();
        let key_prefix: Key =
            Address::Internal(InternalAddress::PoS).to_db_key().into();
        let pos_key = key_prefix.push(&"test".to_string()).unwrap();

        tree.update(&ibc_key, [1u8; 8]).unwrap();
        tree.update(&pos_key, [2u8; 8]).unwrap();

        let stores_write = tree.stores();
        let mut stores_read = MerkleTreeStoresRead::default();
        for st in StoreType::iter() {
            stores_read.set_root(st, *stores_write.root(st));
            stores_read.set_store(stores_write.store(st).to_owned());
        }
        let restored_tree =
            MerkleTree::<Sha256Hasher>::new(stores_read).unwrap();
        assert!(restored_tree.has_key(&ibc_key).unwrap());
        assert!(restored_tree.has_key(&pos_key).unwrap());
    }

    #[test]
    fn test_ibc_existence_proof() {
        let mut tree = MerkleTree::<Sha256Hasher>::default();

        let key_prefix: Key =
            Address::Internal(InternalAddress::Ibc).to_db_key().into();
        let ibc_key = key_prefix.push(&"test".to_string()).unwrap();
        let key_prefix: Key =
            Address::Internal(InternalAddress::PoS).to_db_key().into();
        let pos_key = key_prefix.push(&"test".to_string()).unwrap();

        let ibc_val = [1u8; 8].to_vec();
        tree.update(&ibc_key, ibc_val.clone()).unwrap();
        let pos_val = [2u8; 8].to_vec();
        tree.update(&pos_key, pos_val).unwrap();

        let specs = ibc_proof_specs::<Sha256Hasher>();
        let proof = match tree
            .get_sub_tree_existence_proof(
                std::array::from_ref(&ibc_key),
                vec![&ibc_val],
            )
            .unwrap()
        {
            MembershipProof::ICS23(proof) => proof,
            _ => panic!("Test failed"),
        };
        let proof = tree.get_sub_tree_proof(&ibc_key, proof).unwrap();
        let (store_type, sub_key) = StoreType::sub_key(&ibc_key).unwrap();
        let paths = [sub_key.to_string(), store_type.to_string()];
        let mut sub_root = ibc_val.clone();
        let mut value = ibc_val;
        // First, the sub proof is verified. Next the base proof is verified
        // with the sub root
        for ((commitment_proof, spec), key) in
            [proof.sub_proof, proof.base_proof]
                .into_iter()
                .zip(specs.iter())
                .zip(paths.iter())
        {
            let existence_proof = match commitment_proof.clone().proof.unwrap()
            {
                Ics23Proof::Exist(ep) => ep,
                _ => unreachable!(),
            };
            sub_root = ics23::calculate_existence_root::<HostFunctionsManager>(
                &existence_proof,
            )
            .unwrap();
            assert!(ics23::verify_membership::<HostFunctionsManager>(
                &commitment_proof,
                spec,
                &sub_root,
                key.as_bytes(),
                &value,
            ));
            // for the verification of the base tree
            value = sub_root.clone();
        }
        // Check the base root
        assert_eq!(sub_root, tree.root().0);
    }

    #[test]
    fn test_non_ibc_existence_proof() {
        let mut tree = MerkleTree::<Sha256Hasher>::default();

        let key_prefix: Key =
            Address::Internal(InternalAddress::Ibc).to_db_key().into();
        let ibc_key = key_prefix.push(&"test".to_string()).unwrap();
        let key_prefix: Key =
            Address::Internal(InternalAddress::PoS).to_db_key().into();
        let pos_key = key_prefix.push(&"test".to_string()).unwrap();

        let ibc_val = [1u8; 8].to_vec();
        tree.update(&ibc_key, ibc_val).unwrap();
        let pos_val = [2u8; 8].to_vec();
        tree.update(&pos_key, pos_val.clone()).unwrap();

        let specs = proof_specs::<Sha256Hasher>();
        let proof = match tree
            .get_sub_tree_existence_proof(
                std::array::from_ref(&pos_key),
                vec![&pos_val],
            )
            .unwrap()
        {
            MembershipProof::ICS23(proof) => proof,
            _ => panic!("Test failed"),
        };

        let proof = tree.get_sub_tree_proof(&pos_key, proof).unwrap();
        let (store_type, sub_key) = StoreType::sub_key(&pos_key).unwrap();
        let paths = [sub_key.to_string(), store_type.to_string()];
        let mut sub_root = pos_val.clone();
        let mut value = pos_val;
        // First, the sub proof is verified. Next the base proof is verified
        // with the sub root
        for ((commitment_proof, spec), key) in
            [proof.sub_proof, proof.base_proof]
                .into_iter()
                .zip(specs.iter())
                .zip(paths.iter())
        {
            let existence_proof = match commitment_proof.clone().proof.unwrap()
            {
                Ics23Proof::Exist(ep) => ep,
                _ => unreachable!(),
            };
            sub_root = ics23::calculate_existence_root::<HostFunctionsManager>(
                &existence_proof,
            )
            .unwrap();
            assert!(ics23::verify_membership::<HostFunctionsManager>(
                &commitment_proof,
                spec,
                &sub_root,
                key.as_bytes(),
                &value,
            ));
            // for the verification of the base tree
            value = sub_root.clone();
        }
        // Check the base root
        assert_eq!(sub_root, tree.root().0);
    }

    #[test]
    fn test_ibc_non_existence_proof() {
        let mut tree = MerkleTree::<Sha256Hasher>::default();

        let key_prefix: Key =
            Address::Internal(InternalAddress::Ibc).to_db_key().into();
        let ibc_non_key =
            key_prefix.push(&"test".to_string()).expect("Test failed");
        let key_prefix: Key =
            Address::Internal(InternalAddress::Ibc).to_db_key().into();
        let ibc_key =
            key_prefix.push(&"test2".to_string()).expect("Test failed");
        let ibc_val = [2u8; 8].to_vec();
        tree.update(&ibc_key, ibc_val).expect("Test failed");

        let nep = tree
            .get_non_existence_proof(&ibc_non_key)
            .expect("Test failed");
        let nep_commitment_proof = nep.sub_proof;
        let non_existence_proof =
            match nep_commitment_proof.clone().proof.expect("Test failed") {
                Ics23Proof::Nonexist(nep) => nep,
                _ => unreachable!(),
            };
        let subtree_root = if let Some(left) = &non_existence_proof.left {
            ics23::calculate_existence_root::<HostFunctionsManager>(left)
                .unwrap()
        } else if let Some(right) = &non_existence_proof.right {
            ics23::calculate_existence_root::<HostFunctionsManager>(right)
                .unwrap()
        } else {
            unreachable!()
        };
        let (store_type, sub_key) =
            StoreType::sub_key(&ibc_non_key).expect("Test failed");
        let specs = ibc_proof_specs::<Sha256Hasher>();

        let nep_verification_res =
            ics23::verify_non_membership::<HostFunctionsManager>(
                &nep_commitment_proof,
                &specs[0],
                &subtree_root,
                sub_key.to_string().as_bytes(),
            );
        assert!(nep_verification_res);
        let basetree_ep_commitment_proof = nep.base_proof;
        let basetree_ics23_ep =
            match basetree_ep_commitment_proof.clone().proof.unwrap() {
                Ics23Proof::Exist(ep) => ep,
                _ => unreachable!(),
            };
        let basetree_root = ics23::calculate_existence_root::<
            HostFunctionsManager,
        >(&basetree_ics23_ep)
        .unwrap();
        let basetree_verification_res =
            ics23::verify_membership::<HostFunctionsManager>(
                &basetree_ep_commitment_proof,
                &specs[1],
                &basetree_root,
                store_type.to_string().as_bytes(),
                &subtree_root,
            );
        assert!(basetree_verification_res);
    }
}<|MERGE_RESOLUTION|>--- conflicted
+++ resolved
@@ -1002,12 +1002,7 @@
 #[cfg(test)]
 mod test {
     use ics23::HostFunctionsManager;
-<<<<<<< HEAD
     use namada_core::hash::Sha256Hasher;
-    use namada_core::storage::KeySeg;
-=======
-    use namada_core::types::hash::Sha256Hasher;
->>>>>>> 92fc1f67
 
     use super::*;
     use crate::ics23_specs::{ibc_proof_specs, proof_specs};
